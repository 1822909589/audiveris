<<<<<<< HEAD
//------------------------------------------------------------------------------------------------//
//                                                                                                //
//                               A n n o t a t i o n s B u i l d e r                              //
//                                                                                                //
//------------------------------------------------------------------------------------------------//
// <editor-fold defaultstate="collapsed" desc="hdr">
//
//  Copyright © Audiveris 2018. All rights reserved.
//
//  This program is free software: you can redistribute it and/or modify it under the terms of the
//  GNU Affero General Public License as published by the Free Software Foundation, either version
//  3 of the License, or (at your option) any later version.
//
//  This program is distributed in the hope that it will be useful, but WITHOUT ANY WARRANTY;
//  without even the implied warranty of MERCHANTABILITY or FITNESS FOR A PARTICULAR PURPOSE.
//  See the GNU Affero General Public License for more details.
//
//  You should have received a copy of the GNU Affero General Public License along with this
//  program.  If not, see <http://www.gnu.org/licenses/>.
//------------------------------------------------------------------------------------------------//
// </editor-fold>
package org.audiveris.omr.classifier;

import org.audiveris.omr.WellKnowns;
import org.audiveris.omr.glyph.Shape;
import org.audiveris.omr.glyph.ShapeSet;
import org.audiveris.omr.math.GeoOrder;
import org.audiveris.omr.sheet.Sheet;
import org.audiveris.omr.sheet.Staff;
import org.audiveris.omr.sheet.SystemInfo;
import org.audiveris.omr.sig.SIGraph;
import org.audiveris.omr.sig.inter.AbstractChordInter;
import org.audiveris.omr.sig.inter.ArticulationInter;
import org.audiveris.omr.sig.inter.BarConnectorInter;
import org.audiveris.omr.sig.inter.BarlineInter;
import org.audiveris.omr.sig.inter.BeamHookInter;
import org.audiveris.omr.sig.inter.BeamInter;
import org.audiveris.omr.sig.inter.BraceInter;
import org.audiveris.omr.sig.inter.BracketConnectorInter;
import org.audiveris.omr.sig.inter.BracketInter;
import org.audiveris.omr.sig.inter.EndingInter;
import org.audiveris.omr.sig.inter.FermataArcInter;
import org.audiveris.omr.sig.inter.FermataDotInter;
import org.audiveris.omr.sig.inter.HeadChordInter;
import org.audiveris.omr.sig.inter.HeadInter;
import org.audiveris.omr.sig.inter.Inter;
import org.audiveris.omr.sig.inter.Inters;
import org.audiveris.omr.sig.inter.KeyAlterInter;
import org.audiveris.omr.sig.inter.KeyInter;
import org.audiveris.omr.sig.inter.LedgerInter;
import org.audiveris.omr.sig.inter.PedalInter;
import org.audiveris.omr.sig.inter.RepeatDotInter;
import org.audiveris.omr.sig.inter.SegmentInter;
import org.audiveris.omr.sig.inter.SentenceInter;
import org.audiveris.omr.sig.inter.SlurInter;
import org.audiveris.omr.sig.inter.SmallBeamInter;
import org.audiveris.omr.sig.inter.StaffBarlineInter;
import org.audiveris.omr.sig.inter.StemInter;
import org.audiveris.omr.sig.inter.TimeNumberInter;
import org.audiveris.omr.sig.inter.TimePairInter;
import org.audiveris.omr.sig.inter.WedgeInter;
import org.audiveris.omr.sig.inter.WordInter;
import org.audiveris.omr.sig.relation.ChordArticulationRelation;
import org.audiveris.omr.sig.relation.HeadStemRelation;
import org.audiveris.omr.sig.relation.Relation;
import org.audiveris.omrdataset.api.OmrShape;
import org.audiveris.omrdataset.api.SheetAnnotations;
import org.audiveris.omrdataset.api.SheetAnnotations.SheetInfo;
import org.audiveris.omrdataset.api.SymbolInfo;

import org.slf4j.Logger;
import org.slf4j.LoggerFactory;

import java.awt.Dimension;
import java.awt.Rectangle;
import java.io.IOException;
import java.nio.file.Path;
import java.util.ArrayList;
import java.util.Collections;
import java.util.HashSet;
import java.util.List;
import java.util.Set;
import java.util.SortedSet;

import javax.xml.bind.JAXBException;

/**
 * Class {@code AnnotationsBuilder} processes a sheet to build the symbols Annotations
 * for an OMR DataSet.
 *
 * @author Hervé Bitteur
 */
public class AnnotationsBuilder
{
    //~ Static fields/initializers -----------------------------------------------------------------

    private static final Logger logger = LoggerFactory.getLogger(AnnotationsBuilder.class);

    /** Inter excluded classes. */
    private static final Set<Class> excludedInterClasses = new HashSet<Class>();

    static {
        excludedInterClasses.add(AbstractChordInter.class);
        excludedInterClasses.add(BarConnectorInter.class);
        excludedInterClasses.add(BeamInter.class);
        excludedInterClasses.add(BeamHookInter.class); // TODO: should be defined in OmrShape?
        excludedInterClasses.add(BracketConnectorInter.class);
        excludedInterClasses.add(BracketInter.class); // TODO: should be defined in OmrShape?
        excludedInterClasses.add(EndingInter.class);
        excludedInterClasses.add(FermataArcInter.class);
        excludedInterClasses.add(FermataDotInter.class);
        excludedInterClasses.add(KeyInter.class);
        excludedInterClasses.add(RepeatDotInter.class); // Processed via BarlineInter
        excludedInterClasses.add(SegmentInter.class);
        excludedInterClasses.add(SentenceInter.class);
        excludedInterClasses.add(SlurInter.class);
        excludedInterClasses.add(SmallBeamInter.class);
        excludedInterClasses.add(StaffBarlineInter.class);
        ///excludedInterClasses.add(StemInter.class);
        excludedInterClasses.add(TimeNumberInter.class); // Processed via TimePairInter
        excludedInterClasses.add(WedgeInter.class);
        excludedInterClasses.add(WordInter.class);
    }

    //~ Instance fields ----------------------------------------------------------------------------
    /** The sheet to process. */
    private final Sheet sheet;

    /** Target path for sheet annotations file. */
    private final Path path;

    /** The annotations structure being built. */
    private final SheetAnnotations annotations = new SheetAnnotations();

    //~ Constructors -------------------------------------------------------------------------------
    /**
     * Creates a new {@code AnnotationsBuilder} object.
     *
     * @param sheet the sheet to export
     * @param path  path to annotations file
     */
    public AnnotationsBuilder (Sheet sheet,
                               Path path)
    {
        this.sheet = sheet;
        this.path = path;
    }

    //~ Methods ------------------------------------------------------------------------------------
    /**
     * Process the sheet to generate the corresponding annotations.
     *
     * @throws IOException   for any IO error
     * @throws JAXBException for any JAXB error
     */
    public void processSheet ()
            throws IOException, JAXBException
    {
        // Global informations
        annotations.setVersion("1.0");
        annotations.setComplete(false);
        annotations.setSource(WellKnowns.TOOL_NAME + " " + WellKnowns.TOOL_REF);
        annotations.setSheetInfo(
                new SheetInfo(
                        sheet.getId() + Annotations.SHEET_IMAGE_EXTENSION,
                        new Dimension(sheet.getWidth(), sheet.getHeight())));

        // Populate system by system
        for (SystemInfo system : sheet.getSystems()) {
            new SystemAnnotator(system).processSystem();
        }

        // Marshall the result
        annotations.marshall(path);
        logger.info("Sheet annotated as {}", path);
    }

    /**
     * Check whether the provided Inter subclass is excluded for Annotations.
     *
     * @param interClass the inter class
     * @return true if excluded
     */
    private static boolean isExcluded (Class interClass)
    {
        for (Class classe : excludedInterClasses) {
            if (classe.isAssignableFrom(interClass)) {
                return true;
            }
        }

        return false;
    }

    //~ Inner Classes ------------------------------------------------------------------------------
    //-----------------//
    // SystemAnnotator //
    //-----------------//
    /**
     * Process a system for annotations.
     */
    private class SystemAnnotator
    {
        //~ Instance fields ------------------------------------------------------------------------

        /** Related system. */
        private final SystemInfo system;

        /** System sig. */
        private final SIGraph sig;

        /** All system note heads, sorted by abscissa. */
        private List<Inter> allHeads;

        //~ Constructors ---------------------------------------------------------------------------
        public SystemAnnotator (SystemInfo system)
        {
            this.system = system;
            sig = system.getSig();
        }

        //~ Methods --------------------------------------------------------------------------------
        /**
         * Export a barline group, including repeat dots if any.
         * <p>
         * We export something only when called on the first barline within the group.
         * We build the whole group, including repeat dots.
         *
         * @param bar a barline
         */
        private void exportBarlineGroup (BarlineInter bar)
        {
            SortedSet<Inter> items = bar.getGroupItems();

            // Make sure first barline is ours
            for (Inter item : items) {
                if (item instanceof BarlineInter) {
                    if (item != bar) {
                        return;
                    }

                    break;
                }
            }

            final int interline = bar.getStaff().getSpecificInterline();

            if (items.size() == 1) {
                // Isolated barline
                OmrShape oShape = OmrShapeMapping.omrShapeOf(bar.getShape());
                annotations.addSymbol(
                        new SymbolInfo(oShape, interline, bar.getId(), null, bar.getBounds()));
            } else {
                List<SymbolInfo> inners = new ArrayList<SymbolInfo>();

                for (Inter item : items) {
                    OmrShape oShape = OmrShapeMapping.omrShapeOf(item.getShape());
                    inners.add(
                            new SymbolInfo(oShape, interline, item.getId(), null, item.getBounds()));
                }

                // Determine the outer shape
                OmrShape oShape = getBarGroupShape(items);
                SymbolInfo outer = new SymbolInfo(
                        oShape,
                        interline,
                        null,
                        null,
                        Inters.getBounds(items));

                for (SymbolInfo inner : inners) {
                    outer.addInnerSymbol(inner);
                }

                annotations.addSymbol(outer);
            }
        }

        /**
         * (Try to) generate the symbol for the provided inter.
         *
         * @param inter the provided inter
         */
        private void exportInter (Inter inter)
        {
            final Class interClass = inter.getClass();

            // Excluded class?
            if (isExcluded(interClass)) {
                logger.debug("{} class is excluded.", inter);

                return;
            }

            Shape interShape = inter.getShape();
            Rectangle interBounds = inter.getBounds();
            Staff staff = inter.getStaff();
            OmrShape omrShape;

            // Specific classes
            if (inter instanceof TimePairInter) {
                exportTimePair((TimePairInter) inter);

                return;
            } else if (inter instanceof BarlineInter) {
                exportBarlineGroup((BarlineInter) inter);

                return;
            } else if (inter instanceof KeyAlterInter) {
                omrShape = getOmrShape((KeyAlterInter) inter);
            } else if (inter instanceof ArticulationInter) {
                omrShape = getOmrShape((ArticulationInter) inter);
            } else {
                omrShape = OmrShapeMapping.omrShapeOf(interShape);

                if (omrShape == null) {
                    logger.info("{} shape is not mapped.", inter);

                    return;
                }

                if (inter instanceof LedgerInter) {
                    // Make sure we have no note head centered on this ledger
                    if (ledgerHasHead((LedgerInter) inter)) {
                        return;
                    }
                } else if (inter instanceof BarlineInter) {
                    // Substitute a barlineDouble when relevant
                    BarlineInter sibling = ((BarlineInter) inter).getSibling();

                    if (sibling != null) {
                        if (inter.getCenter().x < sibling.getCenter().x) {
                            omrShape = OmrShape.barlineDouble;
                            interBounds = interBounds.union(sibling.getBounds());
                        } else {
                            return;
                        }
                    }
                }
            }

            if (staff == null) {
                if (inter instanceof BraceInter) {
                    // Simply pick up the first staff embraced by this brace
                    staff = ((BraceInter) inter).getFirstStaff();
                } else if (inter instanceof StemInter) {
                    // Use staff of first head found
                    staff = getStemStaff((StemInter) inter);
                } else if (inter instanceof PedalInter) {
                    // Use bottom staff of related chord if any
                    staff = getPedalStaff((PedalInter) inter);
                }
            }

            if (omrShape == null) {
                logger.warn("{} has no OmrShape, ignored.", inter);

                return;
            }

            if (staff == null) {
                logger.info("{} has no related staff, ignored.", inter);

                return;
            }

            final int interline = staff.getSpecificInterline();
            annotations.addSymbol(
                    new SymbolInfo(omrShape, interline, inter.getId(), null, interBounds));
        }

        /**
         * Export a TimePairInter (time signature defined as a pair num/den).
         * <p>
         * It the pair is known as a predefined combo, we generate one outer symbol (the pair) with
         * two inner symbols (num & den).
         * Otherwise, we simply generate two stand-alone symbols (num & den).
         *
         * @param pair the inter to process
         */
        private void exportTimePair (TimePairInter pair)
        {
            final int interline = pair.getStaff().getSpecificInterline();
            final List<SymbolInfo> inners = new ArrayList<SymbolInfo>();

            for (Inter inter : pair.getMembers()) {
                OmrShape oShape = OmrShapeMapping.omrShapeOf(inter.getShape());

                if (oShape != null) {
                    inners.add(
                            new SymbolInfo(oShape, interline, inter.getId(), null, inter.getBounds()));
                }
            }

            final OmrShape pairShape = OmrShapeMapping.getTimeCombo((TimePairInter) pair);

            if (pairShape != null) {
                SymbolInfo outer = new SymbolInfo(
                        pairShape,
                        interline,
                        pair.getId(),
                        null,
                        pair.getBounds());

                for (SymbolInfo inner : inners) {
                    outer.addInnerSymbol(inner);
                }

                annotations.addSymbol(outer);
            } else {
                logger.info("{} is not a predefined time combo.", pair);

                for (SymbolInfo inner : inners) {
                    annotations.addSymbol(inner);
                }
            }
        }

        /**
         * Determine the proper OmrShape for the provided bar group.
         *
         * @param items inters that compose the barline group (perhaps including dots)
         * @return the corresponding OmrShape
         */
        private OmrShape getBarGroupShape (SortedSet<Inter> items)
        {
            final Inter first = items.first();
            final Inter last = items.last();

            if (first instanceof RepeatDotInter) {
                if (last instanceof RepeatDotInter) {
                    return OmrShape.repeatRightLeft;
                } else {
                    return OmrShape.repeatRight;
                }
            } else {
                if (last instanceof RepeatDotInter) {
                    return OmrShape.repeatLeft;
                } else {
                    // No repeat dot on either side
                    final Shape firstShape = first.getShape();
                    final Shape lastShape = last.getShape();

                    if (firstShape == Shape.THICK_BARLINE) {
                        if (lastShape == Shape.THICK_BARLINE) {
                            return OmrShape.barlineHeavyHeavy;
                        } else {
                            return OmrShape.barlineReverseFinal;
                        }
                    } else {
                        if (lastShape == Shape.THICK_BARLINE) {
                            return OmrShape.barlineFinal;
                        } else {
                            return OmrShape.barlineDouble;
                        }
                    }
                }
            }
        }

        /**
         * Report the OmrShape for a given ArticulationInter.
         *
         * @param inter the provided articulation
         * @return the proper OmrShape value
         */
        private OmrShape getOmrShape (ArticulationInter inter)
        {
            Boolean above = null;

            for (Relation rel : sig.getRelations(inter, ChordArticulationRelation.class)) {
                final HeadChordInter chord = (HeadChordInter) sig.getOppositeInter(inter, rel);
                above = inter.getCenter().y < chord.getCenter().y;

                break;
            }

            if (above == null) {
                // No relation, use position WRT related staff
                if (inter.getStaff() != null) {
                    above = inter.getStaff().pitchPositionOf(inter.getCenter()) < 0;
                }
            }

            if (above == null) {
                return null;
            }

            switch (inter.getShape()) {
            case ACCENT:
                return above ? OmrShape.articAccentAbove : OmrShape.articAccentBelow;

            case STACCATO:
                return above ? OmrShape.articStaccatoAbove : OmrShape.articStaccatoBelow;

            case TENUTO:
                return above ? OmrShape.articTenutoAbove : OmrShape.articTenutoBelow;

            case STACCATISSIMO:
                return above ? OmrShape.articStaccatissimoAbove : OmrShape.articStaccatissimoBelow;

            case STRONG_ACCENT:
                return above ? OmrShape.articMarcatoAbove : OmrShape.articMarcatoBelow;
            }

            return null;
        }

        /**
         * Report the OmrShape for a given KeyAlterInter.
         *
         * @param inter the provided KeyAlterInter
         * @return the proper OmrShape value
         */
        private OmrShape getOmrShape (KeyAlterInter inter)
        {
            switch (inter.getShape()) {
            case FLAT:
                return OmrShape.keyFlat;

            case NATURAL:
                return OmrShape.keyNatural;

            case SHARP:
                return OmrShape.keySharp;
            }

            return null;
        }

        /**
         * Report a reasonable staff for a given pedal
         *
         * @param pedal the given pedal
         * @return head staff or null
         */
        private Staff getPedalStaff (PedalInter pedal)
        {
            AbstractChordInter chord = pedal.getChord();
            Staff staff = null;

            if (chord != null) {
                staff = chord.getBottomStaff();
            }

            if (staff == null) {
                staff = system.getStaffAtOrAbove(pedal.getCenter());
            }

            return staff;
        }

        /**
         * Report a reasonable staff for a given stem
         *
         * @param stem the given stem
         * @return head staff or null
         */
        private Staff getStemStaff (StemInter stem)
        {
            for (Relation relation : sig.getRelations(stem, HeadStemRelation.class)) {
                Inter head = sig.getEdgeSource(relation);

                return head.getStaff();
            }

            return null;
        }

        /**
         * Check whether there is a note centered on provided ledger.
         *
         * @param ledger provided ledger
         * @return true if there is a note head centered on ledger
         */
        private boolean ledgerHasHead (LedgerInter ledger)
        {
            final Rectangle ledgerBox = ledger.getBounds();
            final Staff staff = ledger.getStaff();
            final Integer index = staff.getLedgerIndex(ledger);
            final int ledgerPitch = Staff.getLedgerPitchPosition(index);
            final List<Inter> heads = Inters.intersectedInters(
                    allHeads,
                    GeoOrder.BY_ABSCISSA,
                    ledgerBox);

            for (Inter inter : heads) {
                final HeadInter head = (HeadInter) inter;
                final int notePitch = head.getIntegerPitch();

                if (notePitch == ledgerPitch) {
                    return true;
                }
            }

            return false;
        }

        /**
         * Process the system at hand.
         */
        private void processSystem ()
        {
            allHeads = sig.inters(ShapeSet.Heads);
            Collections.sort(allHeads, Inters.byAbscissa);

            for (Inter inter : sig.vertexSet()) {
                exportInter(inter);
            }
        }
    }
}
=======
//------------------------------------------------------------------------------------------------//
//                                                                                                //
//                               A n n o t a t i o n s B u i l d e r                              //
//                                                                                                //
//------------------------------------------------------------------------------------------------//
// <editor-fold defaultstate="collapsed" desc="hdr">
//
//  Copyright © Audiveris 2018. All rights reserved.
//
//  This program is free software: you can redistribute it and/or modify it under the terms of the
//  GNU Affero General Public License as published by the Free Software Foundation, either version
//  3 of the License, or (at your option) any later version.
//
//  This program is distributed in the hope that it will be useful, but WITHOUT ANY WARRANTY;
//  without even the implied warranty of MERCHANTABILITY or FITNESS FOR A PARTICULAR PURPOSE.
//  See the GNU Affero General Public License for more details.
//
//  You should have received a copy of the GNU Affero General Public License along with this
//  program.  If not, see <http://www.gnu.org/licenses/>.
//------------------------------------------------------------------------------------------------//
// </editor-fold>
package org.audiveris.omr.classifier;

import org.audiveris.omr.WellKnowns;
import org.audiveris.omr.glyph.Shape;
import org.audiveris.omr.glyph.ShapeSet;
import org.audiveris.omr.math.GeoOrder;
import org.audiveris.omr.sheet.Sheet;
import org.audiveris.omr.sheet.Staff;
import org.audiveris.omr.sheet.SystemInfo;
import org.audiveris.omr.sig.SIGraph;
import org.audiveris.omr.sig.inter.AbstractChordInter;
import org.audiveris.omr.sig.inter.ArticulationInter;
import org.audiveris.omr.sig.inter.BarConnectorInter;
import org.audiveris.omr.sig.inter.BarlineInter;
import org.audiveris.omr.sig.inter.BeamHookInter;
import org.audiveris.omr.sig.inter.BeamInter;
import org.audiveris.omr.sig.inter.BraceInter;
import org.audiveris.omr.sig.inter.BracketConnectorInter;
import org.audiveris.omr.sig.inter.BracketInter;
import org.audiveris.omr.sig.inter.EndingInter;
import org.audiveris.omr.sig.inter.FermataArcInter;
import org.audiveris.omr.sig.inter.FermataDotInter;
import org.audiveris.omr.sig.inter.HeadChordInter;
import org.audiveris.omr.sig.inter.HeadInter;
import org.audiveris.omr.sig.inter.Inter;
import org.audiveris.omr.sig.inter.Inters;
import org.audiveris.omr.sig.inter.KeyAlterInter;
import org.audiveris.omr.sig.inter.KeyInter;
import org.audiveris.omr.sig.inter.LedgerInter;
import org.audiveris.omr.sig.inter.PedalInter;
import org.audiveris.omr.sig.inter.RepeatDotInter;
import org.audiveris.omr.sig.inter.SegmentInter;
import org.audiveris.omr.sig.inter.SentenceInter;
import org.audiveris.omr.sig.inter.SlurInter;
import org.audiveris.omr.sig.inter.SmallBeamInter;
import org.audiveris.omr.sig.inter.StaffBarlineInter;
import org.audiveris.omr.sig.inter.StemInter;
import org.audiveris.omr.sig.inter.TimeNumberInter;
import org.audiveris.omr.sig.inter.TimePairInter;
import org.audiveris.omr.sig.inter.WedgeInter;
import org.audiveris.omr.sig.inter.WordInter;
import org.audiveris.omr.sig.relation.ChordArticulationRelation;
import org.audiveris.omr.sig.relation.HeadStemRelation;
import org.audiveris.omr.sig.relation.Relation;
import org.audiveris.omrdataset.api.OmrShape;
import org.audiveris.omrdataset.api.SheetAnnotations;
import org.audiveris.omrdataset.api.SheetAnnotations.SheetInfo;
import org.audiveris.omrdataset.api.SymbolInfo;

import org.slf4j.Logger;
import org.slf4j.LoggerFactory;

import java.awt.Dimension;
import java.awt.Rectangle;
import java.io.IOException;
import java.nio.file.Path;
import java.util.ArrayList;
import java.util.Collections;
import java.util.HashSet;
import java.util.List;
import java.util.Set;
import java.util.SortedSet;

import javax.xml.bind.JAXBException;

/**
 * Class {@code AnnotationsBuilder} processes a sheet to build the symbols Annotations
 * for an OMR DataSet.
 *
 * @author Hervé Bitteur
 */
public class AnnotationsBuilder
{

    private static final Logger logger = LoggerFactory.getLogger(AnnotationsBuilder.class);

    /** Inter excluded classes. */
    private static final Set<Class> excludedInterClasses = new HashSet<>();

    static {
        excludedInterClasses.add(AbstractChordInter.class);
        excludedInterClasses.add(BarConnectorInter.class);
        excludedInterClasses.add(BeamInter.class);
        excludedInterClasses.add(BeamHookInter.class); // TODO: should be defined in OmrShape?
        excludedInterClasses.add(BracketConnectorInter.class);
        excludedInterClasses.add(BracketInter.class); // TODO: should be defined in OmrShape?
        excludedInterClasses.add(EndingInter.class);
        excludedInterClasses.add(FermataArcInter.class);
        excludedInterClasses.add(FermataDotInter.class);
        excludedInterClasses.add(KeyInter.class);
        excludedInterClasses.add(RepeatDotInter.class); // Processed via BarlineInter
        excludedInterClasses.add(SegmentInter.class);
        excludedInterClasses.add(SentenceInter.class);
        excludedInterClasses.add(SlurInter.class);
        excludedInterClasses.add(SmallBeamInter.class);
        excludedInterClasses.add(StaffBarlineInter.class);
        ///excludedInterClasses.add(StemInter.class);
        excludedInterClasses.add(TimeNumberInter.class); // Processed via TimePairInter
        excludedInterClasses.add(WedgeInter.class);
        excludedInterClasses.add(WordInter.class);
    }

    /** The sheet to process. */
    private final Sheet sheet;

    /** Target path for sheet annotations file. */
    private final Path path;

    /** The annotations structure being built. */
    private final SheetAnnotations annotations = new SheetAnnotations();

    /**
     * Creates a new {@code AnnotationsBuilder} object.
     *
     * @param sheet the sheet to export
     * @param path  path to annotations file
     */
    public AnnotationsBuilder (Sheet sheet,
                               Path path)
    {
        this.sheet = sheet;
        this.path = path;
    }

    /**
     * Process the sheet to generate the corresponding annotations.
     *
     * @throws IOException   for any IO error
     * @throws JAXBException for any JAXB error
     */
    public void processSheet ()
            throws IOException,
                   JAXBException
    {
        // Global informations
        annotations.setVersion("1.0");
        annotations.setComplete(false);
        annotations.setSource(WellKnowns.TOOL_NAME + " " + WellKnowns.TOOL_REF);
        annotations.setSheetInfo(new SheetInfo(sheet.getId() + Annotations.SHEET_IMAGE_EXTENSION,
                                               new Dimension(sheet.getWidth(), sheet.getHeight())));

        // Populate system by system
        for (SystemInfo system : sheet.getSystems()) {
            new SystemAnnotator(system).processSystem();
        }

        // Marshall the result
        annotations.marshall(path);
        logger.info("Sheet annotated as {}", path);
    }

    /**
     * Check whether the provided Inter subclass is excluded for Annotations.
     *
     * @param interClass the inter class
     * @return true if excluded
     */
    private static boolean isExcluded (Class interClass)
    {
        for (Class classe : excludedInterClasses) {
            if (classe.isAssignableFrom(interClass)) {
                return true;
            }
        }

        return false;
    }

    //-----------------//
    // SystemAnnotator //
    //-----------------//
    /**
     * Process a system for annotations.
     */
    private class SystemAnnotator
    {

        /** Related system. */
        private final SystemInfo system;

        /** System sig. */
        private final SIGraph sig;

        /** All system note heads, sorted by abscissa. */
        private List<Inter> allHeads;

        SystemAnnotator (SystemInfo system)
        {
            this.system = system;
            sig = system.getSig();
        }

        /**
         * Export a barline group, including repeat dots if any.
         * <p>
         * We export something only when called on the first barline within the group.
         * We build the whole group, including repeat dots.
         *
         * @param bar a barline
         */
        private void exportBarlineGroup (BarlineInter bar)
        {
            SortedSet<Inter> items = bar.getGroupItems();

            // Make sure first barline is ours
            for (Inter item : items) {
                if (item instanceof BarlineInter) {
                    if (item != bar) {
                        return;
                    }

                    break;
                }
            }

            final int interline = bar.getStaff().getSpecificInterline();

            if (items.size() == 1) {
                // Isolated barline
                OmrShape oShape = OmrShapeMapping.SHAPE_TO_OMRSHAPE.get(bar.getShape());
                annotations.addSymbol(new SymbolInfo(oShape, interline, bar.getId(), null, bar
                                                     .getBounds()));
            } else {
                List<SymbolInfo> inners = new ArrayList<>();

                for (Inter item : items) {
                    OmrShape oShape = OmrShapeMapping.SHAPE_TO_OMRSHAPE.get(item.getShape());
                    inners.add(new SymbolInfo(oShape, interline, item.getId(), null, item
                                              .getBounds()));
                }

                // Determine the outer shape
                OmrShape oShape = getBarGroupShape(items);
                SymbolInfo outer = new SymbolInfo(oShape, interline, null, null, Inters.getBounds(
                                                  items));

                for (SymbolInfo inner : inners) {
                    outer.addInnerSymbol(inner);
                }

                annotations.addSymbol(outer);
            }
        }

        /**
         * (Try to) generate the symbol for the provided inter.
         *
         * @param inter the provided inter
         */
        private void exportInter (Inter inter)
        {
            final Class interClass = inter.getClass();

            // Excluded class?
            if (isExcluded(interClass)) {
                logger.debug("{} class is excluded.", inter);

                return;
            }

            Shape interShape = inter.getShape();
            Rectangle interBounds = inter.getBounds();
            Staff staff = inter.getStaff();
            OmrShape omrShape;

            // Specific classes
            if (inter instanceof TimePairInter) {
                exportTimePair((TimePairInter) inter);

                return;
            } else if (inter instanceof BarlineInter) {
                exportBarlineGroup((BarlineInter) inter);

                return;
            } else if (inter instanceof KeyAlterInter) {
                omrShape = getOmrShape((KeyAlterInter) inter);
            } else if (inter instanceof ArticulationInter) {
                omrShape = getOmrShape((ArticulationInter) inter);
            } else {
                omrShape = OmrShapeMapping.SHAPE_TO_OMRSHAPE.get(interShape);

                if (omrShape == null) {
                    logger.info("{} shape is not mapped.", inter);

                    return;
                }

                if (inter instanceof LedgerInter) {
                    // Make sure we have no note head centered on this ledger
                    if (ledgerHasHead((LedgerInter) inter)) {
                        return;
                    }
                } else if (inter instanceof BarlineInter) {
                    // Substitute a barlineDouble when relevant
                    BarlineInter sibling = ((BarlineInter) inter).getSibling();

                    if (sibling != null) {
                        if (inter.getCenter().x < sibling.getCenter().x) {
                            omrShape = OmrShape.barlineDouble;
                            interBounds = interBounds.union(sibling.getBounds());
                        } else {
                            return;
                        }
                    }
                }
            }

            if (staff == null) {
                if (inter instanceof BraceInter) {
                    // Simply pick up the first staff embraced by this brace
                    staff = ((BraceInter) inter).getFirstStaff();
                } else if (inter instanceof StemInter) {
                    // Use staff of first head found
                    staff = getStemStaff((StemInter) inter);
                } else if (inter instanceof PedalInter) {
                    // Use bottom staff of related chord if any
                    staff = getPedalStaff((PedalInter) inter);
                }
            }

            if (omrShape == null) {
                logger.warn("{} has no OmrShape, ignored.", inter);

                return;
            }

            if (staff == null) {
                logger.info("{} has no related staff, ignored.", inter);

                return;
            }

            final int interline = staff.getSpecificInterline();
            annotations.addSymbol(new SymbolInfo(omrShape, interline, inter.getId(), null,
                                                 interBounds));
        }

        /**
         * Export a TimePairInter (time signature defined as a pair num/den).
         * <p>
         * It the pair is known as a predefined combo, we generate one outer symbol (the pair) with
         * two inner symbols (num & den).
         * Otherwise, we simply generate two stand-alone symbols (num & den).
         *
         * @param pair the inter to process
         */
        private void exportTimePair (TimePairInter pair)
        {
            final int interline = pair.getStaff().getSpecificInterline();
            final List<SymbolInfo> inners = new ArrayList<>();

            for (Inter inter : pair.getMembers()) {
                OmrShape oShape = OmrShapeMapping.SHAPE_TO_OMRSHAPE.get(inter.getShape());

                if (oShape != null) {
                    inners.add(new SymbolInfo(oShape, interline, inter.getId(), null, inter
                                              .getBounds()));
                }
            }

            final OmrShape pairShape = OmrShapeMapping.getTimeCombo(pair);

            if (pairShape != null) {
                SymbolInfo outer = new SymbolInfo(pairShape, interline, pair.getId(), null, pair
                                                  .getBounds());

                for (SymbolInfo inner : inners) {
                    outer.addInnerSymbol(inner);
                }

                annotations.addSymbol(outer);
            } else {
                logger.info("{} is not a predefined time combo.", pair);

                for (SymbolInfo inner : inners) {
                    annotations.addSymbol(inner);
                }
            }
        }

        /**
         * Determine the proper OmrShape for the provided bar group.
         *
         * @param items inters that compose the barline group (perhaps including dots)
         * @return the corresponding OmrShape
         */
        private OmrShape getBarGroupShape (SortedSet<Inter> items)
        {
            final Inter first = items.first();
            final Inter last = items.last();

            if (first instanceof RepeatDotInter) {
                if (last instanceof RepeatDotInter) {
                    return OmrShape.repeatRightLeft;
                } else {
                    return OmrShape.repeatRight;
                }
            } else {
                if (last instanceof RepeatDotInter) {
                    return OmrShape.repeatLeft;
                } else {
                    // No repeat dot on either side
                    final Shape firstShape = first.getShape();
                    final Shape lastShape = last.getShape();

                    if (firstShape == Shape.THICK_BARLINE) {
                        if (lastShape == Shape.THICK_BARLINE) {
                            return OmrShape.barlineHeavyHeavy;
                        } else {
                            return OmrShape.barlineReverseFinal;
                        }
                    } else {
                        if (lastShape == Shape.THICK_BARLINE) {
                            return OmrShape.barlineFinal;
                        } else {
                            return OmrShape.barlineDouble;
                        }
                    }
                }
            }
        }

        /**
         * Report the OmrShape for a given ArticulationInter.
         *
         * @param inter the provided articulation
         * @return the proper OmrShape value
         */
        private OmrShape getOmrShape (ArticulationInter inter)
        {
            Boolean above = null;

            for (Relation rel : sig.getRelations(inter, ChordArticulationRelation.class)) {
                final HeadChordInter chord = (HeadChordInter) sig.getOppositeInter(inter, rel);
                above = inter.getCenter().y < chord.getCenter().y;

                break;
            }

            if (above == null) {
                // No relation, use position WRT related staff
                if (inter.getStaff() != null) {
                    above = inter.getStaff().pitchPositionOf(inter.getCenter()) < 0;
                }
            }

            if (above == null) {
                return null;
            }

            switch (inter.getShape()) {
            case ACCENT:
                return above ? OmrShape.articAccentAbove : OmrShape.articAccentBelow;

            case STACCATO:
                return above ? OmrShape.articStaccatoAbove : OmrShape.articStaccatoBelow;

            case TENUTO:
                return above ? OmrShape.articTenutoAbove : OmrShape.articTenutoBelow;

            case STACCATISSIMO:
                return above ? OmrShape.articStaccatissimoAbove : OmrShape.articStaccatissimoBelow;

            case STRONG_ACCENT:
                return above ? OmrShape.articMarcatoAbove : OmrShape.articMarcatoBelow;
            }

            return null;
        }

        /**
         * Report the OmrShape for a given KeyAlterInter.
         *
         * @param inter the provided KeyAlterInter
         * @return the proper OmrShape value
         */
        private OmrShape getOmrShape (KeyAlterInter inter)
        {
            switch (inter.getShape()) {
            case FLAT:
                return OmrShape.keyFlat;

            case NATURAL:
                return OmrShape.keyNatural;

            case SHARP:
                return OmrShape.keySharp;
            }

            return null;
        }

        /**
         * Report a reasonable staff for a given pedal
         *
         * @param pedal the given pedal
         * @return head staff or null
         */
        private Staff getPedalStaff (PedalInter pedal)
        {
            AbstractChordInter chord = pedal.getChord();
            Staff staff = null;

            if (chord != null) {
                staff = chord.getBottomStaff();
            }

            if (staff == null) {
                staff = system.getStaffAtOrAbove(pedal.getCenter());
            }

            return staff;
        }

        /**
         * Report a reasonable staff for a given stem
         *
         * @param stem the given stem
         * @return head staff or null
         */
        private Staff getStemStaff (StemInter stem)
        {
            for (Relation relation : sig.getRelations(stem, HeadStemRelation.class)) {
                Inter head = sig.getEdgeSource(relation);

                return head.getStaff();
            }

            return null;
        }

        /**
         * Check whether there is a note centered on provided ledger.
         *
         * @param ledger provided ledger
         * @return true if there is a note head centered on ledger
         */
        private boolean ledgerHasHead (LedgerInter ledger)
        {
            final Rectangle ledgerBox = ledger.getBounds();
            final Staff staff = ledger.getStaff();
            final Integer index = staff.getLedgerIndex(ledger);
            final int ledgerPitch = Staff.getLedgerPitchPosition(index);
            final List<Inter> heads = Inters.intersectedInters(allHeads, GeoOrder.BY_ABSCISSA,
                                                               ledgerBox);

            for (Inter inter : heads) {
                final HeadInter head = (HeadInter) inter;
                final int notePitch = head.getIntegerPitch();

                if (notePitch == ledgerPitch) {
                    return true;
                }
            }

            return false;
        }

        /**
         * Process the system at hand.
         */
        private void processSystem ()
        {
            allHeads = sig.inters(ShapeSet.Heads);
            Collections.sort(allHeads, Inters.byAbscissa);

            for (Inter inter : sig.vertexSet()) {
                exportInter(inter);
            }
        }
    }
}
>>>>>>> 8e2b0fd5
<|MERGE_RESOLUTION|>--- conflicted
+++ resolved
@@ -1,1208 +1,615 @@
-<<<<<<< HEAD
-//------------------------------------------------------------------------------------------------//
-//                                                                                                //
-//                               A n n o t a t i o n s B u i l d e r                              //
-//                                                                                                //
-//------------------------------------------------------------------------------------------------//
-// <editor-fold defaultstate="collapsed" desc="hdr">
-//
-//  Copyright © Audiveris 2018. All rights reserved.
-//
-//  This program is free software: you can redistribute it and/or modify it under the terms of the
-//  GNU Affero General Public License as published by the Free Software Foundation, either version
-//  3 of the License, or (at your option) any later version.
-//
-//  This program is distributed in the hope that it will be useful, but WITHOUT ANY WARRANTY;
-//  without even the implied warranty of MERCHANTABILITY or FITNESS FOR A PARTICULAR PURPOSE.
-//  See the GNU Affero General Public License for more details.
-//
-//  You should have received a copy of the GNU Affero General Public License along with this
-//  program.  If not, see <http://www.gnu.org/licenses/>.
-//------------------------------------------------------------------------------------------------//
-// </editor-fold>
-package org.audiveris.omr.classifier;
-
-import org.audiveris.omr.WellKnowns;
-import org.audiveris.omr.glyph.Shape;
-import org.audiveris.omr.glyph.ShapeSet;
-import org.audiveris.omr.math.GeoOrder;
-import org.audiveris.omr.sheet.Sheet;
-import org.audiveris.omr.sheet.Staff;
-import org.audiveris.omr.sheet.SystemInfo;
-import org.audiveris.omr.sig.SIGraph;
-import org.audiveris.omr.sig.inter.AbstractChordInter;
-import org.audiveris.omr.sig.inter.ArticulationInter;
-import org.audiveris.omr.sig.inter.BarConnectorInter;
-import org.audiveris.omr.sig.inter.BarlineInter;
-import org.audiveris.omr.sig.inter.BeamHookInter;
-import org.audiveris.omr.sig.inter.BeamInter;
-import org.audiveris.omr.sig.inter.BraceInter;
-import org.audiveris.omr.sig.inter.BracketConnectorInter;
-import org.audiveris.omr.sig.inter.BracketInter;
-import org.audiveris.omr.sig.inter.EndingInter;
-import org.audiveris.omr.sig.inter.FermataArcInter;
-import org.audiveris.omr.sig.inter.FermataDotInter;
-import org.audiveris.omr.sig.inter.HeadChordInter;
-import org.audiveris.omr.sig.inter.HeadInter;
-import org.audiveris.omr.sig.inter.Inter;
-import org.audiveris.omr.sig.inter.Inters;
-import org.audiveris.omr.sig.inter.KeyAlterInter;
-import org.audiveris.omr.sig.inter.KeyInter;
-import org.audiveris.omr.sig.inter.LedgerInter;
-import org.audiveris.omr.sig.inter.PedalInter;
-import org.audiveris.omr.sig.inter.RepeatDotInter;
-import org.audiveris.omr.sig.inter.SegmentInter;
-import org.audiveris.omr.sig.inter.SentenceInter;
-import org.audiveris.omr.sig.inter.SlurInter;
-import org.audiveris.omr.sig.inter.SmallBeamInter;
-import org.audiveris.omr.sig.inter.StaffBarlineInter;
-import org.audiveris.omr.sig.inter.StemInter;
-import org.audiveris.omr.sig.inter.TimeNumberInter;
-import org.audiveris.omr.sig.inter.TimePairInter;
-import org.audiveris.omr.sig.inter.WedgeInter;
-import org.audiveris.omr.sig.inter.WordInter;
-import org.audiveris.omr.sig.relation.ChordArticulationRelation;
-import org.audiveris.omr.sig.relation.HeadStemRelation;
-import org.audiveris.omr.sig.relation.Relation;
-import org.audiveris.omrdataset.api.OmrShape;
-import org.audiveris.omrdataset.api.SheetAnnotations;
-import org.audiveris.omrdataset.api.SheetAnnotations.SheetInfo;
-import org.audiveris.omrdataset.api.SymbolInfo;
-
-import org.slf4j.Logger;
-import org.slf4j.LoggerFactory;
-
-import java.awt.Dimension;
-import java.awt.Rectangle;
-import java.io.IOException;
-import java.nio.file.Path;
-import java.util.ArrayList;
-import java.util.Collections;
-import java.util.HashSet;
-import java.util.List;
-import java.util.Set;
-import java.util.SortedSet;
-
-import javax.xml.bind.JAXBException;
-
-/**
- * Class {@code AnnotationsBuilder} processes a sheet to build the symbols Annotations
- * for an OMR DataSet.
- *
- * @author Hervé Bitteur
- */
-public class AnnotationsBuilder
-{
-    //~ Static fields/initializers -----------------------------------------------------------------
-
-    private static final Logger logger = LoggerFactory.getLogger(AnnotationsBuilder.class);
-
-    /** Inter excluded classes. */
-    private static final Set<Class> excludedInterClasses = new HashSet<Class>();
-
-    static {
-        excludedInterClasses.add(AbstractChordInter.class);
-        excludedInterClasses.add(BarConnectorInter.class);
-        excludedInterClasses.add(BeamInter.class);
-        excludedInterClasses.add(BeamHookInter.class); // TODO: should be defined in OmrShape?
-        excludedInterClasses.add(BracketConnectorInter.class);
-        excludedInterClasses.add(BracketInter.class); // TODO: should be defined in OmrShape?
-        excludedInterClasses.add(EndingInter.class);
-        excludedInterClasses.add(FermataArcInter.class);
-        excludedInterClasses.add(FermataDotInter.class);
-        excludedInterClasses.add(KeyInter.class);
-        excludedInterClasses.add(RepeatDotInter.class); // Processed via BarlineInter
-        excludedInterClasses.add(SegmentInter.class);
-        excludedInterClasses.add(SentenceInter.class);
-        excludedInterClasses.add(SlurInter.class);
-        excludedInterClasses.add(SmallBeamInter.class);
-        excludedInterClasses.add(StaffBarlineInter.class);
-        ///excludedInterClasses.add(StemInter.class);
-        excludedInterClasses.add(TimeNumberInter.class); // Processed via TimePairInter
-        excludedInterClasses.add(WedgeInter.class);
-        excludedInterClasses.add(WordInter.class);
-    }
-
-    //~ Instance fields ----------------------------------------------------------------------------
-    /** The sheet to process. */
-    private final Sheet sheet;
-
-    /** Target path for sheet annotations file. */
-    private final Path path;
-
-    /** The annotations structure being built. */
-    private final SheetAnnotations annotations = new SheetAnnotations();
-
-    //~ Constructors -------------------------------------------------------------------------------
-    /**
-     * Creates a new {@code AnnotationsBuilder} object.
-     *
-     * @param sheet the sheet to export
-     * @param path  path to annotations file
-     */
-    public AnnotationsBuilder (Sheet sheet,
-                               Path path)
-    {
-        this.sheet = sheet;
-        this.path = path;
-    }
-
-    //~ Methods ------------------------------------------------------------------------------------
-    /**
-     * Process the sheet to generate the corresponding annotations.
-     *
-     * @throws IOException   for any IO error
-     * @throws JAXBException for any JAXB error
-     */
-    public void processSheet ()
-            throws IOException, JAXBException
-    {
-        // Global informations
-        annotations.setVersion("1.0");
-        annotations.setComplete(false);
-        annotations.setSource(WellKnowns.TOOL_NAME + " " + WellKnowns.TOOL_REF);
-        annotations.setSheetInfo(
-                new SheetInfo(
-                        sheet.getId() + Annotations.SHEET_IMAGE_EXTENSION,
-                        new Dimension(sheet.getWidth(), sheet.getHeight())));
-
-        // Populate system by system
-        for (SystemInfo system : sheet.getSystems()) {
-            new SystemAnnotator(system).processSystem();
-        }
-
-        // Marshall the result
-        annotations.marshall(path);
-        logger.info("Sheet annotated as {}", path);
-    }
-
-    /**
-     * Check whether the provided Inter subclass is excluded for Annotations.
-     *
-     * @param interClass the inter class
-     * @return true if excluded
-     */
-    private static boolean isExcluded (Class interClass)
-    {
-        for (Class classe : excludedInterClasses) {
-            if (classe.isAssignableFrom(interClass)) {
-                return true;
-            }
-        }
-
-        return false;
-    }
-
-    //~ Inner Classes ------------------------------------------------------------------------------
-    //-----------------//
-    // SystemAnnotator //
-    //-----------------//
-    /**
-     * Process a system for annotations.
-     */
-    private class SystemAnnotator
-    {
-        //~ Instance fields ------------------------------------------------------------------------
-
-        /** Related system. */
-        private final SystemInfo system;
-
-        /** System sig. */
-        private final SIGraph sig;
-
-        /** All system note heads, sorted by abscissa. */
-        private List<Inter> allHeads;
-
-        //~ Constructors ---------------------------------------------------------------------------
-        public SystemAnnotator (SystemInfo system)
-        {
-            this.system = system;
-            sig = system.getSig();
-        }
-
-        //~ Methods --------------------------------------------------------------------------------
-        /**
-         * Export a barline group, including repeat dots if any.
-         * <p>
-         * We export something only when called on the first barline within the group.
-         * We build the whole group, including repeat dots.
-         *
-         * @param bar a barline
-         */
-        private void exportBarlineGroup (BarlineInter bar)
-        {
-            SortedSet<Inter> items = bar.getGroupItems();
-
-            // Make sure first barline is ours
-            for (Inter item : items) {
-                if (item instanceof BarlineInter) {
-                    if (item != bar) {
-                        return;
-                    }
-
-                    break;
-                }
-            }
-
-            final int interline = bar.getStaff().getSpecificInterline();
-
-            if (items.size() == 1) {
-                // Isolated barline
-                OmrShape oShape = OmrShapeMapping.omrShapeOf(bar.getShape());
-                annotations.addSymbol(
-                        new SymbolInfo(oShape, interline, bar.getId(), null, bar.getBounds()));
-            } else {
-                List<SymbolInfo> inners = new ArrayList<SymbolInfo>();
-
-                for (Inter item : items) {
-                    OmrShape oShape = OmrShapeMapping.omrShapeOf(item.getShape());
-                    inners.add(
-                            new SymbolInfo(oShape, interline, item.getId(), null, item.getBounds()));
-                }
-
-                // Determine the outer shape
-                OmrShape oShape = getBarGroupShape(items);
-                SymbolInfo outer = new SymbolInfo(
-                        oShape,
-                        interline,
-                        null,
-                        null,
-                        Inters.getBounds(items));
-
-                for (SymbolInfo inner : inners) {
-                    outer.addInnerSymbol(inner);
-                }
-
-                annotations.addSymbol(outer);
-            }
-        }
-
-        /**
-         * (Try to) generate the symbol for the provided inter.
-         *
-         * @param inter the provided inter
-         */
-        private void exportInter (Inter inter)
-        {
-            final Class interClass = inter.getClass();
-
-            // Excluded class?
-            if (isExcluded(interClass)) {
-                logger.debug("{} class is excluded.", inter);
-
-                return;
-            }
-
-            Shape interShape = inter.getShape();
-            Rectangle interBounds = inter.getBounds();
-            Staff staff = inter.getStaff();
-            OmrShape omrShape;
-
-            // Specific classes
-            if (inter instanceof TimePairInter) {
-                exportTimePair((TimePairInter) inter);
-
-                return;
-            } else if (inter instanceof BarlineInter) {
-                exportBarlineGroup((BarlineInter) inter);
-
-                return;
-            } else if (inter instanceof KeyAlterInter) {
-                omrShape = getOmrShape((KeyAlterInter) inter);
-            } else if (inter instanceof ArticulationInter) {
-                omrShape = getOmrShape((ArticulationInter) inter);
-            } else {
-                omrShape = OmrShapeMapping.omrShapeOf(interShape);
-
-                if (omrShape == null) {
-                    logger.info("{} shape is not mapped.", inter);
-
-                    return;
-                }
-
-                if (inter instanceof LedgerInter) {
-                    // Make sure we have no note head centered on this ledger
-                    if (ledgerHasHead((LedgerInter) inter)) {
-                        return;
-                    }
-                } else if (inter instanceof BarlineInter) {
-                    // Substitute a barlineDouble when relevant
-                    BarlineInter sibling = ((BarlineInter) inter).getSibling();
-
-                    if (sibling != null) {
-                        if (inter.getCenter().x < sibling.getCenter().x) {
-                            omrShape = OmrShape.barlineDouble;
-                            interBounds = interBounds.union(sibling.getBounds());
-                        } else {
-                            return;
-                        }
-                    }
-                }
-            }
-
-            if (staff == null) {
-                if (inter instanceof BraceInter) {
-                    // Simply pick up the first staff embraced by this brace
-                    staff = ((BraceInter) inter).getFirstStaff();
-                } else if (inter instanceof StemInter) {
-                    // Use staff of first head found
-                    staff = getStemStaff((StemInter) inter);
-                } else if (inter instanceof PedalInter) {
-                    // Use bottom staff of related chord if any
-                    staff = getPedalStaff((PedalInter) inter);
-                }
-            }
-
-            if (omrShape == null) {
-                logger.warn("{} has no OmrShape, ignored.", inter);
-
-                return;
-            }
-
-            if (staff == null) {
-                logger.info("{} has no related staff, ignored.", inter);
-
-                return;
-            }
-
-            final int interline = staff.getSpecificInterline();
-            annotations.addSymbol(
-                    new SymbolInfo(omrShape, interline, inter.getId(), null, interBounds));
-        }
-
-        /**
-         * Export a TimePairInter (time signature defined as a pair num/den).
-         * <p>
-         * It the pair is known as a predefined combo, we generate one outer symbol (the pair) with
-         * two inner symbols (num & den).
-         * Otherwise, we simply generate two stand-alone symbols (num & den).
-         *
-         * @param pair the inter to process
-         */
-        private void exportTimePair (TimePairInter pair)
-        {
-            final int interline = pair.getStaff().getSpecificInterline();
-            final List<SymbolInfo> inners = new ArrayList<SymbolInfo>();
-
-            for (Inter inter : pair.getMembers()) {
-                OmrShape oShape = OmrShapeMapping.omrShapeOf(inter.getShape());
-
-                if (oShape != null) {
-                    inners.add(
-                            new SymbolInfo(oShape, interline, inter.getId(), null, inter.getBounds()));
-                }
-            }
-
-            final OmrShape pairShape = OmrShapeMapping.getTimeCombo((TimePairInter) pair);
-
-            if (pairShape != null) {
-                SymbolInfo outer = new SymbolInfo(
-                        pairShape,
-                        interline,
-                        pair.getId(),
-                        null,
-                        pair.getBounds());
-
-                for (SymbolInfo inner : inners) {
-                    outer.addInnerSymbol(inner);
-                }
-
-                annotations.addSymbol(outer);
-            } else {
-                logger.info("{} is not a predefined time combo.", pair);
-
-                for (SymbolInfo inner : inners) {
-                    annotations.addSymbol(inner);
-                }
-            }
-        }
-
-        /**
-         * Determine the proper OmrShape for the provided bar group.
-         *
-         * @param items inters that compose the barline group (perhaps including dots)
-         * @return the corresponding OmrShape
-         */
-        private OmrShape getBarGroupShape (SortedSet<Inter> items)
-        {
-            final Inter first = items.first();
-            final Inter last = items.last();
-
-            if (first instanceof RepeatDotInter) {
-                if (last instanceof RepeatDotInter) {
-                    return OmrShape.repeatRightLeft;
-                } else {
-                    return OmrShape.repeatRight;
-                }
-            } else {
-                if (last instanceof RepeatDotInter) {
-                    return OmrShape.repeatLeft;
-                } else {
-                    // No repeat dot on either side
-                    final Shape firstShape = first.getShape();
-                    final Shape lastShape = last.getShape();
-
-                    if (firstShape == Shape.THICK_BARLINE) {
-                        if (lastShape == Shape.THICK_BARLINE) {
-                            return OmrShape.barlineHeavyHeavy;
-                        } else {
-                            return OmrShape.barlineReverseFinal;
-                        }
-                    } else {
-                        if (lastShape == Shape.THICK_BARLINE) {
-                            return OmrShape.barlineFinal;
-                        } else {
-                            return OmrShape.barlineDouble;
-                        }
-                    }
-                }
-            }
-        }
-
-        /**
-         * Report the OmrShape for a given ArticulationInter.
-         *
-         * @param inter the provided articulation
-         * @return the proper OmrShape value
-         */
-        private OmrShape getOmrShape (ArticulationInter inter)
-        {
-            Boolean above = null;
-
-            for (Relation rel : sig.getRelations(inter, ChordArticulationRelation.class)) {
-                final HeadChordInter chord = (HeadChordInter) sig.getOppositeInter(inter, rel);
-                above = inter.getCenter().y < chord.getCenter().y;
-
-                break;
-            }
-
-            if (above == null) {
-                // No relation, use position WRT related staff
-                if (inter.getStaff() != null) {
-                    above = inter.getStaff().pitchPositionOf(inter.getCenter()) < 0;
-                }
-            }
-
-            if (above == null) {
-                return null;
-            }
-
-            switch (inter.getShape()) {
-            case ACCENT:
-                return above ? OmrShape.articAccentAbove : OmrShape.articAccentBelow;
-
-            case STACCATO:
-                return above ? OmrShape.articStaccatoAbove : OmrShape.articStaccatoBelow;
-
-            case TENUTO:
-                return above ? OmrShape.articTenutoAbove : OmrShape.articTenutoBelow;
-
-            case STACCATISSIMO:
-                return above ? OmrShape.articStaccatissimoAbove : OmrShape.articStaccatissimoBelow;
-
-            case STRONG_ACCENT:
-                return above ? OmrShape.articMarcatoAbove : OmrShape.articMarcatoBelow;
-            }
-
-            return null;
-        }
-
-        /**
-         * Report the OmrShape for a given KeyAlterInter.
-         *
-         * @param inter the provided KeyAlterInter
-         * @return the proper OmrShape value
-         */
-        private OmrShape getOmrShape (KeyAlterInter inter)
-        {
-            switch (inter.getShape()) {
-            case FLAT:
-                return OmrShape.keyFlat;
-
-            case NATURAL:
-                return OmrShape.keyNatural;
-
-            case SHARP:
-                return OmrShape.keySharp;
-            }
-
-            return null;
-        }
-
-        /**
-         * Report a reasonable staff for a given pedal
-         *
-         * @param pedal the given pedal
-         * @return head staff or null
-         */
-        private Staff getPedalStaff (PedalInter pedal)
-        {
-            AbstractChordInter chord = pedal.getChord();
-            Staff staff = null;
-
-            if (chord != null) {
-                staff = chord.getBottomStaff();
-            }
-
-            if (staff == null) {
-                staff = system.getStaffAtOrAbove(pedal.getCenter());
-            }
-
-            return staff;
-        }
-
-        /**
-         * Report a reasonable staff for a given stem
-         *
-         * @param stem the given stem
-         * @return head staff or null
-         */
-        private Staff getStemStaff (StemInter stem)
-        {
-            for (Relation relation : sig.getRelations(stem, HeadStemRelation.class)) {
-                Inter head = sig.getEdgeSource(relation);
-
-                return head.getStaff();
-            }
-
-            return null;
-        }
-
-        /**
-         * Check whether there is a note centered on provided ledger.
-         *
-         * @param ledger provided ledger
-         * @return true if there is a note head centered on ledger
-         */
-        private boolean ledgerHasHead (LedgerInter ledger)
-        {
-            final Rectangle ledgerBox = ledger.getBounds();
-            final Staff staff = ledger.getStaff();
-            final Integer index = staff.getLedgerIndex(ledger);
-            final int ledgerPitch = Staff.getLedgerPitchPosition(index);
-            final List<Inter> heads = Inters.intersectedInters(
-                    allHeads,
-                    GeoOrder.BY_ABSCISSA,
-                    ledgerBox);
-
-            for (Inter inter : heads) {
-                final HeadInter head = (HeadInter) inter;
-                final int notePitch = head.getIntegerPitch();
-
-                if (notePitch == ledgerPitch) {
-                    return true;
-                }
-            }
-
-            return false;
-        }
-
-        /**
-         * Process the system at hand.
-         */
-        private void processSystem ()
-        {
-            allHeads = sig.inters(ShapeSet.Heads);
-            Collections.sort(allHeads, Inters.byAbscissa);
-
-            for (Inter inter : sig.vertexSet()) {
-                exportInter(inter);
-            }
-        }
-    }
-}
-=======
-//------------------------------------------------------------------------------------------------//
-//                                                                                                //
-//                               A n n o t a t i o n s B u i l d e r                              //
-//                                                                                                //
-//------------------------------------------------------------------------------------------------//
-// <editor-fold defaultstate="collapsed" desc="hdr">
-//
-//  Copyright © Audiveris 2018. All rights reserved.
-//
-//  This program is free software: you can redistribute it and/or modify it under the terms of the
-//  GNU Affero General Public License as published by the Free Software Foundation, either version
-//  3 of the License, or (at your option) any later version.
-//
-//  This program is distributed in the hope that it will be useful, but WITHOUT ANY WARRANTY;
-//  without even the implied warranty of MERCHANTABILITY or FITNESS FOR A PARTICULAR PURPOSE.
-//  See the GNU Affero General Public License for more details.
-//
-//  You should have received a copy of the GNU Affero General Public License along with this
-//  program.  If not, see <http://www.gnu.org/licenses/>.
-//------------------------------------------------------------------------------------------------//
-// </editor-fold>
-package org.audiveris.omr.classifier;
-
-import org.audiveris.omr.WellKnowns;
-import org.audiveris.omr.glyph.Shape;
-import org.audiveris.omr.glyph.ShapeSet;
-import org.audiveris.omr.math.GeoOrder;
-import org.audiveris.omr.sheet.Sheet;
-import org.audiveris.omr.sheet.Staff;
-import org.audiveris.omr.sheet.SystemInfo;
-import org.audiveris.omr.sig.SIGraph;
-import org.audiveris.omr.sig.inter.AbstractChordInter;
-import org.audiveris.omr.sig.inter.ArticulationInter;
-import org.audiveris.omr.sig.inter.BarConnectorInter;
-import org.audiveris.omr.sig.inter.BarlineInter;
-import org.audiveris.omr.sig.inter.BeamHookInter;
-import org.audiveris.omr.sig.inter.BeamInter;
-import org.audiveris.omr.sig.inter.BraceInter;
-import org.audiveris.omr.sig.inter.BracketConnectorInter;
-import org.audiveris.omr.sig.inter.BracketInter;
-import org.audiveris.omr.sig.inter.EndingInter;
-import org.audiveris.omr.sig.inter.FermataArcInter;
-import org.audiveris.omr.sig.inter.FermataDotInter;
-import org.audiveris.omr.sig.inter.HeadChordInter;
-import org.audiveris.omr.sig.inter.HeadInter;
-import org.audiveris.omr.sig.inter.Inter;
-import org.audiveris.omr.sig.inter.Inters;
-import org.audiveris.omr.sig.inter.KeyAlterInter;
-import org.audiveris.omr.sig.inter.KeyInter;
-import org.audiveris.omr.sig.inter.LedgerInter;
-import org.audiveris.omr.sig.inter.PedalInter;
-import org.audiveris.omr.sig.inter.RepeatDotInter;
-import org.audiveris.omr.sig.inter.SegmentInter;
-import org.audiveris.omr.sig.inter.SentenceInter;
-import org.audiveris.omr.sig.inter.SlurInter;
-import org.audiveris.omr.sig.inter.SmallBeamInter;
-import org.audiveris.omr.sig.inter.StaffBarlineInter;
-import org.audiveris.omr.sig.inter.StemInter;
-import org.audiveris.omr.sig.inter.TimeNumberInter;
-import org.audiveris.omr.sig.inter.TimePairInter;
-import org.audiveris.omr.sig.inter.WedgeInter;
-import org.audiveris.omr.sig.inter.WordInter;
-import org.audiveris.omr.sig.relation.ChordArticulationRelation;
-import org.audiveris.omr.sig.relation.HeadStemRelation;
-import org.audiveris.omr.sig.relation.Relation;
-import org.audiveris.omrdataset.api.OmrShape;
-import org.audiveris.omrdataset.api.SheetAnnotations;
-import org.audiveris.omrdataset.api.SheetAnnotations.SheetInfo;
-import org.audiveris.omrdataset.api.SymbolInfo;
-
-import org.slf4j.Logger;
-import org.slf4j.LoggerFactory;
-
-import java.awt.Dimension;
-import java.awt.Rectangle;
-import java.io.IOException;
-import java.nio.file.Path;
-import java.util.ArrayList;
-import java.util.Collections;
-import java.util.HashSet;
-import java.util.List;
-import java.util.Set;
-import java.util.SortedSet;
-
-import javax.xml.bind.JAXBException;
-
-/**
- * Class {@code AnnotationsBuilder} processes a sheet to build the symbols Annotations
- * for an OMR DataSet.
- *
- * @author Hervé Bitteur
- */
-public class AnnotationsBuilder
-{
-
-    private static final Logger logger = LoggerFactory.getLogger(AnnotationsBuilder.class);
-
-    /** Inter excluded classes. */
-    private static final Set<Class> excludedInterClasses = new HashSet<>();
-
-    static {
-        excludedInterClasses.add(AbstractChordInter.class);
-        excludedInterClasses.add(BarConnectorInter.class);
-        excludedInterClasses.add(BeamInter.class);
-        excludedInterClasses.add(BeamHookInter.class); // TODO: should be defined in OmrShape?
-        excludedInterClasses.add(BracketConnectorInter.class);
-        excludedInterClasses.add(BracketInter.class); // TODO: should be defined in OmrShape?
-        excludedInterClasses.add(EndingInter.class);
-        excludedInterClasses.add(FermataArcInter.class);
-        excludedInterClasses.add(FermataDotInter.class);
-        excludedInterClasses.add(KeyInter.class);
-        excludedInterClasses.add(RepeatDotInter.class); // Processed via BarlineInter
-        excludedInterClasses.add(SegmentInter.class);
-        excludedInterClasses.add(SentenceInter.class);
-        excludedInterClasses.add(SlurInter.class);
-        excludedInterClasses.add(SmallBeamInter.class);
-        excludedInterClasses.add(StaffBarlineInter.class);
-        ///excludedInterClasses.add(StemInter.class);
-        excludedInterClasses.add(TimeNumberInter.class); // Processed via TimePairInter
-        excludedInterClasses.add(WedgeInter.class);
-        excludedInterClasses.add(WordInter.class);
-    }
-
-    /** The sheet to process. */
-    private final Sheet sheet;
-
-    /** Target path for sheet annotations file. */
-    private final Path path;
-
-    /** The annotations structure being built. */
-    private final SheetAnnotations annotations = new SheetAnnotations();
-
-    /**
-     * Creates a new {@code AnnotationsBuilder} object.
-     *
-     * @param sheet the sheet to export
-     * @param path  path to annotations file
-     */
-    public AnnotationsBuilder (Sheet sheet,
-                               Path path)
-    {
-        this.sheet = sheet;
-        this.path = path;
-    }
-
-    /**
-     * Process the sheet to generate the corresponding annotations.
-     *
-     * @throws IOException   for any IO error
-     * @throws JAXBException for any JAXB error
-     */
-    public void processSheet ()
-            throws IOException,
-                   JAXBException
-    {
-        // Global informations
-        annotations.setVersion("1.0");
-        annotations.setComplete(false);
-        annotations.setSource(WellKnowns.TOOL_NAME + " " + WellKnowns.TOOL_REF);
-        annotations.setSheetInfo(new SheetInfo(sheet.getId() + Annotations.SHEET_IMAGE_EXTENSION,
-                                               new Dimension(sheet.getWidth(), sheet.getHeight())));
-
-        // Populate system by system
-        for (SystemInfo system : sheet.getSystems()) {
-            new SystemAnnotator(system).processSystem();
-        }
-
-        // Marshall the result
-        annotations.marshall(path);
-        logger.info("Sheet annotated as {}", path);
-    }
-
-    /**
-     * Check whether the provided Inter subclass is excluded for Annotations.
-     *
-     * @param interClass the inter class
-     * @return true if excluded
-     */
-    private static boolean isExcluded (Class interClass)
-    {
-        for (Class classe : excludedInterClasses) {
-            if (classe.isAssignableFrom(interClass)) {
-                return true;
-            }
-        }
-
-        return false;
-    }
-
-    //-----------------//
-    // SystemAnnotator //
-    //-----------------//
-    /**
-     * Process a system for annotations.
-     */
-    private class SystemAnnotator
-    {
-
-        /** Related system. */
-        private final SystemInfo system;
-
-        /** System sig. */
-        private final SIGraph sig;
-
-        /** All system note heads, sorted by abscissa. */
-        private List<Inter> allHeads;
-
-        SystemAnnotator (SystemInfo system)
-        {
-            this.system = system;
-            sig = system.getSig();
-        }
-
-        /**
-         * Export a barline group, including repeat dots if any.
-         * <p>
-         * We export something only when called on the first barline within the group.
-         * We build the whole group, including repeat dots.
-         *
-         * @param bar a barline
-         */
-        private void exportBarlineGroup (BarlineInter bar)
-        {
-            SortedSet<Inter> items = bar.getGroupItems();
-
-            // Make sure first barline is ours
-            for (Inter item : items) {
-                if (item instanceof BarlineInter) {
-                    if (item != bar) {
-                        return;
-                    }
-
-                    break;
-                }
-            }
-
-            final int interline = bar.getStaff().getSpecificInterline();
-
-            if (items.size() == 1) {
-                // Isolated barline
-                OmrShape oShape = OmrShapeMapping.SHAPE_TO_OMRSHAPE.get(bar.getShape());
-                annotations.addSymbol(new SymbolInfo(oShape, interline, bar.getId(), null, bar
-                                                     .getBounds()));
-            } else {
-                List<SymbolInfo> inners = new ArrayList<>();
-
-                for (Inter item : items) {
-                    OmrShape oShape = OmrShapeMapping.SHAPE_TO_OMRSHAPE.get(item.getShape());
-                    inners.add(new SymbolInfo(oShape, interline, item.getId(), null, item
-                                              .getBounds()));
-                }
-
-                // Determine the outer shape
-                OmrShape oShape = getBarGroupShape(items);
-                SymbolInfo outer = new SymbolInfo(oShape, interline, null, null, Inters.getBounds(
-                                                  items));
-
-                for (SymbolInfo inner : inners) {
-                    outer.addInnerSymbol(inner);
-                }
-
-                annotations.addSymbol(outer);
-            }
-        }
-
-        /**
-         * (Try to) generate the symbol for the provided inter.
-         *
-         * @param inter the provided inter
-         */
-        private void exportInter (Inter inter)
-        {
-            final Class interClass = inter.getClass();
-
-            // Excluded class?
-            if (isExcluded(interClass)) {
-                logger.debug("{} class is excluded.", inter);
-
-                return;
-            }
-
-            Shape interShape = inter.getShape();
-            Rectangle interBounds = inter.getBounds();
-            Staff staff = inter.getStaff();
-            OmrShape omrShape;
-
-            // Specific classes
-            if (inter instanceof TimePairInter) {
-                exportTimePair((TimePairInter) inter);
-
-                return;
-            } else if (inter instanceof BarlineInter) {
-                exportBarlineGroup((BarlineInter) inter);
-
-                return;
-            } else if (inter instanceof KeyAlterInter) {
-                omrShape = getOmrShape((KeyAlterInter) inter);
-            } else if (inter instanceof ArticulationInter) {
-                omrShape = getOmrShape((ArticulationInter) inter);
-            } else {
-                omrShape = OmrShapeMapping.SHAPE_TO_OMRSHAPE.get(interShape);
-
-                if (omrShape == null) {
-                    logger.info("{} shape is not mapped.", inter);
-
-                    return;
-                }
-
-                if (inter instanceof LedgerInter) {
-                    // Make sure we have no note head centered on this ledger
-                    if (ledgerHasHead((LedgerInter) inter)) {
-                        return;
-                    }
-                } else if (inter instanceof BarlineInter) {
-                    // Substitute a barlineDouble when relevant
-                    BarlineInter sibling = ((BarlineInter) inter).getSibling();
-
-                    if (sibling != null) {
-                        if (inter.getCenter().x < sibling.getCenter().x) {
-                            omrShape = OmrShape.barlineDouble;
-                            interBounds = interBounds.union(sibling.getBounds());
-                        } else {
-                            return;
-                        }
-                    }
-                }
-            }
-
-            if (staff == null) {
-                if (inter instanceof BraceInter) {
-                    // Simply pick up the first staff embraced by this brace
-                    staff = ((BraceInter) inter).getFirstStaff();
-                } else if (inter instanceof StemInter) {
-                    // Use staff of first head found
-                    staff = getStemStaff((StemInter) inter);
-                } else if (inter instanceof PedalInter) {
-                    // Use bottom staff of related chord if any
-                    staff = getPedalStaff((PedalInter) inter);
-                }
-            }
-
-            if (omrShape == null) {
-                logger.warn("{} has no OmrShape, ignored.", inter);
-
-                return;
-            }
-
-            if (staff == null) {
-                logger.info("{} has no related staff, ignored.", inter);
-
-                return;
-            }
-
-            final int interline = staff.getSpecificInterline();
-            annotations.addSymbol(new SymbolInfo(omrShape, interline, inter.getId(), null,
-                                                 interBounds));
-        }
-
-        /**
-         * Export a TimePairInter (time signature defined as a pair num/den).
-         * <p>
-         * It the pair is known as a predefined combo, we generate one outer symbol (the pair) with
-         * two inner symbols (num & den).
-         * Otherwise, we simply generate two stand-alone symbols (num & den).
-         *
-         * @param pair the inter to process
-         */
-        private void exportTimePair (TimePairInter pair)
-        {
-            final int interline = pair.getStaff().getSpecificInterline();
-            final List<SymbolInfo> inners = new ArrayList<>();
-
-            for (Inter inter : pair.getMembers()) {
-                OmrShape oShape = OmrShapeMapping.SHAPE_TO_OMRSHAPE.get(inter.getShape());
-
-                if (oShape != null) {
-                    inners.add(new SymbolInfo(oShape, interline, inter.getId(), null, inter
-                                              .getBounds()));
-                }
-            }
-
-            final OmrShape pairShape = OmrShapeMapping.getTimeCombo(pair);
-
-            if (pairShape != null) {
-                SymbolInfo outer = new SymbolInfo(pairShape, interline, pair.getId(), null, pair
-                                                  .getBounds());
-
-                for (SymbolInfo inner : inners) {
-                    outer.addInnerSymbol(inner);
-                }
-
-                annotations.addSymbol(outer);
-            } else {
-                logger.info("{} is not a predefined time combo.", pair);
-
-                for (SymbolInfo inner : inners) {
-                    annotations.addSymbol(inner);
-                }
-            }
-        }
-
-        /**
-         * Determine the proper OmrShape for the provided bar group.
-         *
-         * @param items inters that compose the barline group (perhaps including dots)
-         * @return the corresponding OmrShape
-         */
-        private OmrShape getBarGroupShape (SortedSet<Inter> items)
-        {
-            final Inter first = items.first();
-            final Inter last = items.last();
-
-            if (first instanceof RepeatDotInter) {
-                if (last instanceof RepeatDotInter) {
-                    return OmrShape.repeatRightLeft;
-                } else {
-                    return OmrShape.repeatRight;
-                }
-            } else {
-                if (last instanceof RepeatDotInter) {
-                    return OmrShape.repeatLeft;
-                } else {
-                    // No repeat dot on either side
-                    final Shape firstShape = first.getShape();
-                    final Shape lastShape = last.getShape();
-
-                    if (firstShape == Shape.THICK_BARLINE) {
-                        if (lastShape == Shape.THICK_BARLINE) {
-                            return OmrShape.barlineHeavyHeavy;
-                        } else {
-                            return OmrShape.barlineReverseFinal;
-                        }
-                    } else {
-                        if (lastShape == Shape.THICK_BARLINE) {
-                            return OmrShape.barlineFinal;
-                        } else {
-                            return OmrShape.barlineDouble;
-                        }
-                    }
-                }
-            }
-        }
-
-        /**
-         * Report the OmrShape for a given ArticulationInter.
-         *
-         * @param inter the provided articulation
-         * @return the proper OmrShape value
-         */
-        private OmrShape getOmrShape (ArticulationInter inter)
-        {
-            Boolean above = null;
-
-            for (Relation rel : sig.getRelations(inter, ChordArticulationRelation.class)) {
-                final HeadChordInter chord = (HeadChordInter) sig.getOppositeInter(inter, rel);
-                above = inter.getCenter().y < chord.getCenter().y;
-
-                break;
-            }
-
-            if (above == null) {
-                // No relation, use position WRT related staff
-                if (inter.getStaff() != null) {
-                    above = inter.getStaff().pitchPositionOf(inter.getCenter()) < 0;
-                }
-            }
-
-            if (above == null) {
-                return null;
-            }
-
-            switch (inter.getShape()) {
-            case ACCENT:
-                return above ? OmrShape.articAccentAbove : OmrShape.articAccentBelow;
-
-            case STACCATO:
-                return above ? OmrShape.articStaccatoAbove : OmrShape.articStaccatoBelow;
-
-            case TENUTO:
-                return above ? OmrShape.articTenutoAbove : OmrShape.articTenutoBelow;
-
-            case STACCATISSIMO:
-                return above ? OmrShape.articStaccatissimoAbove : OmrShape.articStaccatissimoBelow;
-
-            case STRONG_ACCENT:
-                return above ? OmrShape.articMarcatoAbove : OmrShape.articMarcatoBelow;
-            }
-
-            return null;
-        }
-
-        /**
-         * Report the OmrShape for a given KeyAlterInter.
-         *
-         * @param inter the provided KeyAlterInter
-         * @return the proper OmrShape value
-         */
-        private OmrShape getOmrShape (KeyAlterInter inter)
-        {
-            switch (inter.getShape()) {
-            case FLAT:
-                return OmrShape.keyFlat;
-
-            case NATURAL:
-                return OmrShape.keyNatural;
-
-            case SHARP:
-                return OmrShape.keySharp;
-            }
-
-            return null;
-        }
-
-        /**
-         * Report a reasonable staff for a given pedal
-         *
-         * @param pedal the given pedal
-         * @return head staff or null
-         */
-        private Staff getPedalStaff (PedalInter pedal)
-        {
-            AbstractChordInter chord = pedal.getChord();
-            Staff staff = null;
-
-            if (chord != null) {
-                staff = chord.getBottomStaff();
-            }
-
-            if (staff == null) {
-                staff = system.getStaffAtOrAbove(pedal.getCenter());
-            }
-
-            return staff;
-        }
-
-        /**
-         * Report a reasonable staff for a given stem
-         *
-         * @param stem the given stem
-         * @return head staff or null
-         */
-        private Staff getStemStaff (StemInter stem)
-        {
-            for (Relation relation : sig.getRelations(stem, HeadStemRelation.class)) {
-                Inter head = sig.getEdgeSource(relation);
-
-                return head.getStaff();
-            }
-
-            return null;
-        }
-
-        /**
-         * Check whether there is a note centered on provided ledger.
-         *
-         * @param ledger provided ledger
-         * @return true if there is a note head centered on ledger
-         */
-        private boolean ledgerHasHead (LedgerInter ledger)
-        {
-            final Rectangle ledgerBox = ledger.getBounds();
-            final Staff staff = ledger.getStaff();
-            final Integer index = staff.getLedgerIndex(ledger);
-            final int ledgerPitch = Staff.getLedgerPitchPosition(index);
-            final List<Inter> heads = Inters.intersectedInters(allHeads, GeoOrder.BY_ABSCISSA,
-                                                               ledgerBox);
-
-            for (Inter inter : heads) {
-                final HeadInter head = (HeadInter) inter;
-                final int notePitch = head.getIntegerPitch();
-
-                if (notePitch == ledgerPitch) {
-                    return true;
-                }
-            }
-
-            return false;
-        }
-
-        /**
-         * Process the system at hand.
-         */
-        private void processSystem ()
-        {
-            allHeads = sig.inters(ShapeSet.Heads);
-            Collections.sort(allHeads, Inters.byAbscissa);
-
-            for (Inter inter : sig.vertexSet()) {
-                exportInter(inter);
-            }
-        }
-    }
-}
->>>>>>> 8e2b0fd5
+//------------------------------------------------------------------------------------------------//
+//                                                                                                //
+//                               A n n o t a t i o n s B u i l d e r                              //
+//                                                                                                //
+//------------------------------------------------------------------------------------------------//
+// <editor-fold defaultstate="collapsed" desc="hdr">
+//
+//  Copyright © Audiveris 2018. All rights reserved.
+//
+//  This program is free software: you can redistribute it and/or modify it under the terms of the
+//  GNU Affero General Public License as published by the Free Software Foundation, either version
+//  3 of the License, or (at your option) any later version.
+//
+//  This program is distributed in the hope that it will be useful, but WITHOUT ANY WARRANTY;
+//  without even the implied warranty of MERCHANTABILITY or FITNESS FOR A PARTICULAR PURPOSE.
+//  See the GNU Affero General Public License for more details.
+//
+//  You should have received a copy of the GNU Affero General Public License along with this
+//  program.  If not, see <http://www.gnu.org/licenses/>.
+//------------------------------------------------------------------------------------------------//
+// </editor-fold>
+package org.audiveris.omr.classifier;
+
+import org.audiveris.omr.WellKnowns;
+import org.audiveris.omr.glyph.Shape;
+import org.audiveris.omr.glyph.ShapeSet;
+import org.audiveris.omr.math.GeoOrder;
+import org.audiveris.omr.sheet.Sheet;
+import org.audiveris.omr.sheet.Staff;
+import org.audiveris.omr.sheet.SystemInfo;
+import org.audiveris.omr.sig.SIGraph;
+import org.audiveris.omr.sig.inter.AbstractChordInter;
+import org.audiveris.omr.sig.inter.ArticulationInter;
+import org.audiveris.omr.sig.inter.BarConnectorInter;
+import org.audiveris.omr.sig.inter.BarlineInter;
+import org.audiveris.omr.sig.inter.BeamHookInter;
+import org.audiveris.omr.sig.inter.BeamInter;
+import org.audiveris.omr.sig.inter.BraceInter;
+import org.audiveris.omr.sig.inter.BracketConnectorInter;
+import org.audiveris.omr.sig.inter.BracketInter;
+import org.audiveris.omr.sig.inter.EndingInter;
+import org.audiveris.omr.sig.inter.FermataArcInter;
+import org.audiveris.omr.sig.inter.FermataDotInter;
+import org.audiveris.omr.sig.inter.HeadChordInter;
+import org.audiveris.omr.sig.inter.HeadInter;
+import org.audiveris.omr.sig.inter.Inter;
+import org.audiveris.omr.sig.inter.Inters;
+import org.audiveris.omr.sig.inter.KeyAlterInter;
+import org.audiveris.omr.sig.inter.KeyInter;
+import org.audiveris.omr.sig.inter.LedgerInter;
+import org.audiveris.omr.sig.inter.PedalInter;
+import org.audiveris.omr.sig.inter.RepeatDotInter;
+import org.audiveris.omr.sig.inter.SegmentInter;
+import org.audiveris.omr.sig.inter.SentenceInter;
+import org.audiveris.omr.sig.inter.SlurInter;
+import org.audiveris.omr.sig.inter.SmallBeamInter;
+import org.audiveris.omr.sig.inter.StaffBarlineInter;
+import org.audiveris.omr.sig.inter.StemInter;
+import org.audiveris.omr.sig.inter.TimeNumberInter;
+import org.audiveris.omr.sig.inter.TimePairInter;
+import org.audiveris.omr.sig.inter.WedgeInter;
+import org.audiveris.omr.sig.inter.WordInter;
+import org.audiveris.omr.sig.relation.ChordArticulationRelation;
+import org.audiveris.omr.sig.relation.HeadStemRelation;
+import org.audiveris.omr.sig.relation.Relation;
+import org.audiveris.omrdataset.api.OmrShape;
+import org.audiveris.omrdataset.api.SheetAnnotations;
+import org.audiveris.omrdataset.api.SheetAnnotations.SheetInfo;
+import org.audiveris.omrdataset.api.SymbolInfo;
+
+import org.slf4j.Logger;
+import org.slf4j.LoggerFactory;
+
+import java.awt.Dimension;
+import java.awt.Rectangle;
+import java.io.IOException;
+import java.nio.file.Path;
+import java.util.ArrayList;
+import java.util.Collections;
+import java.util.HashSet;
+import java.util.List;
+import java.util.Set;
+import java.util.SortedSet;
+
+import javax.xml.bind.JAXBException;
+
+/**
+ * Class {@code AnnotationsBuilder} processes a sheet to build the symbols Annotations
+ * for an OMR DataSet.
+ *
+ * @author Hervé Bitteur
+ */
+public class AnnotationsBuilder
+{
+
+    private static final Logger logger = LoggerFactory.getLogger(AnnotationsBuilder.class);
+
+    /** Inter excluded classes. */
+    private static final Set<Class> excludedInterClasses = new HashSet<>();
+
+    static {
+        excludedInterClasses.add(AbstractChordInter.class);
+        excludedInterClasses.add(BarConnectorInter.class);
+        excludedInterClasses.add(BeamInter.class);
+        excludedInterClasses.add(BeamHookInter.class); // TODO: should be defined in OmrShape?
+        excludedInterClasses.add(BracketConnectorInter.class);
+        excludedInterClasses.add(BracketInter.class); // TODO: should be defined in OmrShape?
+        excludedInterClasses.add(EndingInter.class);
+        excludedInterClasses.add(FermataArcInter.class);
+        excludedInterClasses.add(FermataDotInter.class);
+        excludedInterClasses.add(KeyInter.class);
+        excludedInterClasses.add(RepeatDotInter.class); // Processed via BarlineInter
+        excludedInterClasses.add(SegmentInter.class);
+        excludedInterClasses.add(SentenceInter.class);
+        excludedInterClasses.add(SlurInter.class);
+        excludedInterClasses.add(SmallBeamInter.class);
+        excludedInterClasses.add(StaffBarlineInter.class);
+        ///excludedInterClasses.add(StemInter.class);
+        excludedInterClasses.add(TimeNumberInter.class); // Processed via TimePairInter
+        excludedInterClasses.add(WedgeInter.class);
+        excludedInterClasses.add(WordInter.class);
+    }
+
+    /** The sheet to process. */
+    private final Sheet sheet;
+
+    /** Target path for sheet annotations file. */
+    private final Path path;
+
+    /** The annotations structure being built. */
+    private final SheetAnnotations annotations = new SheetAnnotations();
+
+    /**
+     * Creates a new {@code AnnotationsBuilder} object.
+     *
+     * @param sheet the sheet to export
+     * @param path  path to annotations file
+     */
+    public AnnotationsBuilder (Sheet sheet,
+                               Path path)
+    {
+        this.sheet = sheet;
+        this.path = path;
+    }
+
+    /**
+     * Process the sheet to generate the corresponding annotations.
+     *
+     * @throws IOException   for any IO error
+     * @throws JAXBException for any JAXB error
+     */
+    public void processSheet ()
+            throws IOException,
+                   JAXBException
+    {
+        // Global informations
+        annotations.setVersion("1.0");
+        annotations.setComplete(false);
+        annotations.setSource(WellKnowns.TOOL_NAME + " " + WellKnowns.TOOL_REF);
+        annotations.setSheetInfo(
+                new SheetInfo(
+                        sheet.getId() + Annotations.SHEET_IMAGE_EXTENSION,
+                        new Dimension(sheet.getWidth(), sheet.getHeight())));
+
+        // Populate system by system
+        for (SystemInfo system : sheet.getSystems()) {
+            new SystemAnnotator(system).processSystem();
+        }
+
+        // Marshall the result
+        annotations.marshall(path);
+        logger.info("Sheet annotated as {}", path);
+    }
+
+    /**
+     * Check whether the provided Inter subclass is excluded for Annotations.
+     *
+     * @param interClass the inter class
+     * @return true if excluded
+     */
+    private static boolean isExcluded (Class interClass)
+    {
+        for (Class classe : excludedInterClasses) {
+            if (classe.isAssignableFrom(interClass)) {
+                return true;
+            }
+        }
+
+        return false;
+    }
+
+    //-----------------//
+    // SystemAnnotator //
+    //-----------------//
+    /**
+     * Process a system for annotations.
+     */
+    private class SystemAnnotator
+    {
+
+        /** Related system. */
+        private final SystemInfo system;
+
+        /** System sig. */
+        private final SIGraph sig;
+
+        /** All system note heads, sorted by abscissa. */
+        private List<Inter> allHeads;
+
+        SystemAnnotator (SystemInfo system)
+        {
+            this.system = system;
+            sig = system.getSig();
+        }
+
+        /**
+         * Export a barline group, including repeat dots if any.
+         * <p>
+         * We export something only when called on the first barline within the group.
+         * We build the whole group, including repeat dots.
+         *
+         * @param bar a barline
+         */
+        private void exportBarlineGroup (BarlineInter bar)
+        {
+            SortedSet<Inter> items = bar.getGroupItems();
+
+            // Make sure first barline is ours
+            for (Inter item : items) {
+                if (item instanceof BarlineInter) {
+                    if (item != bar) {
+                        return;
+                    }
+
+                    break;
+                }
+            }
+
+            final int interline = bar.getStaff().getSpecificInterline();
+
+            if (items.size() == 1) {
+                // Isolated barline
+                OmrShape oShape = OmrShapeMapping.omrShapeOf(bar.getShape());
+                annotations.addSymbol(
+                        new SymbolInfo(oShape, interline, bar.getId(), null, bar.getBounds()));
+            } else {
+                List<SymbolInfo> inners = new ArrayList<>();
+
+                for (Inter item : items) {
+                    OmrShape oShape = OmrShapeMapping.omrShapeOf(item.getShape());
+                    inners.add(
+                            new SymbolInfo(
+                                    oShape,
+                                    interline,
+                                    item.getId(),
+                                    null,
+                                    item.getBounds()));
+                }
+
+                // Determine the outer shape
+                OmrShape oShape = getBarGroupShape(items);
+                SymbolInfo outer = new SymbolInfo(
+                        oShape,
+                        interline,
+                        null,
+                        null,
+                        Inters.getBounds(items));
+
+                for (SymbolInfo inner : inners) {
+                    outer.addInnerSymbol(inner);
+                }
+
+                annotations.addSymbol(outer);
+            }
+        }
+
+        /**
+         * (Try to) generate the symbol for the provided inter.
+         *
+         * @param inter the provided inter
+         */
+        private void exportInter (Inter inter)
+        {
+            final Class interClass = inter.getClass();
+
+            // Excluded class?
+            if (isExcluded(interClass)) {
+                logger.debug("{} class is excluded.", inter);
+
+                return;
+            }
+
+            Shape interShape = inter.getShape();
+            Rectangle interBounds = inter.getBounds();
+            Staff staff = inter.getStaff();
+            OmrShape omrShape;
+
+            // Specific classes
+            if (inter instanceof TimePairInter) {
+                exportTimePair((TimePairInter) inter);
+
+                return;
+            } else if (inter instanceof BarlineInter) {
+                exportBarlineGroup((BarlineInter) inter);
+
+                return;
+            } else if (inter instanceof KeyAlterInter) {
+                omrShape = getOmrShape((KeyAlterInter) inter);
+            } else if (inter instanceof ArticulationInter) {
+                omrShape = getOmrShape((ArticulationInter) inter);
+            } else {
+                omrShape = OmrShapeMapping.omrShapeOf(interShape);
+
+                if (omrShape == null) {
+                    logger.info("{} shape is not mapped.", inter);
+
+                    return;
+                }
+
+                if (inter instanceof LedgerInter) {
+                    // Make sure we have no note head centered on this ledger
+                    if (ledgerHasHead((LedgerInter) inter)) {
+                        return;
+                    }
+                } else if (inter instanceof BarlineInter) {
+                    // Substitute a barlineDouble when relevant
+                    BarlineInter sibling = ((BarlineInter) inter).getSibling();
+
+                    if (sibling != null) {
+                        if (inter.getCenter().x < sibling.getCenter().x) {
+                            omrShape = OmrShape.barlineDouble;
+                            interBounds = interBounds.union(sibling.getBounds());
+                        } else {
+                            return;
+                        }
+                    }
+                }
+            }
+
+            if (staff == null) {
+                if (inter instanceof BraceInter) {
+                    // Simply pick up the first staff embraced by this brace
+                    staff = ((BraceInter) inter).getFirstStaff();
+                } else if (inter instanceof StemInter) {
+                    // Use staff of first head found
+                    staff = getStemStaff((StemInter) inter);
+                } else if (inter instanceof PedalInter) {
+                    // Use bottom staff of related chord if any
+                    staff = getPedalStaff((PedalInter) inter);
+                }
+            }
+
+            if (omrShape == null) {
+                logger.warn("{} has no OmrShape, ignored.", inter);
+
+                return;
+            }
+
+            if (staff == null) {
+                logger.info("{} has no related staff, ignored.", inter);
+
+                return;
+            }
+
+            final int interline = staff.getSpecificInterline();
+            annotations.addSymbol(
+                    new SymbolInfo(omrShape, interline, inter.getId(), null, interBounds));
+        }
+
+        /**
+         * Export a TimePairInter (time signature defined as a pair num/den).
+         * <p>
+         * It the pair is known as a predefined combo, we generate one outer symbol (the pair) with
+         * two inner symbols (num & den).
+         * Otherwise, we simply generate two stand-alone symbols (num & den).
+         *
+         * @param pair the inter to process
+         */
+        private void exportTimePair (TimePairInter pair)
+        {
+            final int interline = pair.getStaff().getSpecificInterline();
+            final List<SymbolInfo> inners = new ArrayList<>();
+
+            for (Inter inter : pair.getMembers()) {
+                OmrShape oShape = OmrShapeMapping.omrShapeOf(inter.getShape());
+
+                if (oShape != null) {
+                    inners.add(
+                            new SymbolInfo(
+                                    oShape,
+                                    interline,
+                                    inter.getId(),
+                                    null,
+                                    inter.getBounds()));
+                }
+            }
+
+            final OmrShape pairShape = OmrShapeMapping.getTimeCombo(pair);
+
+            if (pairShape != null) {
+                SymbolInfo outer = new SymbolInfo(
+                        pairShape,
+                        interline,
+                        pair.getId(),
+                        null,
+                        pair.getBounds());
+
+                for (SymbolInfo inner : inners) {
+                    outer.addInnerSymbol(inner);
+                }
+
+                annotations.addSymbol(outer);
+            } else {
+                logger.info("{} is not a predefined time combo.", pair);
+
+                for (SymbolInfo inner : inners) {
+                    annotations.addSymbol(inner);
+                }
+            }
+        }
+
+        /**
+         * Determine the proper OmrShape for the provided bar group.
+         *
+         * @param items inters that compose the barline group (perhaps including dots)
+         * @return the corresponding OmrShape
+         */
+        private OmrShape getBarGroupShape (SortedSet<Inter> items)
+        {
+            final Inter first = items.first();
+            final Inter last = items.last();
+
+            if (first instanceof RepeatDotInter) {
+                if (last instanceof RepeatDotInter) {
+                    return OmrShape.repeatRightLeft;
+                } else {
+                    return OmrShape.repeatRight;
+                }
+            } else {
+                if (last instanceof RepeatDotInter) {
+                    return OmrShape.repeatLeft;
+                } else {
+                    // No repeat dot on either side
+                    final Shape firstShape = first.getShape();
+                    final Shape lastShape = last.getShape();
+
+                    if (firstShape == Shape.THICK_BARLINE) {
+                        if (lastShape == Shape.THICK_BARLINE) {
+                            return OmrShape.barlineHeavyHeavy;
+                        } else {
+                            return OmrShape.barlineReverseFinal;
+                        }
+                    } else {
+                        if (lastShape == Shape.THICK_BARLINE) {
+                            return OmrShape.barlineFinal;
+                        } else {
+                            return OmrShape.barlineDouble;
+                        }
+                    }
+                }
+            }
+        }
+
+        /**
+         * Report the OmrShape for a given ArticulationInter.
+         *
+         * @param inter the provided articulation
+         * @return the proper OmrShape value
+         */
+        private OmrShape getOmrShape (ArticulationInter inter)
+        {
+            Boolean above = null;
+
+            for (Relation rel : sig.getRelations(inter, ChordArticulationRelation.class)) {
+                final HeadChordInter chord = (HeadChordInter) sig.getOppositeInter(inter, rel);
+                above = inter.getCenter().y < chord.getCenter().y;
+
+                break;
+            }
+
+            if (above == null) {
+                // No relation, use position WRT related staff
+                if (inter.getStaff() != null) {
+                    above = inter.getStaff().pitchPositionOf(inter.getCenter()) < 0;
+                }
+            }
+
+            if (above == null) {
+                return null;
+            }
+
+            switch (inter.getShape()) {
+            case ACCENT:
+                return above ? OmrShape.articAccentAbove : OmrShape.articAccentBelow;
+
+            case STACCATO:
+                return above ? OmrShape.articStaccatoAbove : OmrShape.articStaccatoBelow;
+
+            case TENUTO:
+                return above ? OmrShape.articTenutoAbove : OmrShape.articTenutoBelow;
+
+            case STACCATISSIMO:
+                return above ? OmrShape.articStaccatissimoAbove : OmrShape.articStaccatissimoBelow;
+
+            case STRONG_ACCENT:
+                return above ? OmrShape.articMarcatoAbove : OmrShape.articMarcatoBelow;
+            }
+
+            return null;
+        }
+
+        /**
+         * Report the OmrShape for a given KeyAlterInter.
+         *
+         * @param inter the provided KeyAlterInter
+         * @return the proper OmrShape value
+         */
+        private OmrShape getOmrShape (KeyAlterInter inter)
+        {
+            switch (inter.getShape()) {
+            case FLAT:
+                return OmrShape.keyFlat;
+
+            case NATURAL:
+                return OmrShape.keyNatural;
+
+            case SHARP:
+                return OmrShape.keySharp;
+            }
+
+            return null;
+        }
+
+        /**
+         * Report a reasonable staff for a given pedal
+         *
+         * @param pedal the given pedal
+         * @return head staff or null
+         */
+        private Staff getPedalStaff (PedalInter pedal)
+        {
+            AbstractChordInter chord = pedal.getChord();
+            Staff staff = null;
+
+            if (chord != null) {
+                staff = chord.getBottomStaff();
+            }
+
+            if (staff == null) {
+                staff = system.getStaffAtOrAbove(pedal.getCenter());
+            }
+
+            return staff;
+        }
+
+        /**
+         * Report a reasonable staff for a given stem
+         *
+         * @param stem the given stem
+         * @return head staff or null
+         */
+        private Staff getStemStaff (StemInter stem)
+        {
+            for (Relation relation : sig.getRelations(stem, HeadStemRelation.class)) {
+                Inter head = sig.getEdgeSource(relation);
+
+                return head.getStaff();
+            }
+
+            return null;
+        }
+
+        /**
+         * Check whether there is a note centered on provided ledger.
+         *
+         * @param ledger provided ledger
+         * @return true if there is a note head centered on ledger
+         */
+        private boolean ledgerHasHead (LedgerInter ledger)
+        {
+            final Rectangle ledgerBox = ledger.getBounds();
+            final Staff staff = ledger.getStaff();
+            final Integer index = staff.getLedgerIndex(ledger);
+            final int ledgerPitch = Staff.getLedgerPitchPosition(index);
+            final List<Inter> heads = Inters.intersectedInters(
+                    allHeads,
+                    GeoOrder.BY_ABSCISSA,
+                    ledgerBox);
+
+            for (Inter inter : heads) {
+                final HeadInter head = (HeadInter) inter;
+                final int notePitch = head.getIntegerPitch();
+
+                if (notePitch == ledgerPitch) {
+                    return true;
+                }
+            }
+
+            return false;
+        }
+
+        /**
+         * Process the system at hand.
+         */
+        private void processSystem ()
+        {
+            allHeads = sig.inters(ShapeSet.Heads);
+            Collections.sort(allHeads, Inters.byAbscissa);
+
+            for (Inter inter : sig.vertexSet()) {
+                exportInter(inter);
+            }
+        }
+    }
+}