<<<<<<< HEAD
//------------------------------------------------------------------------------------------------//
//                                                                                                //
//                                     S c a l e d B u f f e r                                    //
//                                                                                                //
//------------------------------------------------------------------------------------------------//
// <editor-fold defaultstate="collapsed" desc="hdr">
//
//  Copyright © Audiveris 2018. All rights reserved.
//
//  This program is free software: you can redistribute it and/or modify it under the terms of the
//  GNU Affero General Public License as published by the Free Software Foundation, either version
//  3 of the License, or (at your option) any later version.
//
//  This program is distributed in the hope that it will be useful, but WITHOUT ANY WARRANTY;
//  without even the implied warranty of MERCHANTABILITY or FITNESS FOR A PARTICULAR PURPOSE.
//  See the GNU Affero General Public License for more details.
//
//  You should have received a copy of the GNU Affero General Public License along with this
//  program.  If not, see <http://www.gnu.org/licenses/>.
//------------------------------------------------------------------------------------------------//
// </editor-fold>
package org.audiveris.omr.classifier;

import ij.process.Blitter;
import ij.process.ByteProcessor;

import org.audiveris.omr.glyph.Glyph;
import org.audiveris.omr.run.RunTable;
import org.audiveris.omr.util.ByteUtil;

import java.awt.Point;

/**
 * Class {@code ScaledBuffer} produces a rectangular buffer, with size normalized by
 * reference interline value, and centered on glyph centroid.
 *
 * @author Hervé Bitteur
 */
public class ScaledBuffer
{
    //~ Static fields/initializers -----------------------------------------------------------------

    /** Scaled interline value. */
    public static final int INTERLINE = 5;

    /** Target width. */
    public static final int WIDTH = 24; // 24 = 3 * 2**3

    /** Target height. */
    public static final int HEIGHT = 48; // 48 = 6 * 2**3

    //~ Methods ------------------------------------------------------------------------------------
    /**
     * Compute the scaled buffer for the provided glyph, using related staff interline
     * value.
     *
     * @param glyph     the source glyph
     * @param interline the related staff interline
     * @return the computed buffer using 0 for black (foreground) and 255 for white (background)
     */
    public static ByteProcessor getBuffer (Glyph glyph,
                                           int interline)
    {
        final RunTable runTable = glyph.getRunTable();
        final ByteProcessor glyphBuffer = runTable.getBuffer();
        final double scale = (double) INTERLINE / interline;

        // Build scaled buffer, filled by (scaled) glyph
        final int scaledWidth = (int) Math.ceil(runTable.getWidth() * scale);
        final int scaledHeight = (int) Math.ceil(runTable.getHeight() * scale);
        final ByteProcessor scaledBuffer = (ByteProcessor) glyphBuffer.resize(
                scaledWidth,
                scaledHeight,
                true); // True => use averaging when down-scaling

        // Copy scaledBuffer into a WIDTH*HEIGHT target buffer centered on glyph centroid
        final Point centroid = glyph.getCentroid();
        final Point center = glyph.getCenter();
        final int dx = centroid.x - center.x; // X shift of centroid WRT center
        final int dy = centroid.y - center.y; // Y shift of centroid WRT center
        final int targetDx = (int) Math.rint(dx * scale); // Scaled x shift
        final int targetDy = (int) Math.rint(dy * scale); // Scaled y shift

        final ByteProcessor buffer = new ByteProcessor(WIDTH, HEIGHT); // Same dim for any symbol
        ByteUtil.raz(buffer); // Correct
        ///ByteUtil.fill(targetBuffer, 100); // Not correct, just meant to visualize limits...

        final int xOffset = ((WIDTH - scaledWidth) / 2) - targetDx;
        final int yOffset = ((HEIGHT - scaledHeight) / 2) - targetDy;
        buffer.copyBits(scaledBuffer, xOffset, yOffset, Blitter.COPY);

        return buffer;
    }
}
=======
//------------------------------------------------------------------------------------------------//
//                                                                                                //
//                                     S c a l e d B u f f e r                                    //
//                                                                                                //
//------------------------------------------------------------------------------------------------//
// <editor-fold defaultstate="collapsed" desc="hdr">
//
//  Copyright © Audiveris 2018. All rights reserved.
//
//  This program is free software: you can redistribute it and/or modify it under the terms of the
//  GNU Affero General Public License as published by the Free Software Foundation, either version
//  3 of the License, or (at your option) any later version.
//
//  This program is distributed in the hope that it will be useful, but WITHOUT ANY WARRANTY;
//  without even the implied warranty of MERCHANTABILITY or FITNESS FOR A PARTICULAR PURPOSE.
//  See the GNU Affero General Public License for more details.
//
//  You should have received a copy of the GNU Affero General Public License along with this
//  program.  If not, see <http://www.gnu.org/licenses/>.
//------------------------------------------------------------------------------------------------//
// </editor-fold>
package org.audiveris.omr.classifier;

import ij.process.Blitter;
import ij.process.ByteProcessor;

import org.audiveris.omr.glyph.Glyph;
import org.audiveris.omr.run.RunTable;
import org.audiveris.omr.util.ByteUtil;

import java.awt.Point;

/**
 * Class {@code ScaledBuffer} produces a rectangular buffer, with size normalized by
 * reference interline value, and centered on glyph centroid.
 *
 * @author Hervé Bitteur
 */
public class ScaledBuffer
{

    /** Scaled interline value. */
    public static final int INTERLINE = 5;

    /** Target width. */
    public static final int WIDTH = 24; // 24 = 3 * 2**3

    /** Target height. */
    public static final int HEIGHT = 48; // 48 = 6 * 2**3

    /**
     * Compute the scaled buffer for the provided glyph, using related staff interline
     * value.
     *
     * @param glyph     the source glyph
     * @param interline the related staff interline
     * @return the computed buffer using 0 for black (foreground) and 255 for white (background)
     */
    public static ByteProcessor getBuffer (Glyph glyph,
                                           int interline)
    {
        final RunTable runTable = glyph.getRunTable();
        final ByteProcessor glyphBuffer = runTable.getBuffer();
        final double scale = (double) INTERLINE / interline;

        // Build scaled buffer, filled by (scaled) glyph
        final int scaledWidth = (int) Math.ceil(runTable.getWidth() * scale);
        final int scaledHeight = (int) Math.ceil(runTable.getHeight() * scale);
        final ByteProcessor scaledBuffer = (ByteProcessor) glyphBuffer.resize(scaledWidth,
                                                                              scaledHeight, true); // True => use averaging when down-scaling

        // Copy scaledBuffer into a WIDTH*HEIGHT target buffer centered on glyph centroid
        final Point centroid = glyph.getCentroid();
        final Point center = glyph.getCenter();
        final int dx = centroid.x - center.x; // X shift of centroid WRT center
        final int dy = centroid.y - center.y; // Y shift of centroid WRT center
        final int targetDx = (int) Math.rint(dx * scale); // Scaled x shift
        final int targetDy = (int) Math.rint(dy * scale); // Scaled y shift

        final ByteProcessor buffer = new ByteProcessor(WIDTH, HEIGHT); // Same dim for any symbol
        ByteUtil.raz(buffer); // Correct
        ///ByteUtil.fill(targetBuffer, 100); // Not correct, just meant to visualize limits...

        final int xOffset = ((WIDTH - scaledWidth) / 2) - targetDx;
        final int yOffset = ((HEIGHT - scaledHeight) / 2) - targetDy;
        buffer.copyBits(scaledBuffer, xOffset, yOffset, Blitter.COPY);

        return buffer;
    }
}
>>>>>>> 8e2b0fd5
<|MERGE_RESOLUTION|>--- conflicted
+++ resolved
@@ -1,99 +1,3 @@
-<<<<<<< HEAD
-//------------------------------------------------------------------------------------------------//
-//                                                                                                //
-//                                     S c a l e d B u f f e r                                    //
-//                                                                                                //
-//------------------------------------------------------------------------------------------------//
-// <editor-fold defaultstate="collapsed" desc="hdr">
-//
-//  Copyright © Audiveris 2018. All rights reserved.
-//
-//  This program is free software: you can redistribute it and/or modify it under the terms of the
-//  GNU Affero General Public License as published by the Free Software Foundation, either version
-//  3 of the License, or (at your option) any later version.
-//
-//  This program is distributed in the hope that it will be useful, but WITHOUT ANY WARRANTY;
-//  without even the implied warranty of MERCHANTABILITY or FITNESS FOR A PARTICULAR PURPOSE.
-//  See the GNU Affero General Public License for more details.
-//
-//  You should have received a copy of the GNU Affero General Public License along with this
-//  program.  If not, see <http://www.gnu.org/licenses/>.
-//------------------------------------------------------------------------------------------------//
-// </editor-fold>
-package org.audiveris.omr.classifier;
-
-import ij.process.Blitter;
-import ij.process.ByteProcessor;
-
-import org.audiveris.omr.glyph.Glyph;
-import org.audiveris.omr.run.RunTable;
-import org.audiveris.omr.util.ByteUtil;
-
-import java.awt.Point;
-
-/**
- * Class {@code ScaledBuffer} produces a rectangular buffer, with size normalized by
- * reference interline value, and centered on glyph centroid.
- *
- * @author Hervé Bitteur
- */
-public class ScaledBuffer
-{
-    //~ Static fields/initializers -----------------------------------------------------------------
-
-    /** Scaled interline value. */
-    public static final int INTERLINE = 5;
-
-    /** Target width. */
-    public static final int WIDTH = 24; // 24 = 3 * 2**3
-
-    /** Target height. */
-    public static final int HEIGHT = 48; // 48 = 6 * 2**3
-
-    //~ Methods ------------------------------------------------------------------------------------
-    /**
-     * Compute the scaled buffer for the provided glyph, using related staff interline
-     * value.
-     *
-     * @param glyph     the source glyph
-     * @param interline the related staff interline
-     * @return the computed buffer using 0 for black (foreground) and 255 for white (background)
-     */
-    public static ByteProcessor getBuffer (Glyph glyph,
-                                           int interline)
-    {
-        final RunTable runTable = glyph.getRunTable();
-        final ByteProcessor glyphBuffer = runTable.getBuffer();
-        final double scale = (double) INTERLINE / interline;
-
-        // Build scaled buffer, filled by (scaled) glyph
-        final int scaledWidth = (int) Math.ceil(runTable.getWidth() * scale);
-        final int scaledHeight = (int) Math.ceil(runTable.getHeight() * scale);
-        final ByteProcessor scaledBuffer = (ByteProcessor) glyphBuffer.resize(
-                scaledWidth,
-                scaledHeight,
-                true); // True => use averaging when down-scaling
-
-        // Copy scaledBuffer into a WIDTH*HEIGHT target buffer centered on glyph centroid
-        final Point centroid = glyph.getCentroid();
-        final Point center = glyph.getCenter();
-        final int dx = centroid.x - center.x; // X shift of centroid WRT center
-        final int dy = centroid.y - center.y; // Y shift of centroid WRT center
-        final int targetDx = (int) Math.rint(dx * scale); // Scaled x shift
-        final int targetDy = (int) Math.rint(dy * scale); // Scaled y shift
-
-        final ByteProcessor buffer = new ByteProcessor(WIDTH, HEIGHT); // Same dim for any symbol
-        ByteUtil.raz(buffer); // Correct
-        ///ByteUtil.fill(targetBuffer, 100); // Not correct, just meant to visualize limits...
-
-        final int xOffset = ((WIDTH - scaledWidth) / 2) - targetDx;
-        final int yOffset = ((HEIGHT - scaledHeight) / 2) - targetDy;
-        buffer.copyBits(scaledBuffer, xOffset, yOffset, Blitter.COPY);
-
-        return buffer;
-    }
-}
-=======
 //------------------------------------------------------------------------------------------------//
 //                                                                                                //
 //                                     S c a l e d B u f f e r                                    //
@@ -162,8 +66,8 @@
         // Build scaled buffer, filled by (scaled) glyph
         final int scaledWidth = (int) Math.ceil(runTable.getWidth() * scale);
         final int scaledHeight = (int) Math.ceil(runTable.getHeight() * scale);
-        final ByteProcessor scaledBuffer = (ByteProcessor) glyphBuffer.resize(scaledWidth,
-                                                                              scaledHeight, true); // True => use averaging when down-scaling
+        final ByteProcessor scaledBuffer = (ByteProcessor) glyphBuffer.resize(scaledWidth,
+                                                                              scaledHeight, true); // True => use averaging when down-scaling
 
         // Copy scaledBuffer into a WIDTH*HEIGHT target buffer centered on glyph centroid
         final Point centroid = glyph.getCentroid();
@@ -183,5 +87,4 @@
 
         return buffer;
     }
-}
->>>>>>> 8e2b0fd5
+}