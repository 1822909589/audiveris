--- conflicted
+++ resolved
@@ -1,134 +1,121 @@
-//------------------------------------------------------------------------------------------------//
-//                                                                                                //
-//                                             O C R                                              //
-//                                                                                                //
-//------------------------------------------------------------------------------------------------//
-// <editor-fold defaultstate="collapsed" desc="hdr">
-//
-//  Copyright © Audiveris 2018. All rights reserved.
-//
-//  This program is free software: you can redistribute it and/or modify it under the terms of the
-//  GNU Affero General Public License as published by the Free Software Foundation, either version
-//  3 of the License, or (at your option) any later version.
-//
-//  This program is distributed in the hope that it will be useful, but WITHOUT ANY WARRANTY;
-//  without even the implied warranty of MERCHANTABILITY or FITNESS FOR A PARTICULAR PURPOSE.
-//  See the GNU Affero General Public License for more details.
-//
-//  You should have received a copy of the GNU Affero General Public License along with this
-//  program.  If not, see <http://www.gnu.org/licenses/>.
-//------------------------------------------------------------------------------------------------//
-// </editor-fold>
-package org.audiveris.omr.text;
-
-import java.awt.Point;
-import java.awt.image.BufferedImage;
-import java.util.List;
-import java.util.Set;
-
-/**
- * Interface {@code OCR} defines the interaction with an OCR engine.
- *
- * @author Hervé Bitteur
- */
-public interface OCR
-{
-<<<<<<< HEAD
-    //~ Static fields/initializers -----------------------------------------------------------------
-=======
->>>>>>> 8e2b0fd5
-
-    /** Standard NO_OCR message: {@value}. */
-    static String NO_OCR = "No OCR is available!";
-
-    //~ Enumerations -------------------------------------------------------------------------------
-    /** Handling of image layout. */
-    enum LayoutMode
-    {
-        /** Automatic discovery of multi block layout */
-        MULTI_BLOCK,
-        /** No layout processing, a single block is assumed */
-        SINGLE_BLOCK;
-    }
-
-    /**
-     * Report the set of supported language codes
-     *
-     * @return the set of supported 3-letter codes
-     */
-    Set<String> getLanguages ();
-
-    /**
-     * Return OCR engine identification.
-     *
-     * @return string containing the name and the version of the OCR engine.
-     */
-    String identify ();
-
-    /**
-     * Report whether the OCR engine is available.
-     *
-     * @return true if OCR is OK
-     */
-    boolean isAvailable ();
-
-    /**
-     * Launch the recognition of the provided image, whose language is specified.
-     *
-     * @param interline    typical interline value
-     * @param image        the provided image
-     * @param topLeft      absolute coordinates of the image top left corner, or null
-     * @param languageCode language specification or null
-     * @param layoutMode   how the image layout should be analyzed
-     * @param label        an optional label related to the image, null otherwise.
-     *                     This is meant for keeping track of the temporary image files.
-     * @return a list of TextLine instances, or null.
-     *         The coordinates of any returned TextLine are absolute coordinates thanks to the
-     *         topLeft
-     *         parameter.
-     */
-    List<TextLine> recognize (int interline,
-                              BufferedImage image,
-                              Point topLeft,
-                              String languageCode,
-                              LayoutMode layoutMode,
-                              String label);
-
-    /**
-     * Exception used to signal that no OCR is actually available.
-     */
-    static class UnavailableOcrException
-            extends RuntimeException
-    {
-<<<<<<< HEAD
-        //~ Constructors ---------------------------------------------------------------------------
-
-=======
-
-        /**
-         * Create a UnavailableOcrException.
-         *
-         * @param msg related message
-         */
->>>>>>> 8e2b0fd5
-        public UnavailableOcrException (String msg)
-        {
-            super(msg);
-        }
-
-<<<<<<< HEAD
-=======
-        /**
-         * Create a UnavailableOcrException.
-         *
-         * @param msg   related message
-         * @param cause exception cause
-         */
->>>>>>> 8e2b0fd5
-        public UnavailableOcrException (String msg,
-                                        Throwable cause)
-        {
-            super(msg, cause);
-        }
-    }
-}
+//------------------------------------------------------------------------------------------------//
+//                                                                                                //
+//                                             O C R                                              //
+//                                                                                                //
+//------------------------------------------------------------------------------------------------//
+// <editor-fold defaultstate="collapsed" desc="hdr">
+//
+//  Copyright © Audiveris 2018. All rights reserved.
+//
+//  This program is free software: you can redistribute it and/or modify it under the terms of the
+//  GNU Affero General Public License as published by the Free Software Foundation, either version
+//  3 of the License, or (at your option) any later version.
+//
+//  This program is distributed in the hope that it will be useful, but WITHOUT ANY WARRANTY;
+//  without even the implied warranty of MERCHANTABILITY or FITNESS FOR A PARTICULAR PURPOSE.
+//  See the GNU Affero General Public License for more details.
+//
+//  You should have received a copy of the GNU Affero General Public License along with this
+//  program.  If not, see <http://www.gnu.org/licenses/>.
+//------------------------------------------------------------------------------------------------//
+// </editor-fold>
+package org.audiveris.omr.text;
+
+import java.awt.Point;
+import java.awt.image.BufferedImage;
+import java.util.List;
+import java.util.Set;
+
+/**
+ * Interface {@code OCR} defines the interaction with an OCR engine.
+ *
+ * @author Hervé Bitteur
+ */
+public interface OCR
+{
+
+    /** Standard NO_OCR message: {@value}. */
+    static String NO_OCR = "No OCR is available!";
+
+    /** Handling of image layout. */
+    enum LayoutMode
+    {
+        /** Automatic discovery of multi block layout */
+        MULTI_BLOCK,
+        /** No layout processing, a single block is assumed */
+        SINGLE_BLOCK;
+    }
+
+    /**
+     * Report the set of supported language codes
+     *
+     * @return the set of supported 3-letter codes
+     */
+    Set<String> getLanguages ();
+
+    /**
+     * Return OCR engine identification.
+     *
+     * @return string containing the name and the version of the OCR engine.
+     */
+    String identify ();
+
+    /**
+     * Report whether the OCR engine is available.
+     *
+     * @return true if OCR is OK
+     */
+    boolean isAvailable ();
+
+    /**
+     * Launch the recognition of the provided image, whose language is specified.
+     *
+     * @param interline    typical interline value
+     * @param image        the provided image
+     * @param topLeft      absolute coordinates of the image top left corner, or null
+     * @param languageCode language specification or null
+     * @param layoutMode   how the image layout should be analyzed
+     * @param label        an optional label related to the image, null otherwise.
+     *                     This is meant for keeping track of the temporary image files.
+     * @return a list of TextLine instances, or null.
+     *         The coordinates of any returned TextLine are absolute coordinates thanks to the
+     *         topLeft
+     *         parameter.
+     */
+    List<TextLine> recognize (int interline,
+                              BufferedImage image,
+                              Point topLeft,
+                              String languageCode,
+                              LayoutMode layoutMode,
+                              String label);
+
+    /**
+     * Exception used to signal that no OCR is actually available.
+     */
+    static class UnavailableOcrException
+            extends RuntimeException
+    {
+
+        /**
+         * Create a UnavailableOcrException.
+         *
+         * @param msg related message
+         */
+        public UnavailableOcrException (String msg)
+        {
+            super(msg);
+        }
+
+        /**
+         * Create a UnavailableOcrException.
+         *
+         * @param msg   related message
+         * @param cause exception cause
+         */
+        public UnavailableOcrException (String msg,
+                                        Throwable cause)
+        {
+            super(msg, cause);
+        }
+    }
+}