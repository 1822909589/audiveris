--- conflicted
+++ resolved
@@ -1,330 +1,311 @@
-//------------------------------------------------------------------------------------------------//
-//                                                                                                //
-//                                 S t r a i g h t F i l a m e n t                                //
-//                                                                                                //
-//------------------------------------------------------------------------------------------------//
-// <editor-fold defaultstate="collapsed" desc="hdr">
-//
-//  Copyright © Audiveris 2018. All rights reserved.
-//
-//  This program is free software: you can redistribute it and/or modify it under the terms of the
-//  GNU Affero General Public License as published by the Free Software Foundation, either version
-//  3 of the License, or (at your option) any later version.
-//
-//  This program is distributed in the hope that it will be useful, but WITHOUT ANY WARRANTY;
-//  without even the implied warranty of MERCHANTABILITY or FITNESS FOR A PARTICULAR PURPOSE.
-//  See the GNU Affero General Public License for more details.
-//
-//  You should have received a copy of the GNU Affero General Public License along with this
-//  program.  If not, see <http://www.gnu.org/licenses/>.
-//------------------------------------------------------------------------------------------------//
-// </editor-fold>
-package org.audiveris.omr.glyph.dynamic;
-
-import org.audiveris.omr.glyph.NearLine;
-import org.audiveris.omr.lag.Section;
-import org.audiveris.omr.math.BasicLine;
-import org.audiveris.omr.math.Line;
-import org.audiveris.omr.math.LineUtil;
-import org.audiveris.omr.run.Orientation;
-import static org.audiveris.omr.run.Orientation.HORIZONTAL;
-
-import java.awt.Graphics2D;
-import java.awt.Point;
-import java.awt.Rectangle;
-import java.awt.geom.Ellipse2D;
-import java.awt.geom.Line2D;
-import java.awt.geom.Point2D;
-
-/**
- * Class {@code StraightFilament} is a filament of sections, expected to be sufficiently
- * straight to be represented as a basic line.
- *
- * @author Hervé Bitteur
- */
-public class StraightFilament
-        extends Filament
-        implements NearLine
-{
-
-    /** The approximating line. */
-    protected BasicLine line;
-
-    /**
-     * Creates a new {@code StraightFilament} object.
-     *
-     * @param interline scaling information
-     */
-    public StraightFilament (int interline)
-    {
-        super(interline);
-    }
-
-    //-------------//
-    // computeLine //
-    //-------------//
-    @Override
-    public void computeLine ()
-    {
-        line = new BasicLine();
-
-        for (Section section : getMembers()) {
-            Line sectionLine = section.getAbsoluteLine();
-
-            if (sectionLine != null) {
-                line.includeLine(sectionLine);
-            } else {
-                // Just 1 point
-                Point cp = new Point(section.getStartCoord(), section.getFirstPos());
-                line.includePoint(section.getOrientation().absolute(cp));
-            }
-        }
-
-        Rectangle box = getBounds();
-
-        // We have a problem if compound is just 1 pixel: no computable slope!
-        if (getWeight() <= 1) {
-            startPoint = stopPoint = box.getLocation();
-
-            return;
-        }
-
-        double top = box.y;
-        double bot = (box.y + box.height) - 1;
-        double left = box.x;
-        double right = (box.x + box.width) - 1;
-
-        if (getRoughOrientation().isVertical()) {
-            // Use line intersections with top & bottom box sides
-            startPoint = new Point2D.Double(line.xAtY(top), top);
-            stopPoint = new Point2D.Double(line.xAtY(bot), bot);
-        } else {
-            // Use line intersections with left & right box sides
-            startPoint = new Point2D.Double(left, line.yAtX(left));
-            stopPoint = new Point2D.Double(right, line.yAtX(right));
-        }
-    }
-
-    //--------------//
-    // getBasicLine //
-    //--------------//
-    /**
-     * Return the approximating line as a BasicLine
-     *
-     * @return the BasicLine instance
-     */
-    public BasicLine getBasicLine ()
-    {
-        checkLine();
-
-        return line;
-    }
-
-    //------------------//
-    // getInvertedSlope //
-    //------------------//
-    @Override
-    public double getInvertedSlope ()
-    {
-        checkLine();
-
-        return LineUtil.getInvertedSlope(line.toDouble());
-    }
-
-    //---------//
-    // getLine //
-    //---------//
-    @Override
-    public Line2D getLine ()
-    {
-        checkLine();
-
-        return line.toDouble();
-    }
-
-    //------------------//
-    // getMeanCurvature //
-    //------------------//
-    @Override
-    public double getMeanCurvature ()
-    {
-        return Double.POSITIVE_INFINITY;
-    }
-
-    @Override
-    public double getMeanDistance ()
-    {
-        checkLine();
-
-        return line.getMeanDistance();
-    }
-
-    //---------------//
-    // getPositionAt //
-    //---------------//
-    @Override
-    public double getPositionAt (double coord,
-                                 Orientation orientation)
-    {
-        if (orientation == HORIZONTAL) {
-            return getBasicLine().yAtX(coord);
-        } else {
-            return getBasicLine().xAtY(coord);
-        }
-    }
-
-    //------------//
-    // getSlopeAt //
-    //------------//
-    @Override
-    public double getSlopeAt (double coord,
-                              Orientation orientation)
-    {
-        checkLine();
-
-        if (orientation == Orientation.HORIZONTAL) {
-            return (stopPoint.getY() - startPoint.getY()) / (stopPoint.getX() - startPoint.getX());
-        } else {
-            return (stopPoint.getX() - startPoint.getX()) / (stopPoint.getY() - startPoint.getY());
-        }
-    }
-
-    //---------------//
-    // getStartPoint //
-    //---------------//
-    @Override
-    public Point2D getStartPoint (Orientation orientation)
-    {
-        if (startPoint == null) {
-            computeLine();
-        }
-
-        if (orientation == getRoughOrientation()) {
-            return startPoint;
-        }
-
-        throw new IllegalArgumentException("Orientation does not match");
-    }
-
-    //--------------//
-    // getStopPoint //
-    //--------------//
-    @Override
-    public Point2D getStopPoint (Orientation orientation)
-    {
-        if (stopPoint == null) {
-            computeLine();
-        }
-
-        if (orientation == getRoughOrientation()) {
-            return stopPoint;
-        }
-
-        throw new IllegalArgumentException("Orientation does not match");
-    }
-
-    //------------//
-    // renderLine //
-    //------------//
-    @Override
-    public void renderLine (Graphics2D g,
-                            boolean showPoints,
-                            double pointWidth)
-    {
-        Rectangle clip = g.getClipBounds();
-
-        if ((clip == null) || clip.intersects(getBounds())) {
-            checkLine();
-
-            if (startPoint != null) {
-                g.draw(getLine());
-
-                // Then the absolute defining points?
-                if (showPoints) {
-                    double r = pointWidth / 2; // Point radius
-                    Ellipse2D ellipse = new Ellipse2D.Double();
-
-                    for (Point2D p : new Point2D[]{startPoint, stopPoint}) {
-                        ellipse.setFrame(p.getX() - r, p.getY() - r, 2 * r, 2 * r);
-                        g.fill(ellipse);
-                    }
-                }
-            }
-        }
-    }
-
-    //------------//
-    // renderLine //
-    //------------//
-    @Override
-    public void renderLine (Graphics2D g)
-    {
-        renderLine(g, false, 0);
-    }
-
-    //-----------//
-    // checkLine //
-    //-----------//
-    /**
-     * Make sure the approximating line is available
-     */
-    private void checkLine ()
-    {
-        if (line == null) {
-            computeLine();
-        }
-    }
-
-<<<<<<< HEAD
-    //~ Inner Classes ------------------------------------------------------------------------------
-    //-------------//
-    // Constructor //
-    //-------------//
-    public static final class Constructor
-            implements CompoundFactory.CompoundConstructor
-    {
-        //~ Instance fields ------------------------------------------------------------------------
-
-        private final int interline;
-
-        //~ Constructors ---------------------------------------------------------------------------
-=======
-    //-------------//
-    // Constructor //
-    //-------------//
-    /**
-     * Kind of 'constructor' for a StraightFilament.
-     */
-    public static class Constructor
-            implements CompoundFactory.CompoundConstructor
-    {
-
-        private final int interline;
-
-        /**
-         * Create the constructor.
-         *
-         * @param interline the related interline
-         */
->>>>>>> 8e2b0fd5
-        public Constructor (int interline)
-        {
-            this.interline = interline;
-        }
-
-<<<<<<< HEAD
-        //~ Methods --------------------------------------------------------------------------------
-=======
-        /**
-         * Create a new instance of StraightFilament.
-         *
-         * @return the new instance
-         */
->>>>>>> 8e2b0fd5
-        @Override
-        public SectionCompound newInstance ()
-        {
-            return new StraightFilament(interline);
-        }
-    }
-}
+//------------------------------------------------------------------------------------------------//
+//                                                                                                //
+//                                 S t r a i g h t F i l a m e n t                                //
+//                                                                                                //
+//------------------------------------------------------------------------------------------------//
+// <editor-fold defaultstate="collapsed" desc="hdr">
+//
+//  Copyright © Audiveris 2018. All rights reserved.
+//
+//  This program is free software: you can redistribute it and/or modify it under the terms of the
+//  GNU Affero General Public License as published by the Free Software Foundation, either version
+//  3 of the License, or (at your option) any later version.
+//
+//  This program is distributed in the hope that it will be useful, but WITHOUT ANY WARRANTY;
+//  without even the implied warranty of MERCHANTABILITY or FITNESS FOR A PARTICULAR PURPOSE.
+//  See the GNU Affero General Public License for more details.
+//
+//  You should have received a copy of the GNU Affero General Public License along with this
+//  program.  If not, see <http://www.gnu.org/licenses/>.
+//------------------------------------------------------------------------------------------------//
+// </editor-fold>
+package org.audiveris.omr.glyph.dynamic;
+
+import org.audiveris.omr.glyph.NearLine;
+import org.audiveris.omr.lag.Section;
+import org.audiveris.omr.math.BasicLine;
+import org.audiveris.omr.math.Line;
+import org.audiveris.omr.math.LineUtil;
+import org.audiveris.omr.run.Orientation;
+import static org.audiveris.omr.run.Orientation.HORIZONTAL;
+
+import java.awt.Graphics2D;
+import java.awt.Point;
+import java.awt.Rectangle;
+import java.awt.geom.Ellipse2D;
+import java.awt.geom.Line2D;
+import java.awt.geom.Point2D;
+
+/**
+ * Class {@code StraightFilament} is a filament of sections, expected to be sufficiently
+ * straight to be represented as a basic line.
+ *
+ * @author Hervé Bitteur
+ */
+public class StraightFilament
+        extends Filament
+        implements NearLine
+{
+
+    /** The approximating line. */
+    protected BasicLine line;
+
+    /**
+     * Creates a new {@code StraightFilament} object.
+     *
+     * @param interline scaling information
+     */
+    public StraightFilament (int interline)
+    {
+        super(interline);
+    }
+
+    //-------------//
+    // computeLine //
+    //-------------//
+    @Override
+    public void computeLine ()
+    {
+        line = new BasicLine();
+
+        for (Section section : getMembers()) {
+            Line sectionLine = section.getAbsoluteLine();
+
+            if (sectionLine != null) {
+                line.includeLine(sectionLine);
+            } else {
+                // Just 1 point
+                Point cp = new Point(section.getStartCoord(), section.getFirstPos());
+                line.includePoint(section.getOrientation().absolute(cp));
+            }
+        }
+
+        Rectangle box = getBounds();
+
+        // We have a problem if compound is just 1 pixel: no computable slope!
+        if (getWeight() <= 1) {
+            startPoint = stopPoint = box.getLocation();
+
+            return;
+        }
+
+        double top = box.y;
+        double bot = (box.y + box.height) - 1;
+        double left = box.x;
+        double right = (box.x + box.width) - 1;
+
+        if (getRoughOrientation().isVertical()) {
+            // Use line intersections with top & bottom box sides
+            startPoint = new Point2D.Double(line.xAtY(top), top);
+            stopPoint = new Point2D.Double(line.xAtY(bot), bot);
+        } else {
+            // Use line intersections with left & right box sides
+            startPoint = new Point2D.Double(left, line.yAtX(left));
+            stopPoint = new Point2D.Double(right, line.yAtX(right));
+        }
+    }
+
+    //--------------//
+    // getBasicLine //
+    //--------------//
+    /**
+     * Return the approximating line as a BasicLine
+     *
+     * @return the BasicLine instance
+     */
+    public BasicLine getBasicLine ()
+    {
+        checkLine();
+
+        return line;
+    }
+
+    //------------------//
+    // getInvertedSlope //
+    //------------------//
+    @Override
+    public double getInvertedSlope ()
+    {
+        checkLine();
+
+        return LineUtil.getInvertedSlope(line.toDouble());
+    }
+
+    //---------//
+    // getLine //
+    //---------//
+    @Override
+    public Line2D getLine ()
+    {
+        checkLine();
+
+        return line.toDouble();
+    }
+
+    //------------------//
+    // getMeanCurvature //
+    //------------------//
+    @Override
+    public double getMeanCurvature ()
+    {
+        return Double.POSITIVE_INFINITY;
+    }
+
+    @Override
+    public double getMeanDistance ()
+    {
+        checkLine();
+
+        return line.getMeanDistance();
+    }
+
+    //---------------//
+    // getPositionAt //
+    //---------------//
+    @Override
+    public double getPositionAt (double coord,
+                                 Orientation orientation)
+    {
+        if (orientation == HORIZONTAL) {
+            return getBasicLine().yAtX(coord);
+        } else {
+            return getBasicLine().xAtY(coord);
+        }
+    }
+
+    //------------//
+    // getSlopeAt //
+    //------------//
+    @Override
+    public double getSlopeAt (double coord,
+                              Orientation orientation)
+    {
+        checkLine();
+
+        if (orientation == Orientation.HORIZONTAL) {
+            return (stopPoint.getY() - startPoint.getY()) / (stopPoint.getX() - startPoint.getX());
+        } else {
+            return (stopPoint.getX() - startPoint.getX()) / (stopPoint.getY() - startPoint.getY());
+        }
+    }
+
+    //---------------//
+    // getStartPoint //
+    //---------------//
+    @Override
+    public Point2D getStartPoint (Orientation orientation)
+    {
+        if (startPoint == null) {
+            computeLine();
+        }
+
+        if (orientation == getRoughOrientation()) {
+            return startPoint;
+        }
+
+        throw new IllegalArgumentException("Orientation does not match");
+    }
+
+    //--------------//
+    // getStopPoint //
+    //--------------//
+    @Override
+    public Point2D getStopPoint (Orientation orientation)
+    {
+        if (stopPoint == null) {
+            computeLine();
+        }
+
+        if (orientation == getRoughOrientation()) {
+            return stopPoint;
+        }
+
+        throw new IllegalArgumentException("Orientation does not match");
+    }
+
+    //------------//
+    // renderLine //
+    //------------//
+    @Override
+    public void renderLine (Graphics2D g,
+                            boolean showPoints,
+                            double pointWidth)
+    {
+        Rectangle clip = g.getClipBounds();
+
+        if ((clip == null) || clip.intersects(getBounds())) {
+            checkLine();
+
+            if (startPoint != null) {
+                g.draw(getLine());
+
+                // Then the absolute defining points?
+                if (showPoints) {
+                    double r = pointWidth / 2; // Point radius
+                    Ellipse2D ellipse = new Ellipse2D.Double();
+
+                    for (Point2D p : new Point2D[]{startPoint, stopPoint}) {
+                        ellipse.setFrame(p.getX() - r, p.getY() - r, 2 * r, 2 * r);
+                        g.fill(ellipse);
+                    }
+                }
+            }
+        }
+    }
+
+    //------------//
+    // renderLine //
+    //------------//
+    @Override
+    public void renderLine (Graphics2D g)
+    {
+        renderLine(g, false, 0);
+    }
+
+    //-----------//
+    // checkLine //
+    //-----------//
+    /**
+     * Make sure the approximating line is available
+     */
+    private void checkLine ()
+    {
+        if (line == null) {
+            computeLine();
+        }
+    }
+
+    //-------------//
+    // Constructor //
+    //-------------//
+    /**
+     * Kind of 'constructor' for a StraightFilament.
+     */
+    public static class Constructor
+            implements CompoundFactory.CompoundConstructor
+    {
+
+        private final int interline;
+
+        /**
+         * Create the constructor.
+         *
+         * @param interline the related interline
+         */
+        public Constructor (int interline)
+        {
+            this.interline = interline;
+        }
+
+        /**
+         * Create a new instance of StraightFilament.
+         *
+         * @return the new instance
+         */
+        @Override
+        public SectionCompound newInstance ()
+        {
+            return new StraightFilament(interline);
+        }
+    }
+}