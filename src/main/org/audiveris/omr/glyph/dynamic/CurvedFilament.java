--- conflicted
+++ resolved
@@ -1,582 +1,561 @@
-//------------------------------------------------------------------------------------------------//
-//                                                                                                //
-//                                   C u r v e d F i l a m e n t                                  //
-//                                                                                                //
-//------------------------------------------------------------------------------------------------//
-// <editor-fold defaultstate="collapsed" desc="hdr">
-//
-//  Copyright © Audiveris 2018. All rights reserved.
-//
-//  This program is free software: you can redistribute it and/or modify it under the terms of the
-//  GNU Affero General Public License as published by the Free Software Foundation, either version
-//  3 of the License, or (at your option) any later version.
-//
-//  This program is distributed in the hope that it will be useful, but WITHOUT ANY WARRANTY;
-//  without even the implied warranty of MERCHANTABILITY or FITNESS FOR A PARTICULAR PURPOSE.
-//  See the GNU Affero General Public License for more details.
-//
-//  You should have received a copy of the GNU Affero General Public License along with this
-//  program.  If not, see <http://www.gnu.org/licenses/>.
-//------------------------------------------------------------------------------------------------//
-// </editor-fold>
-package org.audiveris.omr.glyph.dynamic;
-
-import org.audiveris.omr.lag.Section;
-import org.audiveris.omr.math.LineUtil;
-import org.audiveris.omr.math.NaturalSpline;
-import org.audiveris.omr.math.Population;
-import org.audiveris.omr.run.Orientation;
-import org.audiveris.omr.sheet.Scale.InterlineScale;
-
-import org.slf4j.Logger;
-import org.slf4j.LoggerFactory;
-
-import java.awt.Color;
-import java.awt.Graphics2D;
-import java.awt.Rectangle;
-import java.awt.geom.Ellipse2D;
-import java.awt.geom.Line2D;
-import java.awt.geom.Point2D;
-import java.awt.geom.Rectangle2D;
-import java.util.ArrayList;
-import java.util.Collections;
-import java.util.Comparator;
-import java.util.List;
-
-/**
- * Class {@code CurvedFilament} is a (perhaps wavy) filament of sections, represented
- * as a natural spline.
- *
- * @author Hervé Bitteur
- */
-public class CurvedFilament
-        extends Filament
-{
-
-    private static final Logger logger = LoggerFactory.getLogger(CurvedFilament.class);
-
-    /** Typical length between points. */
-    protected final int segmentLength;
-
-    /** Absolute defining points (including start &amp; stop points). */
-    protected List<Point2D> points;
-
-    /** Curved line across all defining points. */
-    protected NaturalSpline spline;
-
-    /**
-     * Creates a new {@code CurvedFilament} object.
-     *
-     * @param interline     scaling information
-     * @param segmentLength typical length between points
-     */
-    public CurvedFilament (int interline,
-                           int segmentLength)
-    {
-        super(interline);
-        this.segmentLength = segmentLength;
-    }
-
-    //-------------//
-    // computeLine //
-    //-------------//
-    /**
-     * Compute cached data: curve, startPoint, stopPoint, slope.
-     * Curve goes from startPoint to stopPoint through intermediate points rather regularly spaced.
-     */
-    @Override
-    public void computeLine ()
-    {
-        try {
-            /** Width of window to retrieve pixels */
-            int probeWidth = InterlineScale.toPixels(interline, Filament.getProbeWidth());
-
-            // We need a rough orientation right now
-            Orientation orientation = getRoughOrientation();
-            Point2D orientedStart = (startPoint == null) ? null : orientation.oriented(startPoint);
-            Point2D orientedStop = (stopPoint == null) ? null : orientation.oriented(stopPoint);
-            Rectangle oBounds = orientation.oriented(getBounds());
-            double oStart = (orientedStart != null) ? orientedStart.getX() : oBounds.x;
-            double oStop = (orientedStop != null) ? orientedStop.getX()
-                    : (oBounds.x + (oBounds.width - 1));
-            double length = oStop - oStart + 1;
-
-            Rectangle oProbe = new Rectangle(oBounds);
-            oProbe.x = (int) Math.ceil(oStart);
-            oProbe.width = probeWidth;
-
-            // Determine the number of segments and their precise length
-            int segCount = (int) Math.rint(length / segmentLength);
-            double segLength = length / segCount;
-            List<Point2D> newPoints = new ArrayList<>(segCount + 1);
-
-            // First point
-            if (startPoint == null) {
-                Point2D p = orientation.oriented(getCentroid(orientation.absolute(oProbe)));
-                startPoint = orientation.absolute(new Point2D.Double(oStart, p.getY()));
-            }
-
-            newPoints.add(startPoint);
-
-            // Intermediate points (perhaps none)
-            for (int i = 1; i < segCount; i++) {
-                oProbe.x = (int) Math.rint(oStart + (i * segLength));
-
-                Point2D pt = getCentroid(orientation.absolute(oProbe));
-
-                // If, unfortunately, we are in a filament hole, just skip it
-                if (pt != null) {
-                    newPoints.add(pt);
-                }
-            }
-
-            // Last point
-            if (stopPoint == null) {
-                oProbe.x = (int) Math.floor(oStop - oProbe.width + 1);
-
-                Point2D p = orientation.oriented(getCentroid(orientation.absolute(oProbe)));
-                stopPoint = orientation.absolute(new Point2D.Double(oStop, p.getY()));
-            }
-
-            newPoints.add(stopPoint);
-
-            // Interpolate the best spline through the provided points
-            spline = NaturalSpline.interpolate(newPoints);
-
-            // Remember points (atomically)
-            this.points = newPoints;
-        } catch (Exception ex) {
-            logger.warn("Filament cannot computeData", ex);
-        }
-    }
-
-    //------------------//
-    // getMeanCurvature //
-    //------------------//
-    @Override
-    public double getMeanCurvature ()
-    {
-        Point2D prevPoint = null;
-        Line2D prevBisector = null;
-        Line2D bisector = null;
-        Population curvatures = new Population();
-
-        if (spline == null) {
-            computeLine();
-        }
-
-        for (Point2D point : points) {
-            if (prevPoint != null) {
-                bisector = LineUtil.bisector(new Line2D.Double(prevPoint, point));
-            }
-
-            if (prevBisector != null) {
-                Point2D inter = LineUtil.intersection(
-                        prevBisector.getP1(),
-                        prevBisector.getP2(),
-                        bisector.getP1(),
-                        bisector.getP2());
-                double radius = Math.hypot(
-                        inter.getX() - point.getX(),
-                        inter.getY() - point.getY());
-
-                curvatures.includeValue(1 / radius);
-            }
-
-            prevBisector = bisector;
-            prevPoint = point;
-        }
-
-        if (curvatures.getCardinality() > 0) {
-            return 1 / curvatures.getMeanValue();
-        } else {
-            return Double.POSITIVE_INFINITY;
-        }
-    }
-
-    //---------------//
-    // getPositionAt //
-    //---------------//
-    @Override
-    public double getPositionAt (double coord,
-                                 Orientation orientation)
-    {
-        if (spline == null) {
-            computeLine();
-        }
-
-        if (orientation == Orientation.HORIZONTAL) {
-            if ((coord < startPoint.getX()) || (coord > stopPoint.getX())) {
-                double sl = (stopPoint.getY() - startPoint.getY()) / (stopPoint.getX() - startPoint
-                        .getX());
-
-                return startPoint.getY() + (sl * (coord - startPoint.getX()));
-            } else {
-                return spline.yAtX(coord);
-            }
-        } else if ((coord < startPoint.getY()) || (coord > stopPoint.getY())) {
-            double sl = (stopPoint.getX() - startPoint.getX()) / (stopPoint.getY() - startPoint
-                    .getY());
-
-            return startPoint.getX() + (sl * (coord - startPoint.getY()));
-        } else {
-            return spline.xAtY(coord);
-        }
-    }
-
-    //------------//
-    // getSlopeAt //
-    //------------//
-    @Override
-    public double getSlopeAt (double coord,
-                              Orientation orientation)
-    {
-        if (spline == null) {
-            computeLine();
-        }
-
-        if (orientation == Orientation.HORIZONTAL) {
-            return spline.yDerivativeAtX(coord);
-        } else {
-            return spline.xDerivativeAtY(coord);
-        }
-    }
-
-    //-----------//
-    // getSpline //
-    //-----------//
-    /**
-     * Report the underlying NaturalSpline.
-     *
-     * @return the computed spline
-     */
-    public NaturalSpline getSpline ()
-    {
-        if (spline == null) {
-            computeLine();
-        }
-
-        return spline;
-    }
-
-    //-----------------//
-    // polishCurvature //
-    //-----------------//
-    /**
-     * Polish the filament by looking at local curvatures and removing
-     * sections when necessary.
-     * <p>
-     * If the local point is next to the first or last point of the curve,
-     * then the point to modify is likely to be this first or last point.
-     * In the other cases, the local point itself is modified.
-     * <p>
-     * TODO: Instead of computing radius, it would be easier to use the second
-     * derivative, which is linear for each cubic segment. Thus, maximum
-     * absolute values of 2nd derivatives occur at spline knots. Simply remove
-     * the knots that exhibit a too high absolute value.
-     *
-     * @param minimumRadius minimum radius value
-     */
-    public void polishCurvature (int minimumRadius)
-    {
-        // Perserve ending points
-        final Point2D oldStartPoint = getStartPoint();
-        final Point2D oldStopPoint = getStopPoint();
-
-        boolean progressed;
-
-        do {
-            progressed = false;
-
-            if (spline == null) {
-                setEndingPoints(oldStartPoint, oldStopPoint);
-            }
-
-            final List<Line2D> bisectors = getBisectors();
-
-            // Compute radius values (using same index as points)
-            final List<Double> radii = new ArrayList<>();
-            radii.add(null); // To skip index 0 for which we have no value (???)
-
-            for (int i = 1, iBreak = points.size() - 1; i < iBreak; i++) {
-                radii.add(getRadius(i, bisectors));
-            }
-
-            // Check smallest radius
-            Integer idx = null;
-            double minRadius = Integer.MAX_VALUE;
-
-            for (int i = 1, iBreak = points.size() - 1; i < iBreak; i++) {
-                double radius = radii.get(i);
-
-                if (minRadius > radius) {
-                    minRadius = radius;
-                    idx = i;
-                }
-            }
-
-            if (minRadius < minimumRadius) {
-                if (logger.isDebugEnabled() || isVip()) {
-                    logger.info(
-                            "Polishing F#{} minRad: {} seq:{} {}",
-                            getId(),
-                            (float) minRadius / interline,
-                            idx,
-                            points.get(idx));
-                }
-
-                // Adjust the removable point for first & last points
-                if (idx == 1) {
-                    idx--;
-                } else if (idx == (points.size() - 2)) {
-                    idx++;
-                }
-
-                // Lookup corresponding section(s)
-                int probeWidth = InterlineScale.toPixels(
-                        interline,
-                        Filament.getProbeWidth());
-                Orientation orientation = getRoughOrientation();
-                final Point2D point = points.get(idx);
-                Point2D orientedPt = orientation.oriented(points.get(idx));
-                Rectangle2D rect = new Rectangle2D.Double(
-                        orientedPt.getX() - (probeWidth / 2.0),
-                        orientedPt.getY() - (probeWidth / 2.0),
-                        probeWidth,
-                        probeWidth);
-                List<Section> found = new ArrayList<>();
-
-                for (Section section : getMembers()) {
-                    if (rect.intersects(section.getOrientedBounds())) {
-                        found.add(section);
-                    }
-                }
-
-                if (found.size() > 1) {
-                    // Pick up the section closest to the point
-                    Collections.sort(found, new Comparator<Section>()
-                             {
-                                 @Override
-                                 public int compare (Section s1,
-                                                     Section s2)
-                                 {
-                                     return Double.compare(
-                                             point.distance(s1.getCentroid()),
-                                             point.distance(s2.getCentroid()));
-                                 }
-                             });
-                }
-
-                Section section = found.isEmpty() ? null : found.get(0);
-
-                if (section != null) {
-                    logger.debug(
-                            "*polishCurvature*. Removed section#{} from {} Filament {}",
-                            section.getId(),
-                            orientation,
-                            getId());
-                    removeSection(section, true);
-                    progressed = true;
-                }
-            }
-        } while (progressed);
-    }
-
-    //------------//
-    // renderLine //
-    //------------//
-    @Override
-    public void renderLine (Graphics2D g,
-                            boolean showPoints,
-                            double pointWidth)
-    {
-        Rectangle clip = g.getClipBounds();
-
-        if ((clip != null) && !clip.intersects(getBounds())) {
-            return;
-        }
-
-        // The curved line itself
-        if (spline != null) {
-            g.draw(spline);
-        }
-
-        // Then the absolute defining points?
-        if (showPoints && (points != null)) {
-            // Point radius
-            double r = pointWidth / 2;
-            Ellipse2D ellipse = new Ellipse2D.Double();
-
-            for (Point2D p : points) {
-                ellipse.setFrame(p.getX() - r, p.getY() - r, 2 * r, 2 * r);
-
-                Color oldColor = null;
-
-                if (p.getClass() != Point2D.Double.class) {
-                    oldColor = g.getColor();
-                    g.setColor(Color.red);
-                }
-
-                g.fill(ellipse);
-
-                if (oldColor != null) {
-                    g.setColor(oldColor);
-                }
-            }
-        }
-    }
-
-    //-----------//
-    // findPoint //
-    //-----------//
-    /**
-     * Report the defining point, if any, near the provided coordinate.
-     *
-     * @param coord       the provided coordinate value
-     * @param orientation the rough filament orientation
-     * @param margin      the maximum acceptable delta on coordinate
-     * @return the defining point or null if none
-     */
-    protected Point2D findPoint (int coord,
-                                 Orientation orientation,
-                                 int margin)
-    {
-        Point2D best = null;
-        double bestDeltaCoord = Integer.MAX_VALUE;
-
-        for (Point2D p : points) {
-            double dc = Math.abs(
-                    coord - ((orientation == Orientation.HORIZONTAL) ? p.getX() : p.getY()));
-
-            if ((dc <= margin) && (dc < bestDeltaCoord)) {
-                bestDeltaCoord = dc;
-                best = p;
-            }
-        }
-
-        return best;
-    }
-
-    //-----------------//
-    // invalidateCache //
-    //-----------------//
-    /**
-     *
-     */
-    @Override
-    protected void invalidateCache ()
-    {
-        super.invalidateCache();
-        points = null;
-        spline = null;
-    }
-
-    //--------------//
-    // getBisectors //
-    //--------------//
-    /**
-     * Report bisectors of inter-points segments.
-     *
-     * @return sequence of bisectors, such that bisectors[i] is bisector of
-     *         segment (i -> i+1)
-     */
-    private List<Line2D> getBisectors ()
-    {
-        List<Line2D> bisectors = new ArrayList<>();
-
-        for (int i = 0; i < (points.size() - 1); i++) {
-            bisectors.add(LineUtil.bisector(new Line2D.Double(points.get(i), points.get(i + 1))));
-        }
-
-        return bisectors;
-    }
-
-    //-----------//
-    // getRadius //
-    //-----------//
-    /**
-     * Report radius computed at point with index 'i'.
-     * <p>
-     * TODO: This is a simplistic way for computing radius, based on intersection
-     * of the two adjacent bisectors.
-     * There may be other ways, such as using the following property:
-     * sin angle a / length of segment a = 1 / (2 * radius)
-     *
-     * @param i         the index of desired point
-     * @param bisectors the sequence of bisectors
-     * @return the value of radius of curvature
-     */
-    private double getRadius (int i,
-                              List<Line2D> bisectors)
-    {
-        Line2D prevBisector = bisectors.get(i - 1);
-        Point2D point = points.get(i);
-        Line2D nextBisector = bisectors.get(i);
-
-        Point2D inter = LineUtil.intersection(
-                prevBisector.getP1(),
-                prevBisector.getP2(),
-                nextBisector.getP1(),
-                nextBisector.getP2());
-
-        return Math.hypot(inter.getX() - point.getX(), inter.getY() - point.getY());
-    }
-
-<<<<<<< HEAD
-    //~ Inner Classes ------------------------------------------------------------------------------
-    //-------------//
-    // Constructor //
-    //-------------//
-    public static final class Constructor
-            implements CompoundFactory.CompoundConstructor
-    {
-        //~ Instance fields ------------------------------------------------------------------------
-=======
-    //-------------//
-    // Constructor //
-    //-------------//
-    /**
-     * A constructor for a CurvedFilament.
-     */
-    public static class Constructor
-            implements CompoundFactory.CompoundConstructor
-    {
->>>>>>> 8e2b0fd5
-
-        private final int interline;
-
-        private final int segmentLength;
-
-<<<<<<< HEAD
-        //~ Constructors ---------------------------------------------------------------------------
-=======
-        /**
-         * Creates the constructor.
-         *
-         * @param interline     related interline value
-         * @param segmentLength typical segmenting length
-         */
->>>>>>> 8e2b0fd5
-        public Constructor (int interline,
-                            int segmentLength)
-        {
-            this.interline = interline;
-            this.segmentLength = segmentLength;
-        }
-
-<<<<<<< HEAD
-        //~ Methods --------------------------------------------------------------------------------
-=======
-        /**
-         * Creates the CurvedFilament instance
-         *
-         * @return CurvedFilament instance
-         */
->>>>>>> 8e2b0fd5
-        @Override
-        public SectionCompound newInstance ()
-        {
-            return new CurvedFilament(interline, segmentLength);
-        }
-    }
-}
+//------------------------------------------------------------------------------------------------//
+//                                                                                                //
+//                                   C u r v e d F i l a m e n t                                  //
+//                                                                                                //
+//------------------------------------------------------------------------------------------------//
+// <editor-fold defaultstate="collapsed" desc="hdr">
+//
+//  Copyright © Audiveris 2018. All rights reserved.
+//
+//  This program is free software: you can redistribute it and/or modify it under the terms of the
+//  GNU Affero General Public License as published by the Free Software Foundation, either version
+//  3 of the License, or (at your option) any later version.
+//
+//  This program is distributed in the hope that it will be useful, but WITHOUT ANY WARRANTY;
+//  without even the implied warranty of MERCHANTABILITY or FITNESS FOR A PARTICULAR PURPOSE.
+//  See the GNU Affero General Public License for more details.
+//
+//  You should have received a copy of the GNU Affero General Public License along with this
+//  program.  If not, see <http://www.gnu.org/licenses/>.
+//------------------------------------------------------------------------------------------------//
+// </editor-fold>
+package org.audiveris.omr.glyph.dynamic;
+
+import org.audiveris.omr.lag.Section;
+import org.audiveris.omr.math.LineUtil;
+import org.audiveris.omr.math.NaturalSpline;
+import org.audiveris.omr.math.Population;
+import org.audiveris.omr.run.Orientation;
+import org.audiveris.omr.sheet.Scale.InterlineScale;
+
+import org.slf4j.Logger;
+import org.slf4j.LoggerFactory;
+
+import java.awt.Color;
+import java.awt.Graphics2D;
+import java.awt.Rectangle;
+import java.awt.geom.Ellipse2D;
+import java.awt.geom.Line2D;
+import java.awt.geom.Point2D;
+import java.awt.geom.Rectangle2D;
+import java.util.ArrayList;
+import java.util.Collections;
+import java.util.Comparator;
+import java.util.List;
+
+/**
+ * Class {@code CurvedFilament} is a (perhaps wavy) filament of sections, represented
+ * as a natural spline.
+ *
+ * @author Hervé Bitteur
+ */
+public class CurvedFilament
+        extends Filament
+{
+
+    private static final Logger logger = LoggerFactory.getLogger(CurvedFilament.class);
+
+    /** Typical length between points. */
+    protected final int segmentLength;
+
+    /** Absolute defining points (including start &amp; stop points). */
+    protected List<Point2D> points;
+
+    /** Curved line across all defining points. */
+    protected NaturalSpline spline;
+
+    /**
+     * Creates a new {@code CurvedFilament} object.
+     *
+     * @param interline     scaling information
+     * @param segmentLength typical length between points
+     */
+    public CurvedFilament (int interline,
+                           int segmentLength)
+    {
+        super(interline);
+        this.segmentLength = segmentLength;
+    }
+
+    //-------------//
+    // computeLine //
+    //-------------//
+    /**
+     * Compute cached data: curve, startPoint, stopPoint, slope.
+     * Curve goes from startPoint to stopPoint through intermediate points rather regularly spaced.
+     */
+    @Override
+    public void computeLine ()
+    {
+        try {
+            /** Width of window to retrieve pixels */
+            int probeWidth = InterlineScale.toPixels(interline, Filament.getProbeWidth());
+
+            // We need a rough orientation right now
+            Orientation orientation = getRoughOrientation();
+            Point2D orientedStart = (startPoint == null) ? null : orientation.oriented(startPoint);
+            Point2D orientedStop = (stopPoint == null) ? null : orientation.oriented(stopPoint);
+            Rectangle oBounds = orientation.oriented(getBounds());
+            double oStart = (orientedStart != null) ? orientedStart.getX() : oBounds.x;
+            double oStop = (orientedStop != null) ? orientedStop.getX()
+                    : (oBounds.x + (oBounds.width - 1));
+            double length = oStop - oStart + 1;
+
+            Rectangle oProbe = new Rectangle(oBounds);
+            oProbe.x = (int) Math.ceil(oStart);
+            oProbe.width = probeWidth;
+
+            // Determine the number of segments and their precise length
+            int segCount = (int) Math.rint(length / segmentLength);
+            double segLength = length / segCount;
+            List<Point2D> newPoints = new ArrayList<>(segCount + 1);
+
+            // First point
+            if (startPoint == null) {
+                Point2D p = orientation.oriented(getCentroid(orientation.absolute(oProbe)));
+                startPoint = orientation.absolute(new Point2D.Double(oStart, p.getY()));
+            }
+
+            newPoints.add(startPoint);
+
+            // Intermediate points (perhaps none)
+            for (int i = 1; i < segCount; i++) {
+                oProbe.x = (int) Math.rint(oStart + (i * segLength));
+
+                Point2D pt = getCentroid(orientation.absolute(oProbe));
+
+                // If, unfortunately, we are in a filament hole, just skip it
+                if (pt != null) {
+                    newPoints.add(pt);
+                }
+            }
+
+            // Last point
+            if (stopPoint == null) {
+                oProbe.x = (int) Math.floor(oStop - oProbe.width + 1);
+
+                Point2D p = orientation.oriented(getCentroid(orientation.absolute(oProbe)));
+                stopPoint = orientation.absolute(new Point2D.Double(oStop, p.getY()));
+            }
+
+            newPoints.add(stopPoint);
+
+            // Interpolate the best spline through the provided points
+            spline = NaturalSpline.interpolate(newPoints);
+
+            // Remember points (atomically)
+            this.points = newPoints;
+        } catch (Exception ex) {
+            logger.warn("Filament cannot computeData", ex);
+        }
+    }
+
+    //------------------//
+    // getMeanCurvature //
+    //------------------//
+    @Override
+    public double getMeanCurvature ()
+    {
+        Point2D prevPoint = null;
+        Line2D prevBisector = null;
+        Line2D bisector = null;
+        Population curvatures = new Population();
+
+        if (spline == null) {
+            computeLine();
+        }
+
+        for (Point2D point : points) {
+            if (prevPoint != null) {
+                bisector = LineUtil.bisector(new Line2D.Double(prevPoint, point));
+            }
+
+            if (prevBisector != null) {
+                Point2D inter = LineUtil.intersection(
+                        prevBisector.getP1(),
+                        prevBisector.getP2(),
+                        bisector.getP1(),
+                        bisector.getP2());
+                double radius = Math.hypot(
+                        inter.getX() - point.getX(),
+                        inter.getY() - point.getY());
+
+                curvatures.includeValue(1 / radius);
+            }
+
+            prevBisector = bisector;
+            prevPoint = point;
+        }
+
+        if (curvatures.getCardinality() > 0) {
+            return 1 / curvatures.getMeanValue();
+        } else {
+            return Double.POSITIVE_INFINITY;
+        }
+    }
+
+    //---------------//
+    // getPositionAt //
+    //---------------//
+    @Override
+    public double getPositionAt (double coord,
+                                 Orientation orientation)
+    {
+        if (spline == null) {
+            computeLine();
+        }
+
+        if (orientation == Orientation.HORIZONTAL) {
+            if ((coord < startPoint.getX()) || (coord > stopPoint.getX())) {
+                double sl = (stopPoint.getY() - startPoint.getY()) / (stopPoint.getX() - startPoint
+                        .getX());
+
+                return startPoint.getY() + (sl * (coord - startPoint.getX()));
+            } else {
+                return spline.yAtX(coord);
+            }
+        } else if ((coord < startPoint.getY()) || (coord > stopPoint.getY())) {
+            double sl = (stopPoint.getX() - startPoint.getX()) / (stopPoint.getY() - startPoint
+                    .getY());
+
+            return startPoint.getX() + (sl * (coord - startPoint.getY()));
+        } else {
+            return spline.xAtY(coord);
+        }
+    }
+
+    //------------//
+    // getSlopeAt //
+    //------------//
+    @Override
+    public double getSlopeAt (double coord,
+                              Orientation orientation)
+    {
+        if (spline == null) {
+            computeLine();
+        }
+
+        if (orientation == Orientation.HORIZONTAL) {
+            return spline.yDerivativeAtX(coord);
+        } else {
+            return spline.xDerivativeAtY(coord);
+        }
+    }
+
+    //-----------//
+    // getSpline //
+    //-----------//
+    /**
+     * Report the underlying NaturalSpline.
+     *
+     * @return the computed spline
+     */
+    public NaturalSpline getSpline ()
+    {
+        if (spline == null) {
+            computeLine();
+        }
+
+        return spline;
+    }
+
+    //-----------------//
+    // polishCurvature //
+    //-----------------//
+    /**
+     * Polish the filament by looking at local curvatures and removing
+     * sections when necessary.
+     * <p>
+     * If the local point is next to the first or last point of the curve,
+     * then the point to modify is likely to be this first or last point.
+     * In the other cases, the local point itself is modified.
+     * <p>
+     * TODO: Instead of computing radius, it would be easier to use the second
+     * derivative, which is linear for each cubic segment. Thus, maximum
+     * absolute values of 2nd derivatives occur at spline knots. Simply remove
+     * the knots that exhibit a too high absolute value.
+     *
+     * @param minimumRadius minimum radius value
+     */
+    public void polishCurvature (int minimumRadius)
+    {
+        // Perserve ending points
+        final Point2D oldStartPoint = getStartPoint();
+        final Point2D oldStopPoint = getStopPoint();
+
+        boolean progressed;
+
+        do {
+            progressed = false;
+
+            if (spline == null) {
+                setEndingPoints(oldStartPoint, oldStopPoint);
+            }
+
+            final List<Line2D> bisectors = getBisectors();
+
+            // Compute radius values (using same index as points)
+            final List<Double> radii = new ArrayList<>();
+            radii.add(null); // To skip index 0 for which we have no value (???)
+
+            for (int i = 1, iBreak = points.size() - 1; i < iBreak; i++) {
+                radii.add(getRadius(i, bisectors));
+            }
+
+            // Check smallest radius
+            Integer idx = null;
+            double minRadius = Integer.MAX_VALUE;
+
+            for (int i = 1, iBreak = points.size() - 1; i < iBreak; i++) {
+                double radius = radii.get(i);
+
+                if (minRadius > radius) {
+                    minRadius = radius;
+                    idx = i;
+                }
+            }
+
+            if (minRadius < minimumRadius) {
+                if (logger.isDebugEnabled() || isVip()) {
+                    logger.info(
+                            "Polishing F#{} minRad: {} seq:{} {}",
+                            getId(),
+                            (float) minRadius / interline,
+                            idx,
+                            points.get(idx));
+                }
+
+                // Adjust the removable point for first & last points
+                if (idx == 1) {
+                    idx--;
+                } else if (idx == (points.size() - 2)) {
+                    idx++;
+                }
+
+                // Lookup corresponding section(s)
+                int probeWidth = InterlineScale.toPixels(interline, Filament.getProbeWidth());
+                Orientation orientation = getRoughOrientation();
+                final Point2D point = points.get(idx);
+                Point2D orientedPt = orientation.oriented(points.get(idx));
+                Rectangle2D rect = new Rectangle2D.Double(
+                        orientedPt.getX() - (probeWidth / 2.0),
+                        orientedPt.getY() - (probeWidth / 2.0),
+                        probeWidth,
+                        probeWidth);
+                List<Section> found = new ArrayList<>();
+
+                for (Section section : getMembers()) {
+                    if (rect.intersects(section.getOrientedBounds())) {
+                        found.add(section);
+                    }
+                }
+
+                if (found.size() > 1) {
+                    // Pick up the section closest to the point
+                    Collections.sort(found, new Comparator<Section>()
+                             {
+                                 @Override
+                                 public int compare (Section s1,
+                                                     Section s2)
+                                 {
+                                     return Double.compare(
+                                             point.distance(s1.getCentroid()),
+                                             point.distance(s2.getCentroid()));
+                                 }
+                             });
+                }
+
+                Section section = found.isEmpty() ? null : found.get(0);
+
+                if (section != null) {
+                    logger.debug(
+                            "*polishCurvature*. Removed section#{} from {} Filament {}",
+                            section.getId(),
+                            orientation,
+                            getId());
+                    removeSection(section, true);
+                    progressed = true;
+                }
+            }
+        } while (progressed);
+    }
+
+    //------------//
+    // renderLine //
+    //------------//
+    @Override
+    public void renderLine (Graphics2D g,
+                            boolean showPoints,
+                            double pointWidth)
+    {
+        Rectangle clip = g.getClipBounds();
+
+        if ((clip != null) && !clip.intersects(getBounds())) {
+            return;
+        }
+
+        // The curved line itself
+        if (spline != null) {
+            g.draw(spline);
+        }
+
+        // Then the absolute defining points?
+        if (showPoints && (points != null)) {
+            // Point radius
+            double r = pointWidth / 2;
+            Ellipse2D ellipse = new Ellipse2D.Double();
+
+            for (Point2D p : points) {
+                ellipse.setFrame(p.getX() - r, p.getY() - r, 2 * r, 2 * r);
+
+                Color oldColor = null;
+
+                if (p.getClass() != Point2D.Double.class) {
+                    oldColor = g.getColor();
+                    g.setColor(Color.red);
+                }
+
+                g.fill(ellipse);
+
+                if (oldColor != null) {
+                    g.setColor(oldColor);
+                }
+            }
+        }
+    }
+
+    //-----------//
+    // findPoint //
+    //-----------//
+    /**
+     * Report the defining point, if any, near the provided coordinate.
+     *
+     * @param coord       the provided coordinate value
+     * @param orientation the rough filament orientation
+     * @param margin      the maximum acceptable delta on coordinate
+     * @return the defining point or null if none
+     */
+    protected Point2D findPoint (int coord,
+                                 Orientation orientation,
+                                 int margin)
+    {
+        Point2D best = null;
+        double bestDeltaCoord = Integer.MAX_VALUE;
+
+        for (Point2D p : points) {
+            double dc = Math.abs(
+                    coord - ((orientation == Orientation.HORIZONTAL) ? p.getX() : p.getY()));
+
+            if ((dc <= margin) && (dc < bestDeltaCoord)) {
+                bestDeltaCoord = dc;
+                best = p;
+            }
+        }
+
+        return best;
+    }
+
+    //-----------------//
+    // invalidateCache //
+    //-----------------//
+    /**
+     *
+     */
+    @Override
+    protected void invalidateCache ()
+    {
+        super.invalidateCache();
+        points = null;
+        spline = null;
+    }
+
+    //--------------//
+    // getBisectors //
+    //--------------//
+    /**
+     * Report bisectors of inter-points segments.
+     *
+     * @return sequence of bisectors, such that bisectors[i] is bisector of
+     *         segment (i -> i+1)
+     */
+    private List<Line2D> getBisectors ()
+    {
+        List<Line2D> bisectors = new ArrayList<>();
+
+        for (int i = 0; i < (points.size() - 1); i++) {
+            bisectors.add(LineUtil.bisector(new Line2D.Double(points.get(i), points.get(i + 1))));
+        }
+
+        return bisectors;
+    }
+
+    //-----------//
+    // getRadius //
+    //-----------//
+    /**
+     * Report radius computed at point with index 'i'.
+     * <p>
+     * TODO: This is a simplistic way for computing radius, based on intersection
+     * of the two adjacent bisectors.
+     * There may be other ways, such as using the following property:
+     * sin angle a / length of segment a = 1 / (2 * radius)
+     *
+     * @param i         the index of desired point
+     * @param bisectors the sequence of bisectors
+     * @return the value of radius of curvature
+     */
+    private double getRadius (int i,
+                              List<Line2D> bisectors)
+    {
+        Line2D prevBisector = bisectors.get(i - 1);
+        Point2D point = points.get(i);
+        Line2D nextBisector = bisectors.get(i);
+
+        Point2D inter = LineUtil.intersection(
+                prevBisector.getP1(),
+                prevBisector.getP2(),
+                nextBisector.getP1(),
+                nextBisector.getP2());
+
+        return Math.hypot(inter.getX() - point.getX(), inter.getY() - point.getY());
+    }
+
+    //-------------//
+    // Constructor //
+    //-------------//
+    /**
+     * A constructor for a CurvedFilament.
+     */
+    public static class Constructor
+            implements CompoundFactory.CompoundConstructor
+    {
+
+        private final int interline;
+
+        private final int segmentLength;
+
+        /**
+         * Creates the constructor.
+         *
+         * @param interline     related interline value
+         * @param segmentLength typical segmenting length
+         */
+        public Constructor (int interline,
+                            int segmentLength)
+        {
+            this.interline = interline;
+            this.segmentLength = segmentLength;
+        }
+
+        /**
+         * Creates the CurvedFilament instance
+         *
+         * @return CurvedFilament instance
+         */
+        @Override
+        public SectionCompound newInstance ()
+        {
+            return new CurvedFilament(interline, segmentLength);
+        }
+    }
+}