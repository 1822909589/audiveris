--- conflicted
+++ resolved
@@ -1,611 +1,539 @@
-//------------------------------------------------------------------------------------------------//
-//                                                                                                //
-//                                      G l y p h I n d e x                                       //
-//                                                                                                //
-//------------------------------------------------------------------------------------------------//
-// <editor-fold defaultstate="collapsed" desc="hdr">
-//
-//  Copyright © Audiveris 2018. All rights reserved.
-//
-//  This program is free software: you can redistribute it and/or modify it under the terms of the
-//  GNU Affero General Public License as published by the Free Software Foundation, either version
-//  3 of the License, or (at your option) any later version.
-//
-//  This program is distributed in the hope that it will be useful, but WITHOUT ANY WARRANTY;
-//  without even the implied warranty of MERCHANTABILITY or FITNESS FOR A PARTICULAR PURPOSE.
-//  See the GNU Affero General Public License for more details.
-//
-//  You should have received a copy of the GNU Affero General Public License along with this
-//  program.  If not, see <http://www.gnu.org/licenses/>.
-//------------------------------------------------------------------------------------------------//
-// </editor-fold>
-package org.audiveris.omr.glyph;
-
-import org.audiveris.omr.OMR;
-import org.audiveris.omr.constant.Constant;
-import org.audiveris.omr.constant.ConstantSet;
-import org.audiveris.omr.glyph.ui.GlyphService;
-import org.audiveris.omr.sheet.Sheet;
-import org.audiveris.omr.ui.selection.EntityListEvent;
-import org.audiveris.omr.ui.selection.EntityService;
-import org.audiveris.omr.ui.selection.MouseMovement;
-import org.audiveris.omr.ui.selection.SelectionHint;
-import org.audiveris.omr.ui.selection.SelectionService;
-import org.audiveris.omr.util.BasicIndex;
-import org.audiveris.omr.util.Entities;
-import org.audiveris.omr.util.EntityIndex;
-
-import org.slf4j.Logger;
-import org.slf4j.LoggerFactory;
-
-import java.awt.Point;
-import java.awt.Rectangle;
-import java.util.ArrayList;
-import java.util.Collection;
-import java.util.Collections;
-import java.util.Iterator;
-import java.util.List;
-import java.util.NoSuchElementException;
-import java.util.concurrent.ConcurrentHashMap;
-import java.util.concurrent.atomic.AtomicInteger;
-
-import javax.swing.SwingUtilities;
-import javax.xml.bind.annotation.XmlAccessType;
-import javax.xml.bind.annotation.XmlAccessorType;
-import javax.xml.bind.annotation.XmlRootElement;
-
-/**
- * Class {@code GlyphIndex} implements an index of (weak references to) Glyph instances.
- *
- * @author Hervé Bitteur
- */
-@XmlAccessorType(XmlAccessType.NONE)
-@XmlRootElement
-public class GlyphIndex
-        implements EntityIndex<Glyph>
-{
-
-    private static final Constants constants = new Constants();
-
-    private static final Logger logger = LoggerFactory.getLogger(GlyphIndex.class);
-
-    // Persistent data
-    //----------------
-    /**
-     * See {@link #getEntities()} and {@link #setEntities(java.util.ArrayList)} methods
-     * which are called by private methods
-     * Sheet#getGlyphIndexContent() and Sheet#setGlyphIndexContent()
-     * triggered by JAXB (un)marshalling.
-     */
-    //
-    // Transient data
-    //---------------
-    //
-    /** Underlying index to weak glyphs. */
-    private final WeakGlyphIndex weakIndex = new WeakGlyphIndex();
-
-    /** Collection of original glyph instances, non sorted. */
-    private final ConcurrentHashMap<WeakGlyph, WeakGlyph> originals = new ConcurrentHashMap<>();
-
-    /** Selection service, if any. */
-    private GlyphService glyphService;
-
-    /**
-     * Creates a new {@code GlyphIndex} object.
-     */
-    public GlyphIndex ()
-    {
-    }
-
-<<<<<<< HEAD
-    //~ Methods ------------------------------------------------------------------------------------
-    //----------------//
-    // initTransients //
-    //----------------//
-    public final void initTransients (Sheet sheet)
-    {
-        // ID generator
-        weakIndex.setIdGenerator(sheet.getPersistentIdGenerator());
-
-        // Declared VIP IDs?
-        weakIndex.setVipIds(constants.vipGlyphs.getValue());
-
-        // Link back from glyph to index
-        for (Iterator<Glyph> it = iterator(); it.hasNext();) {
-            Glyph glyph = it.next();
-
-            if (glyph != null) {
-                glyph.setIndex(this);
-            }
-        }
-
-        // User glyph service?
-        if (OMR.gui != null) {
-            SelectionService locationService = sheet.getLocationService();
-            setEntityService(new GlyphService(this, locationService));
-        }
-    }
-
-=======
->>>>>>> 8e2b0fd5
-    //----------------------//
-    // getContainedEntities //
-    //----------------------//
-    @Override
-    public List<Glyph> getContainedEntities (Rectangle rectangle)
-    {
-        return Entities.containedEntities(iterator(), rectangle);
-    }
-
-    //-----------------------//
-    // getContainingEntities //
-    //-----------------------//
-    @Override
-    public List<Glyph> getContainingEntities (Point point)
-    {
-        return Entities.containingEntities(iterator(), point);
-    }
-
-    //-------------//
-    // getEntities //
-    //-------------//
-    @Override
-    public ArrayList<Glyph> getEntities ()
-    {
-        Collection<WeakGlyph> weaks = weakIndex.getEntities();
-        ArrayList<Glyph> glyphs = new ArrayList<>();
-
-        for (WeakGlyph weak : weaks) {
-            final Glyph glyph = weak.get();
-
-            if (glyph != null) {
-                glyphs.add(glyph);
-            }
-        }
-
-        return glyphs;
-    }
-
-    //-------------//
-    // setEntities //
-    //-------------//
-    /**
-     * Populate the weak index.
-     *
-     * @param glyphs populating glyphs
-     */
-    public void setEntities (ArrayList<Glyph> glyphs)
-    {
-        for (Glyph glyph : glyphs) {
-            WeakGlyph weak = new WeakGlyph(glyph);
-            weakIndex.insert(weak);
-            originals.putIfAbsent(weak, weak);
-        }
-    }
-
-    @Override
-    public Glyph getEntity (int id)
-    {
-        WeakGlyph weak = weakIndex.getEntity(id);
-
-        if (weak != null) {
-            return weak.get();
-        }
-
-        return null;
-    }
-
-    @Override
-    public GlyphService getEntityService ()
-    {
-        return glyphService;
-    }
-
-    //------------------//
-    // setEntityService //
-    //------------------//
-    @Override
-    public void setEntityService (EntityService<Glyph> entityService)
-    {
-        this.glyphService = (GlyphService) entityService;
-        entityService.connect();
-    }
-
-    @Override
-    public int getIdAfter (int id)
-    {
-        return weakIndex.getIdAfter(id);
-    }
-
-    @Override
-    public int getIdBefore (int id)
-    {
-        return weakIndex.getIdBefore(id);
-    }
-
-    //------------------------//
-    // getIntersectedEntities //
-    //------------------------//
-    @Override
-    public List<Glyph> getIntersectedEntities (Rectangle rectangle)
-    {
-        return Entities.intersectedEntities(iterator(), rectangle);
-    }
-
-    @Override
-    public int getLastId ()
-    {
-        return weakIndex.getLastId();
-    }
-
-    //-----------//
-    // setLastId //
-    //-----------//
-    @Override
-    public void setLastId (int lastId)
-    {
-        weakIndex.setLastId(lastId);
-    }
-
-    //---------//
-    // getName //
-    //---------//
-    @Override
-    public String getName ()
-    {
-        return "glyphIndex";
-    }
-
-    //------------------//
-    // getSelectedGlyph //
-    //------------------//
-    /**
-     * Report the glyph currently selected, if any
-     *
-     * @return the current glyph, or null
-     */
-    public Glyph getSelectedGlyph ()
-    {
-        final List<Glyph> list = getSelectedGlyphList();
-
-        if ((list == null) || list.isEmpty()) {
-            return null;
-        }
-
-        return list.get(list.size() - 1); // Last one
-    }
-
-    //----------------------//
-    // getSelectedGlyphList //
-    //----------------------//
-    /**
-     * Report the glyph list currently selected, if any
-     *
-     * @return the current glyph list, or null
-     */
-    @SuppressWarnings("unchecked")
-    public List<Glyph> getSelectedGlyphList ()
-    {
-        List<Glyph> list = (List<Glyph>) glyphService.getSelection(EntityListEvent.class);
-
-        if (list != null) {
-            return list;
-        } else {
-            return Collections.emptyList();
-        }
-    }
-
-<<<<<<< HEAD
-=======
-    //----------------//
-    // initTransients //
-    //----------------//
-    /**
-     * Initialize the transient members of the class.
-     *
-     * @param sheet containing sheet
-     */
-    public final void initTransients (Sheet sheet)
-    {
-        // ID generator
-        weakIndex.setIdGenerator(sheet.getPersistentIdGenerator());
-
-        // Declared VIP IDs?
-        List<Integer> vipIds = IntUtil.parseInts(constants.vipGlyphs.getValue());
-
-        if (!vipIds.isEmpty()) {
-            logger.info("VIP glyphs: {}", vipIds);
-            weakIndex.setVipIds(vipIds);
-        }
-
-        for (Iterator<Glyph> it = iterator(); it.hasNext();) {
-            Glyph glyph = it.next();
-
-            if (glyph != null) {
-                glyph.setIndex(this);
-
-                if (isVipId(glyph.getId())) {
-                    glyph.setVip(true);
-                }
-            }
-        }
-
-        // User glyph service?
-        if (OMR.gui != null) {
-            SelectionService locationService = sheet.getLocationService();
-            setEntityService(new GlyphService(this, locationService));
-        }
-    }
-
->>>>>>> 8e2b0fd5
-    //---------//
-    // isVipId //
-    //---------//
-    @Override
-    public boolean isVipId (int id)
-    {
-        return weakIndex.isVipId(id);
-    }
-
-    //----------//
-    // iterator //
-    //----------//
-    @Override
-    public Iterator<Glyph> iterator ()
-    {
-        return new SkippingIterator(weakIndex.iterator());
-    }
-
-    //---------//
-    // publish //
-    //---------//
-    /**
-     * Convenient debug UI method to publish and focus on a glyph.
-     *
-     * @param glyph the provided glyph
-     */
-    public void publish (final Glyph glyph)
-    {
-        if (glyphService != null) {
-            SwingUtilities.invokeLater(new Runnable()
-            {
-                @Override
-                public void run ()
-                {
-                    glyphService.publish(
-                            new EntityListEvent<>(
-                                    this,
-                                    SelectionHint.ENTITY_INIT,
-                                    MouseMovement.PRESSING,
-                                    glyph));
-                }
-            });
-        }
-    }
-
-    //----------//
-    // register //
-    //----------//
-    /**
-     * This public method <b>must not be called</b> on GlyphIndex.
-     * Use {@link #registerOriginal(org.audiveris.omr.glyph.Glyph)} instead.
-     *
-     * @param glyph the glyph to process
-     */
-    @Override
-    public int register (Glyph glyph)
-    {
-        throw new RuntimeException("register() must not be called on GlyphIndex");
-    }
-
-    //------------------//
-    // registerOriginal //
-    //------------------//
-    /**
-     * Check whether the provided glyph is really a new one and assign it an ID.
-     * If so the glyph is returned, otherwise the original glyph is returned.
-     *
-     * @param glyph the glyph to check
-     * @return the original one if any, otherwise this glyph
-     */
-    public synchronized Glyph registerOriginal (Glyph glyph)
-    {
-        WeakGlyph weak = new WeakGlyph(glyph);
-        WeakGlyph orgWeak = originals.putIfAbsent(weak, weak);
-        Glyph orgGlyph = (orgWeak != null) ? orgWeak.get() : null;
-
-        if (orgGlyph == null) {
-            privateRegister(glyph);
-
-            return glyph;
-        } else {
-            logger.debug("Reuse original {}", orgGlyph);
-
-            return orgGlyph;
-        }
-    }
-
-    //--------//
-    // remove //
-    //--------//
-    @Override
-    public void remove (Glyph glyph)
-    {
-        WeakGlyph weak = new WeakGlyph(glyph);
-
-        // Remove from global index
-        weakIndex.remove(weak);
-    }
-
-    //-------//
-    // reset //
-    //-------//
-    @Override
-    public void reset ()
-    {
-        weakIndex.reset();
-        originals.clear();
-    }
-
-<<<<<<< HEAD
-    //-------------//
-    // setEntities //
-    //-------------//
-    @Override
-    public void setEntities (Collection<Glyph> glyphs)
-    {
-        for (Glyph glyph : glyphs) {
-            WeakGlyph weak = new WeakGlyph(glyph);
-            weakIndex.insert(weak);
-            originals.putIfAbsent(weak, weak);
-        }
-    }
-
-    //------------------//
-    // setEntityService //
-    //------------------//
-    @Override
-    public void setEntityService (EntityService<Glyph> entityService)
-    {
-        this.glyphService = entityService;
-        entityService.connect();
-    }
-
-    //-----------//
-    // setLastId //
-    //-----------//
-    @Override
-    public void setLastId (int lastId)
-    {
-        weakIndex.setLastId(lastId);
-    }
-
-=======
->>>>>>> 8e2b0fd5
-    //-----------------//
-    // privateRegister //
-    //-----------------//
-    /**
-     * NOTA: This method is meant to be called <b>ONLY</b> from
-     * {@link #registerOriginal(omr.glyph.Glyph)} in this class.
-     *
-     * @param glyph the glyph to register in glyphIndex
-     * @return the glyph ID
-     */
-    private int privateRegister (Glyph glyph)
-    {
-        int id = glyph.getId();
-
-        if (id == 0) {
-            WeakGlyph weak = new WeakGlyph(glyph);
-
-            // Register in index
-            id = weakIndex.register(weak);
-
-            glyph.setIndex(this);
-        }
-
-        return id;
-    }
-
-    //-----------//
-    // Constants //
-    //-----------//
-    private static class Constants
-            extends ConstantSet
-    {
-
-        private final Constant.String vipGlyphs = new Constant.String(
-                "",
-                "(Debug) Comma-separated values of VIP glyphs IDs");
-    }
-
-    //------------------//
-    // SkippingIterator //
-    //------------------//
-    /**
-     * This iterator skips the weak references that are no longer valid.
-     */
-    private static class SkippingIterator
-            implements Iterator<Glyph>
-    {
-
-        private final Iterator<WeakGlyph> weakIt; // Underlying iterator on all weak references
-
-        private Glyph nextGlyph = null; // Concrete glyph to be returned by next()
-
-        SkippingIterator (Iterator<WeakGlyph> weakIt)
-        {
-            this.weakIt = weakIt;
-            nextGlyph = findNextGlyph();
-        }
-
-        @Override
-        public boolean hasNext ()
-        {
-            return nextGlyph != null;
-        }
-
-        @Override
-        public Glyph next ()
-        {
-            if (nextGlyph == null) {
-                throw new NoSuchElementException();
-            }
-
-            Glyph glyph = nextGlyph;
-            nextGlyph = findNextGlyph();
-
-            return glyph;
-        }
-
-        @Override
-        public void remove ()
-        {
-            throw new UnsupportedOperationException();
-        }
-
-        private Glyph findNextGlyph ()
-        {
-            while (weakIt.hasNext()) {
-                WeakGlyph weak = weakIt.next();
-                Glyph glyph = weak.get();
-
-                if (glyph != null) {
-                    return glyph;
-                }
-            }
-
-            return null;
-        }
-    }
-
-    //----------------//
-    // WeakGlyphIndex //
-    //----------------//
-    private static class WeakGlyphIndex
-            extends BasicIndex<WeakGlyph>
-    {
-<<<<<<< HEAD
-        //~ Methods --------------------------------------------------------------------------------
-=======
->>>>>>> 8e2b0fd5
-
-        @Override
-        public void insert (WeakGlyph weak)
-        {
-            super.insert(weak);
-        }
-
-        @Override
-        protected boolean isValid (WeakGlyph weak)
-        {
-            return (weak != null) && (weak.get() != null);
-        }
-
-        void setIdGenerator (AtomicInteger lastId)
-        {
-            this.lastId = lastId;
-        }
-    }
-}
+//------------------------------------------------------------------------------------------------//
+//                                                                                                //
+//                                      G l y p h I n d e x                                       //
+//                                                                                                //
+//------------------------------------------------------------------------------------------------//
+// <editor-fold defaultstate="collapsed" desc="hdr">
+//
+//  Copyright © Audiveris 2018. All rights reserved.
+//
+//  This program is free software: you can redistribute it and/or modify it under the terms of the
+//  GNU Affero General Public License as published by the Free Software Foundation, either version
+//  3 of the License, or (at your option) any later version.
+//
+//  This program is distributed in the hope that it will be useful, but WITHOUT ANY WARRANTY;
+//  without even the implied warranty of MERCHANTABILITY or FITNESS FOR A PARTICULAR PURPOSE.
+//  See the GNU Affero General Public License for more details.
+//
+//  You should have received a copy of the GNU Affero General Public License along with this
+//  program.  If not, see <http://www.gnu.org/licenses/>.
+//------------------------------------------------------------------------------------------------//
+// </editor-fold>
+package org.audiveris.omr.glyph;
+
+import org.audiveris.omr.OMR;
+import org.audiveris.omr.constant.Constant;
+import org.audiveris.omr.constant.ConstantSet;
+import org.audiveris.omr.glyph.ui.GlyphService;
+import org.audiveris.omr.sheet.Sheet;
+import org.audiveris.omr.ui.selection.EntityListEvent;
+import org.audiveris.omr.ui.selection.EntityService;
+import org.audiveris.omr.ui.selection.MouseMovement;
+import org.audiveris.omr.ui.selection.SelectionHint;
+import org.audiveris.omr.ui.selection.SelectionService;
+import org.audiveris.omr.util.BasicIndex;
+import org.audiveris.omr.util.Entities;
+import org.audiveris.omr.util.EntityIndex;
+
+import org.slf4j.Logger;
+import org.slf4j.LoggerFactory;
+
+import java.awt.Point;
+import java.awt.Rectangle;
+import java.util.ArrayList;
+import java.util.Collection;
+import java.util.Collections;
+import java.util.Iterator;
+import java.util.List;
+import java.util.NoSuchElementException;
+import java.util.concurrent.ConcurrentHashMap;
+import java.util.concurrent.atomic.AtomicInteger;
+
+import javax.swing.SwingUtilities;
+import javax.xml.bind.annotation.XmlAccessType;
+import javax.xml.bind.annotation.XmlAccessorType;
+import javax.xml.bind.annotation.XmlRootElement;
+
+/**
+ * Class {@code GlyphIndex} implements an index of (weak references to) Glyph instances.
+ *
+ * @author Hervé Bitteur
+ */
+@XmlAccessorType(XmlAccessType.NONE)
+@XmlRootElement
+public class GlyphIndex
+        implements EntityIndex<Glyph>
+{
+
+    private static final Constants constants = new Constants();
+
+    private static final Logger logger = LoggerFactory.getLogger(GlyphIndex.class);
+
+    // Persistent data
+    //----------------
+    /**
+     * See {@link #getEntities()} and {@link #setEntities(java.util.ArrayList)} methods
+     * which are called by private methods
+     * Sheet#getGlyphIndexContent() and Sheet#setGlyphIndexContent()
+     * triggered by JAXB (un)marshalling.
+     */
+    //
+    // Transient data
+    //---------------
+    //
+    /** Underlying index to weak glyphs. */
+    private final WeakGlyphIndex weakIndex = new WeakGlyphIndex();
+
+    /** Collection of original glyph instances, non sorted. */
+    private final ConcurrentHashMap<WeakGlyph, WeakGlyph> originals = new ConcurrentHashMap<>();
+
+    /** Selection service, if any. */
+    private GlyphService glyphService;
+
+    /**
+     * Creates a new {@code GlyphIndex} object.
+     */
+    public GlyphIndex ()
+    {
+    }
+
+    //----------------------//
+    // getContainedEntities //
+    //----------------------//
+    @Override
+    public List<Glyph> getContainedEntities (Rectangle rectangle)
+    {
+        return Entities.containedEntities(iterator(), rectangle);
+    }
+
+    //-----------------------//
+    // getContainingEntities //
+    //-----------------------//
+    @Override
+    public List<Glyph> getContainingEntities (Point point)
+    {
+        return Entities.containingEntities(iterator(), point);
+    }
+
+    //-------------//
+    // getEntities //
+    //-------------//
+    @Override
+    public ArrayList<Glyph> getEntities ()
+    {
+        Collection<WeakGlyph> weaks = weakIndex.getEntities();
+        ArrayList<Glyph> glyphs = new ArrayList<>();
+
+        for (WeakGlyph weak : weaks) {
+            final Glyph glyph = weak.get();
+
+            if (glyph != null) {
+                glyphs.add(glyph);
+            }
+        }
+
+        return glyphs;
+    }
+
+    //-------------//
+    // setEntities //
+    //-------------//
+    /**
+     * Populate the weak index.
+     *
+     * @param glyphs populating glyphs
+     */
+    @Override
+    public void setEntities (Collection<Glyph> glyphs)
+    {
+        for (Glyph glyph : glyphs) {
+            WeakGlyph weak = new WeakGlyph(glyph);
+            weakIndex.insert(weak);
+            originals.putIfAbsent(weak, weak);
+        }
+    }
+
+    @Override
+    public Glyph getEntity (int id)
+    {
+        WeakGlyph weak = weakIndex.getEntity(id);
+
+        if (weak != null) {
+            return weak.get();
+        }
+
+        return null;
+    }
+
+    @Override
+    public GlyphService getEntityService ()
+    {
+        return glyphService;
+    }
+
+    //------------------//
+    // setEntityService //
+    //------------------//
+    @Override
+    public void setEntityService (EntityService<Glyph> entityService)
+    {
+        this.glyphService = (GlyphService) entityService;
+        entityService.connect();
+    }
+
+    @Override
+    public int getIdAfter (int id)
+    {
+        return weakIndex.getIdAfter(id);
+    }
+
+    @Override
+    public int getIdBefore (int id)
+    {
+        return weakIndex.getIdBefore(id);
+    }
+
+    //------------------------//
+    // getIntersectedEntities //
+    //------------------------//
+    @Override
+    public List<Glyph> getIntersectedEntities (Rectangle rectangle)
+    {
+        return Entities.intersectedEntities(iterator(), rectangle);
+    }
+
+    @Override
+    public int getLastId ()
+    {
+        return weakIndex.getLastId();
+    }
+
+    //-----------//
+    // setLastId //
+    //-----------//
+    @Override
+    public void setLastId (int lastId)
+    {
+        weakIndex.setLastId(lastId);
+    }
+
+    //---------//
+    // getName //
+    //---------//
+    @Override
+    public String getName ()
+    {
+        return "glyphIndex";
+    }
+
+    //------------------//
+    // getSelectedGlyph //
+    //------------------//
+    /**
+     * Report the glyph currently selected, if any
+     *
+     * @return the current glyph, or null
+     */
+    public Glyph getSelectedGlyph ()
+    {
+        final List<Glyph> list = getSelectedGlyphList();
+
+        if ((list == null) || list.isEmpty()) {
+            return null;
+        }
+
+        return list.get(list.size() - 1); // Last one
+    }
+
+    //----------------------//
+    // getSelectedGlyphList //
+    //----------------------//
+    /**
+     * Report the glyph list currently selected, if any
+     *
+     * @return the current glyph list, or null
+     */
+    @SuppressWarnings("unchecked")
+    public List<Glyph> getSelectedGlyphList ()
+    {
+        List<Glyph> list = (List<Glyph>) glyphService.getSelection(EntityListEvent.class);
+
+        if (list != null) {
+            return list;
+        } else {
+            return Collections.emptyList();
+        }
+    }
+
+    //----------------//
+    // initTransients //
+    //----------------//
+    /**
+     * Initialize the transient members of the class.
+     *
+     * @param sheet containing sheet
+     */
+    public final void initTransients (Sheet sheet)
+    {
+        // ID generator
+        weakIndex.setIdGenerator(sheet.getPersistentIdGenerator());
+
+        // Declared VIP IDs?
+        final String vipIds = constants.vipGlyphs.getValue();
+
+        if (!vipIds.isEmpty()) {
+            logger.info("VIP glyphs: {}", vipIds);
+            weakIndex.setVipIds(vipIds);
+        }
+
+        for (Iterator<Glyph> it = iterator(); it.hasNext();) {
+            Glyph glyph = it.next();
+
+            if (glyph != null) {
+                glyph.setIndex(this);
+
+                if (isVipId(glyph.getId())) {
+                    glyph.setVip(true);
+                }
+            }
+        }
+
+        // User glyph service?
+        if (OMR.gui != null) {
+            SelectionService locationService = sheet.getLocationService();
+            setEntityService(new GlyphService(this, locationService));
+        }
+    }
+
+    //---------//
+    // isVipId //
+    //---------//
+    @Override
+    public boolean isVipId (int id)
+    {
+        return weakIndex.isVipId(id);
+    }
+
+    //----------//
+    // iterator //
+    //----------//
+    @Override
+    public Iterator<Glyph> iterator ()
+    {
+        return new SkippingIterator(weakIndex.iterator());
+    }
+
+    //---------//
+    // publish //
+    //---------//
+    /**
+     * Convenient debug UI method to publish and focus on a glyph.
+     *
+     * @param glyph the provided glyph
+     */
+    public void publish (final Glyph glyph)
+    {
+        if (glyphService != null) {
+            SwingUtilities.invokeLater(new Runnable()
+            {
+                @Override
+                public void run ()
+                {
+                    glyphService.publish(
+                            new EntityListEvent<>(
+                                    this,
+                                    SelectionHint.ENTITY_INIT,
+                                    MouseMovement.PRESSING,
+                                    glyph));
+                }
+            });
+        }
+    }
+
+    //----------//
+    // register //
+    //----------//
+    /**
+     * This public method <b>must not be called</b> on GlyphIndex.
+     * Use {@link #registerOriginal(org.audiveris.omr.glyph.Glyph)} instead.
+     *
+     * @param glyph the glyph to process
+     */
+    @Override
+    public int register (Glyph glyph)
+    {
+        throw new RuntimeException("register() must not be called on GlyphIndex");
+    }
+
+    //------------------//
+    // registerOriginal //
+    //------------------//
+    /**
+     * Check whether the provided glyph is really a new one and assign it an ID.
+     * If so the glyph is returned, otherwise the original glyph is returned.
+     *
+     * @param glyph the glyph to check
+     * @return the original one if any, otherwise this glyph
+     */
+    public synchronized Glyph registerOriginal (Glyph glyph)
+    {
+        WeakGlyph weak = new WeakGlyph(glyph);
+        WeakGlyph orgWeak = originals.putIfAbsent(weak, weak);
+        Glyph orgGlyph = (orgWeak != null) ? orgWeak.get() : null;
+
+        if (orgGlyph == null) {
+            privateRegister(glyph);
+
+            return glyph;
+        } else {
+            logger.debug("Reuse original {}", orgGlyph);
+
+            return orgGlyph;
+        }
+    }
+
+    //--------//
+    // remove //
+    //--------//
+    @Override
+    public void remove (Glyph glyph)
+    {
+        WeakGlyph weak = new WeakGlyph(glyph);
+
+        // Remove from global index
+        weakIndex.remove(weak);
+    }
+
+    //-------//
+    // reset //
+    //-------//
+    @Override
+    public void reset ()
+    {
+        weakIndex.reset();
+        originals.clear();
+    }
+
+    //-----------------//
+    // privateRegister //
+    //-----------------//
+    /**
+     * NOTA: This method is meant to be called <b>ONLY</b> from
+     * {@link #registerOriginal(omr.glyph.Glyph)} in this class.
+     *
+     * @param glyph the glyph to register in glyphIndex
+     * @return the glyph ID
+     */
+    private int privateRegister (Glyph glyph)
+    {
+        int id = glyph.getId();
+
+        if (id == 0) {
+            WeakGlyph weak = new WeakGlyph(glyph);
+
+            // Register in index
+            id = weakIndex.register(weak);
+
+            glyph.setIndex(this);
+        }
+
+        return id;
+    }
+
+    //-----------//
+    // Constants //
+    //-----------//
+    private static class Constants
+            extends ConstantSet
+    {
+
+        private final Constant.String vipGlyphs = new Constant.String(
+                "",
+                "(Debug) Comma-separated values of VIP glyphs IDs");
+    }
+
+    //------------------//
+    // SkippingIterator //
+    //------------------//
+    /**
+     * This iterator skips the weak references that are no longer valid.
+     */
+    private static class SkippingIterator
+            implements Iterator<Glyph>
+    {
+
+        private final Iterator<WeakGlyph> weakIt; // Underlying iterator on all weak references
+
+        private Glyph nextGlyph = null; // Concrete glyph to be returned by next()
+
+        SkippingIterator (Iterator<WeakGlyph> weakIt)
+        {
+            this.weakIt = weakIt;
+            nextGlyph = findNextGlyph();
+        }
+
+        @Override
+        public boolean hasNext ()
+        {
+            return nextGlyph != null;
+        }
+
+        @Override
+        public Glyph next ()
+        {
+            if (nextGlyph == null) {
+                throw new NoSuchElementException();
+            }
+
+            Glyph glyph = nextGlyph;
+            nextGlyph = findNextGlyph();
+
+            return glyph;
+        }
+
+        @Override
+        public void remove ()
+        {
+            throw new UnsupportedOperationException();
+        }
+
+        private Glyph findNextGlyph ()
+        {
+            while (weakIt.hasNext()) {
+                WeakGlyph weak = weakIt.next();
+                Glyph glyph = weak.get();
+
+                if (glyph != null) {
+                    return glyph;
+                }
+            }
+
+            return null;
+        }
+    }
+
+    //----------------//
+    // WeakGlyphIndex //
+    //----------------//
+    private static class WeakGlyphIndex
+            extends BasicIndex<WeakGlyph>
+    {
+
+        @Override
+        public void insert (WeakGlyph weak)
+        {
+            super.insert(weak);
+        }
+
+        @Override
+        protected boolean isValid (WeakGlyph weak)
+        {
+            return (weak != null) && (weak.get() != null);
+        }
+
+        void setIdGenerator (AtomicInteger lastId)
+        {
+            this.lastId = lastId;
+        }
+    }
+}