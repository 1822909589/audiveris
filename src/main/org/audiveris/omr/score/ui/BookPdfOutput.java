//------------------------------------------------------------------------------------------------//
//                                                                                                //
//                                   B o o k P d f O u t p u t                                    //
//                                                                                                //
//------------------------------------------------------------------------------------------------//
// <editor-fold defaultstate="collapsed" desc="hdr">
//
//  Copyright © Audiveris 2018. All rights reserved.
//
//  This program is free software: you can redistribute it and/or modify it under the terms of the
//  GNU Affero General Public License as published by the Free Software Foundation, either version
//  3 of the License, or (at your option) any later version.
//
//  This program is distributed in the hope that it will be useful, but WITHOUT ANY WARRANTY;
//  without even the implied warranty of MERCHANTABILITY or FITNESS FOR A PARTICULAR PURPOSE.
//  See the GNU Affero General Public License for more details.
//
//  You should have received a copy of the GNU Affero General Public License along with this
//  program.  If not, see <http://www.gnu.org/licenses/>.
//------------------------------------------------------------------------------------------------//
// </editor-fold>
package org.audiveris.omr.score.ui;

import com.itextpdf.text.Document;
import com.itextpdf.text.Rectangle;
import com.itextpdf.text.pdf.PdfContentByte;
import com.itextpdf.text.pdf.PdfWriter;

import org.audiveris.omr.sheet.Book;
import org.audiveris.omr.sheet.Sheet;
import org.audiveris.omr.sheet.SheetStub;
<<<<<<< HEAD
import org.audiveris.omr.sheet.ui.SimpleSheetPainter;
=======
import org.audiveris.omr.sheet.ui.SheetResultPainter;
>>>>>>> 8e2b0fd5
import org.audiveris.omr.step.Step;

import org.slf4j.Logger;
import org.slf4j.LoggerFactory;

import java.awt.Color;
import java.awt.Graphics2D;
import java.awt.RenderingHints;
import java.io.File;
import java.io.FileOutputStream;
import java.io.IOException;
import java.util.Arrays;
import java.util.List;

/**
 * Class {@code BookPdfOutput} produces a physical PDF output of a book.
 *
 * @author Hervé Bitteur
 */
public class BookPdfOutput
{

    private static final Logger logger = LoggerFactory.getLogger(BookPdfOutput.class);

    /** The related book. */
    private final Book book;

    /** The file to print to. */
    private final File file;

    /**
     * Creates a new SheetPdfOutput object.
     *
     * @param book the book to print
     * @param file the target PDF file
     */
    public BookPdfOutput (Book book,
                          File file)
    {
        this.book = book;
        this.file = file;
    }

    /**
     * Write the PDF output for the provided sheet if any, otherwise for the whole book.
     *
     * @param sheet   desired sheet or null
     * @param painter concrete sheet painter
     * @throws Exception if printing goes wrong
     */
    public void write (Sheet sheet,
                       SimpleSheetPainter painter)
            throws Exception
    {
        FileOutputStream fos = null;
        Document document = null;
        PdfWriter writer = null;

        try {
            final List<SheetStub> stubs = (sheet != null) ? Arrays.asList(sheet.getStub())
                    : book.getValidStubs();
            fos = new FileOutputStream(file);

            for (SheetStub stub : stubs) {
                if (!stub.isDone(Step.GRID)) {
                    logger.info("{} has not reached GRID step yet, no printout.", stub);

                    continue;
                }

                final int width = stub.getSheet().getWidth();
                final int height = stub.getSheet().getHeight();

                if (document == null) {
                    document = new Document(new Rectangle(width, height));
                    writer = PdfWriter.getInstance(document, fos);
                    document.open();
                } else {
                    document.setPageSize(new Rectangle(width, height));
                    document.newPage();
                }

                PdfContentByte cb = writer.getDirectContent();
                Graphics2D g2 = cb.createGraphics(width, height);

                // Scale: 1
                g2.scale(1, 1);

                // Anti-aliasing ON
                g2.setRenderingHint(
                        RenderingHints.KEY_ANTIALIASING,
                        RenderingHints.VALUE_ANTIALIAS_ON);

                // Foreground color
                g2.setColor(Color.BLACK);

                // Sheet painting
                painter.paint(stub.getSheet(), g2);

                // This is the end...
                g2.dispose();
            }

            if (sheet == null) {
                logger.info("Book printed to {}", file);
            }
        } finally {
            if (document != null) {
                document.close();
            }

            if (fos != null) {
                try {
                    fos.close();
                } catch (IOException ignored) {
                }
            }
        }
    }
}
<|MERGE_RESOLUTION|>--- conflicted
+++ resolved
@@ -1,156 +1,152 @@
-//------------------------------------------------------------------------------------------------//
-//                                                                                                //
-//                                   B o o k P d f O u t p u t                                    //
-//                                                                                                //
-//------------------------------------------------------------------------------------------------//
-// <editor-fold defaultstate="collapsed" desc="hdr">
-//
-//  Copyright © Audiveris 2018. All rights reserved.
-//
-//  This program is free software: you can redistribute it and/or modify it under the terms of the
-//  GNU Affero General Public License as published by the Free Software Foundation, either version
-//  3 of the License, or (at your option) any later version.
-//
-//  This program is distributed in the hope that it will be useful, but WITHOUT ANY WARRANTY;
-//  without even the implied warranty of MERCHANTABILITY or FITNESS FOR A PARTICULAR PURPOSE.
-//  See the GNU Affero General Public License for more details.
-//
-//  You should have received a copy of the GNU Affero General Public License along with this
-//  program.  If not, see <http://www.gnu.org/licenses/>.
-//------------------------------------------------------------------------------------------------//
-// </editor-fold>
-package org.audiveris.omr.score.ui;
-
-import com.itextpdf.text.Document;
-import com.itextpdf.text.Rectangle;
-import com.itextpdf.text.pdf.PdfContentByte;
-import com.itextpdf.text.pdf.PdfWriter;
-
-import org.audiveris.omr.sheet.Book;
-import org.audiveris.omr.sheet.Sheet;
-import org.audiveris.omr.sheet.SheetStub;
-<<<<<<< HEAD
-import org.audiveris.omr.sheet.ui.SimpleSheetPainter;
-=======
-import org.audiveris.omr.sheet.ui.SheetResultPainter;
->>>>>>> 8e2b0fd5
-import org.audiveris.omr.step.Step;
-
-import org.slf4j.Logger;
-import org.slf4j.LoggerFactory;
-
-import java.awt.Color;
-import java.awt.Graphics2D;
-import java.awt.RenderingHints;
-import java.io.File;
-import java.io.FileOutputStream;
-import java.io.IOException;
-import java.util.Arrays;
-import java.util.List;
-
-/**
- * Class {@code BookPdfOutput} produces a physical PDF output of a book.
- *
- * @author Hervé Bitteur
- */
-public class BookPdfOutput
-{
-
-    private static final Logger logger = LoggerFactory.getLogger(BookPdfOutput.class);
-
-    /** The related book. */
-    private final Book book;
-
-    /** The file to print to. */
-    private final File file;
-
-    /**
-     * Creates a new SheetPdfOutput object.
-     *
-     * @param book the book to print
-     * @param file the target PDF file
-     */
-    public BookPdfOutput (Book book,
-                          File file)
-    {
-        this.book = book;
-        this.file = file;
-    }
-
-    /**
-     * Write the PDF output for the provided sheet if any, otherwise for the whole book.
-     *
-     * @param sheet   desired sheet or null
-     * @param painter concrete sheet painter
-     * @throws Exception if printing goes wrong
-     */
-    public void write (Sheet sheet,
-                       SimpleSheetPainter painter)
-            throws Exception
-    {
-        FileOutputStream fos = null;
-        Document document = null;
-        PdfWriter writer = null;
-
-        try {
-            final List<SheetStub> stubs = (sheet != null) ? Arrays.asList(sheet.getStub())
-                    : book.getValidStubs();
-            fos = new FileOutputStream(file);
-
-            for (SheetStub stub : stubs) {
-                if (!stub.isDone(Step.GRID)) {
-                    logger.info("{} has not reached GRID step yet, no printout.", stub);
-
-                    continue;
-                }
-
-                final int width = stub.getSheet().getWidth();
-                final int height = stub.getSheet().getHeight();
-
-                if (document == null) {
-                    document = new Document(new Rectangle(width, height));
-                    writer = PdfWriter.getInstance(document, fos);
-                    document.open();
-                } else {
-                    document.setPageSize(new Rectangle(width, height));
-                    document.newPage();
-                }
-
-                PdfContentByte cb = writer.getDirectContent();
-                Graphics2D g2 = cb.createGraphics(width, height);
-
-                // Scale: 1
-                g2.scale(1, 1);
-
-                // Anti-aliasing ON
-                g2.setRenderingHint(
-                        RenderingHints.KEY_ANTIALIASING,
-                        RenderingHints.VALUE_ANTIALIAS_ON);
-
-                // Foreground color
-                g2.setColor(Color.BLACK);
-
-                // Sheet painting
-                painter.paint(stub.getSheet(), g2);
-
-                // This is the end...
-                g2.dispose();
-            }
-
-            if (sheet == null) {
-                logger.info("Book printed to {}", file);
-            }
-        } finally {
-            if (document != null) {
-                document.close();
-            }
-
-            if (fos != null) {
-                try {
-                    fos.close();
-                } catch (IOException ignored) {
-                }
-            }
-        }
-    }
-}
+//------------------------------------------------------------------------------------------------//
+//                                                                                                //
+//                                   B o o k P d f O u t p u t                                    //
+//                                                                                                //
+//------------------------------------------------------------------------------------------------//
+// <editor-fold defaultstate="collapsed" desc="hdr">
+//
+//  Copyright © Audiveris 2018. All rights reserved.
+//
+//  This program is free software: you can redistribute it and/or modify it under the terms of the
+//  GNU Affero General Public License as published by the Free Software Foundation, either version
+//  3 of the License, or (at your option) any later version.
+//
+//  This program is distributed in the hope that it will be useful, but WITHOUT ANY WARRANTY;
+//  without even the implied warranty of MERCHANTABILITY or FITNESS FOR A PARTICULAR PURPOSE.
+//  See the GNU Affero General Public License for more details.
+//
+//  You should have received a copy of the GNU Affero General Public License along with this
+//  program.  If not, see <http://www.gnu.org/licenses/>.
+//------------------------------------------------------------------------------------------------//
+// </editor-fold>
+package org.audiveris.omr.score.ui;
+
+import com.itextpdf.text.Document;
+import com.itextpdf.text.Rectangle;
+import com.itextpdf.text.pdf.PdfContentByte;
+import com.itextpdf.text.pdf.PdfWriter;
+
+import org.audiveris.omr.sheet.Book;
+import org.audiveris.omr.sheet.Sheet;
+import org.audiveris.omr.sheet.SheetStub;
+import org.audiveris.omr.sheet.ui.SimpleSheetPainter;
+import org.audiveris.omr.step.Step;
+
+import org.slf4j.Logger;
+import org.slf4j.LoggerFactory;
+
+import java.awt.Color;
+import java.awt.Graphics2D;
+import java.awt.RenderingHints;
+import java.io.File;
+import java.io.FileOutputStream;
+import java.io.IOException;
+import java.util.Arrays;
+import java.util.List;
+
+/**
+ * Class {@code BookPdfOutput} produces a physical PDF output of a book.
+ *
+ * @author Hervé Bitteur
+ */
+public class BookPdfOutput
+{
+
+    private static final Logger logger = LoggerFactory.getLogger(BookPdfOutput.class);
+
+    /** The related book. */
+    private final Book book;
+
+    /** The file to print to. */
+    private final File file;
+
+    /**
+     * Creates a new SheetPdfOutput object.
+     *
+     * @param book the book to print
+     * @param file the target PDF file
+     */
+    public BookPdfOutput (Book book,
+                          File file)
+    {
+        this.book = book;
+        this.file = file;
+    }
+
+    /**
+     * Write the PDF output for the provided sheet if any, otherwise for the whole book.
+     *
+     * @param sheet   desired sheet or null
+     * @param painter concrete sheet painter
+     * @throws Exception if printing goes wrong
+     */
+    public void write (Sheet sheet,
+                       SimpleSheetPainter painter)
+            throws Exception
+    {
+        FileOutputStream fos = null;
+        Document document = null;
+        PdfWriter writer = null;
+
+        try {
+            final List<SheetStub> stubs = (sheet != null) ? Arrays.asList(sheet.getStub())
+                    : book.getValidStubs();
+            fos = new FileOutputStream(file);
+
+            for (SheetStub stub : stubs) {
+                if (!stub.isDone(Step.GRID)) {
+                    logger.info("{} has not reached GRID step yet, no printout.", stub);
+
+                    continue;
+                }
+
+                final int width = stub.getSheet().getWidth();
+                final int height = stub.getSheet().getHeight();
+
+                if (document == null) {
+                    document = new Document(new Rectangle(width, height));
+                    writer = PdfWriter.getInstance(document, fos);
+                    document.open();
+                } else {
+                    document.setPageSize(new Rectangle(width, height));
+                    document.newPage();
+                }
+
+                PdfContentByte cb = writer.getDirectContent();
+                Graphics2D g2 = cb.createGraphics(width, height);
+
+                // Scale: 1
+                g2.scale(1, 1);
+
+                // Anti-aliasing ON
+                g2.setRenderingHint(
+                        RenderingHints.KEY_ANTIALIASING,
+                        RenderingHints.VALUE_ANTIALIAS_ON);
+
+                // Foreground color
+                g2.setColor(Color.BLACK);
+
+                // Sheet painting
+                painter.paint(stub.getSheet(), g2);
+
+                // This is the end...
+                g2.dispose();
+            }
+
+            if (sheet == null) {
+                logger.info("Book printed to {}", file);
+            }
+        } finally {
+            if (document != null) {
+                document.close();
+            }
+
+            if (fos != null) {
+                try {
+                    fos.close();
+                } catch (IOException ignored) {
+                }
+            }
+        }
+    }
+}