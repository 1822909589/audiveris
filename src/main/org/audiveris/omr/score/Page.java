//------------------------------------------------------------------------------------------------//
//                                                                                                //
//                                            P a g e                                             //
//                                                                                                //
//------------------------------------------------------------------------------------------------//
// <editor-fold defaultstate="collapsed" desc="hdr">
//
//  Copyright © Audiveris 2018. All rights reserved.
//
//  This program is free software: you can redistribute it and/or modify it under the terms of the
//  GNU Affero General Public License as published by the Free Software Foundation, either version
//  3 of the License, or (at your option) any later version.
//
//  This program is distributed in the hope that it will be useful, but WITHOUT ANY WARRANTY;
//  without even the implied warranty of MERCHANTABILITY or FITNESS FOR A PARTICULAR PURPOSE.
//  See the GNU Affero General Public License for more details.
//
//  You should have received a copy of the GNU Affero General Public License along with this
//  program.  If not, see <http://www.gnu.org/licenses/>.
//------------------------------------------------------------------------------------------------//
// </editor-fold>
package org.audiveris.omr.score;

import org.audiveris.omr.math.Rational;
import org.audiveris.omr.sheet.Part;
import org.audiveris.omr.sheet.Sheet;
import org.audiveris.omr.sheet.SheetStub;
import org.audiveris.omr.sheet.SystemInfo;
import org.audiveris.omr.sheet.rhythm.MeasureStack;
import org.audiveris.omr.sig.inter.AbstractChordInter;
import org.audiveris.omr.sig.inter.SlurInter;
import static org.audiveris.omr.util.HorizontalSide.LEFT;
import static org.audiveris.omr.util.HorizontalSide.RIGHT;
import org.audiveris.omr.util.Jaxb;
import org.audiveris.omr.util.Navigable;

import org.slf4j.Logger;
import org.slf4j.LoggerFactory;

import java.awt.Dimension;
import java.util.ArrayList;
import java.util.Arrays;
import java.util.List;
import java.util.Map;
import java.util.SortedSet;
import java.util.TreeSet;

import javax.xml.bind.annotation.XmlAccessType;
import javax.xml.bind.annotation.XmlAccessorType;
import javax.xml.bind.annotation.XmlAttribute;
import javax.xml.bind.annotation.XmlElement;
import javax.xml.bind.annotation.adapters.XmlJavaTypeAdapter;

/**
 * Class {@code Page} represents a page in the score hierarchy, and corresponds to a
 * (part of) {@link Sheet}.
 * <p>
 * One or several Page instances compose a {@link Score}. But a page has no fixed link to its
 * containing score since the set of scores may evolve while sheets/pages are transcribed in any
 * order.
 *
 * @author Hervé Bitteur
 */
@XmlAccessorType(XmlAccessType.NONE)
public class Page
{

    private static final Logger logger = LoggerFactory.getLogger(Page.class);

    // Persistent data
    //----------------
    //
    /** Page ID. */
    @XmlAttribute
    private final int id;

    /** Does this page start a movement?. */
    @XmlAttribute(name = "movement-start")
    @XmlJavaTypeAdapter(type = boolean.class, value = Jaxb.BooleanPositiveAdapter.class)
    private boolean movementStart;

    /** Number of measures counted in this page. */
    @XmlAttribute(name = "measure-count")
    private Integer measureCount;

    /** Progression of measure id within this page. */
    @XmlAttribute(name = "delta-measure-id")
    private Integer deltaMeasureId;

    /** LogicalPart list for the page. */
    @XmlElement(name = "logical-part")
    private List<LogicalPart> logicalParts;

    /** (Sub)list of systems, within sheet systems. */
    @XmlElement(name = "system")
    private List<SystemInfo> systems;

    // Transient data
    //---------------
    //
    /** Containing (physical) sheet. */
    @Navigable(false)
    private Sheet sheet;

    /** Containing (logical) score. */
    @Navigable(false)
    private Score score;

    /** Id of first system in sheet, if any. */
    private Integer firstSystemId;

    /** Id of last system in sheet, if any. */
    private Integer lastSystemId;

    /** Greatest duration divisor (in this page). */
    private Integer durationDivisor;

    /**
     * Creates a new Page object.
     *
     * @param sheet         containing sheet
     * @param id            id for the page (1-based number within sheet)
     * @param firstSystemId id of first system in sheet, if any
     */
    public Page (Sheet sheet,
                 int id,
                 Integer firstSystemId)
    {
        this.id = id;
        this.firstSystemId = firstSystemId;

        initTransients(sheet);
    }

    /**
     * No-arg constructor needed for JAXB.
     */
    private Page ()
    {
        id = 0;
    }

    //---------------------//
    // computeMeasureCount //
    //---------------------//
    /**
     * Compute the number of (vertical) measures in the page.
     */
    public void computeMeasureCount ()
    {
        int count = 0;

        for (SystemInfo system : systems) {
            count += system.getFirstPart().getMeasures().size();

            if (system.getLastStack().isCautionary()) {
                count--;
            }
        }

        measureCount = count;
    }

    //--------------------//
    // connectOrphanSlurs //
    //--------------------//
    /**
     * Within the systems of this page, retrieve the connections between the orphan
     * slurs at the beginning of each system and the orphan slurs at the end of the
     * previous system if any.
     * <p>
     * Orphan slurs that don't connect (and are not manual) are removed from their SIG.
     *
     * @param checkTie true for tie checking
     */
    public void connectOrphanSlurs (boolean checkTie)
    {
        for (SystemInfo system : getSystems()) {
            SystemInfo prevSystem = system.getPrecedingInPage();

            if (prevSystem != null) {
                // Examine every part in sequence
                for (Part part : system.getParts()) {
                    List<SlurInter> orphans = part.getSlurs(SlurInter.isBeginningOrphan);

                    // Connect to ending orphans in preceding system/part (if such part exists)
                    Part precPart = part.getPrecedingInPage();

                    if (precPart != null) {
                        List<SlurInter> precOrphans = precPart.getSlurs(SlurInter.isEndingOrphan);

                        // Links: Slur -> prevSlur
                        Map<SlurInter, SlurInter> links = part.getCrossSlurLinks(precPart);

                        // Apply the links possibilities
                        for (Map.Entry<SlurInter, SlurInter> entry : links.entrySet()) {
                            final SlurInter slur = entry.getKey();
                            final SlurInter prevSlur = entry.getValue();

                            slur.setExtension(LEFT, prevSlur);
                            prevSlur.setExtension(RIGHT, slur);

                            if (checkTie) {
                                slur.checkCrossTie(prevSlur);
                            }
                        }

                        orphans.removeAll(links.keySet());
                        precOrphans.removeAll(links.values());
                        SlurInter.discardOrphans(precOrphans, RIGHT);
                    }

                    SlurInter.discardOrphans(orphans, LEFT);
                }
            }
        }
    }

    //-------------------//
    // dumpMeasureCounts //
    //-------------------//
    /**
     * Log the detailed number of measures in the page.
     */
    public void dumpMeasureCounts ()
    {
        int count = 0;
        StringBuilder sb = new StringBuilder();

        for (SystemInfo sys : systems) {
            Part part = sys.getFirstPart();

            if (sb.length() > 0) {
                sb.append(", ");
            }

            sb.append(part.getMeasures().size()).append(" in system#").append(sys.getId());
            count += part.getMeasures().size();
        }

        StringBuilder msg = new StringBuilder();
        msg.append(count);
        msg.append(" raw measure");

        if (count > 1) {
            msg.append('s');
        }

        msg.append(": [").append(sb).append("]");

        logger.info("{}", msg.toString());
    }

    //-------------------//
    // getMeasureDeltaId //
    //-------------------//
    /**
     * Report the progression of measure IDs within this page.
     *
     * @return the deltaMeasureId
     */
    public Integer getDeltaMeasureId ()
    {
        return deltaMeasureId;
    }

    //-------------------//
    // setDeltaMeasureId //
    //-------------------//
    /**
     * Assign the progression of measure IDs within this page.
     *
     * @param deltaMeasureId the deltaMeasureId to set
     */
    public void setDeltaMeasureId (Integer deltaMeasureId)
    {
        this.deltaMeasureId = deltaMeasureId;

        SheetStub stub = sheet.getStub();
        PageRef pageRef = stub.getPageRefs().get(id - 1);
        pageRef.setDeltaMeasureId(deltaMeasureId);
    }

    //--------------//
    // getDimension //
    //--------------//
    /**
     * Report the dimension of the sheet/page.
     * TODO: check whether this is relevant (used only in PartwiseBuilder)
     *
     * @return the page/sheet dimension in pixels
     */
    @Deprecated
    public Dimension getDimension ()
    {
        return new Dimension(sheet.getWidth(), sheet.getHeight());
    }

    //--------------------//
    // getDurationDivisor //
    //--------------------//
    /**
     * Report the common divisor used for this page when simplifying the durations.
     *
     * @return the computed divisor (GCD), or null if not computable
     */
    public Integer getDurationDivisor ()
    {
        if (durationDivisor == null) {
            durationDivisor = computeDurationDivisor();
        }

        return durationDivisor;
    }

    //----------------//
    // getFirstSystem //
    //----------------//
    /**
     * Report the first system in the page.
     *
     * @return the first system
     */
    public SystemInfo getFirstSystem ()
    {
        if (systems.isEmpty()) {
            return null;
        }

        return systems.get(0);
    }

    /**
     * @return the firstSystemId
     */
    public Integer getFirstSystemId ()
    {
        return firstSystemId;
    }

    //------------------//
    // setFirstSystemId //
    //------------------//
    /**
     * @param firstSystemId the firstSystemId to set
     */
    public void setFirstSystemId (Integer firstSystemId)
    {
        this.firstSystemId = firstSystemId;
    }

    //---------------------//
    // getFollowingInScore //
    //---------------------//
    /**
     * Report the following page of this one within the score.
     *
     * @param score the containing score
     * @return the following page, or null if none
     */
    public Page getFollowingInScore (Score score)
    {
        if (score != null) {
            return score.getFollowingPage(this);
        }

        return null;
    }

    /**
     * @return the id
     */
    public int getId ()
    {
        return id;
    }

    //---------------//
    // getLastSystem //
    //---------------//
    /**
     * Report the last system in the page.
     *
     * @return the last system
     */
    public SystemInfo getLastSystem ()
    {
        if (systems.isEmpty()) {
            return null;
        }

        return systems.get(systems.size() - 1);
    }

    /**
     * @return the lastSystemId
     */
    public Integer getLastSystemId ()
    {
        return lastSystemId;
    }

    //-----------------//
    // setLastSystemId //
    //-----------------//
    /**
     * @param lastSystemId the lastSystemId to set
     */
    public void setLastSystemId (Integer lastSystemId)
    {
        this.lastSystemId = lastSystemId;
    }

    //--------------------//
    // getLogicalPartById //
    //--------------------//
    /**
     * Report the LogicalPart that corresponds to the provided ID.
     *
     * @param id provided ID
     * @return corresponding LogicalPart or null if not found
     */
    public LogicalPart getLogicalPartById (int id)
    {
        if (logicalParts != null) {
            for (LogicalPart log : logicalParts) {
                if (log.getId() == id) {
                    return log;
                }
            }
        }

        return null;
    }

    //-----------------//
    // getLogicalParts //
    //-----------------//
    /**
     * Report the page list of logical parts.
     *
     * @return partList the list of parts
     */
    public List<LogicalPart> getLogicalParts ()
    {
        return logicalParts;
    }

    //-----------------//
    // setLogicalParts //
    //-----------------//
    /**
     * Assign a part list valid for the page.
     *
     * @param logicalParts the list of logical parts
     */
    public void setLogicalParts (List<LogicalPart> logicalParts)
    {
        this.logicalParts = logicalParts;
    }

    //-----------------//
    // getMeasureCount //
    //-----------------//
    /**
     * Report the number of (vertical) measures in this page.
     *
     * @return the number of page measures
     */
    public int getMeasureCount ()
    {
        return measureCount;
    }

    //---------------------//
    // getPrecedingInScore //
    //---------------------//
    /**
     * Report the preceding page of this one within the score.
     *
     * @param score the containing score
     * @return the preceding page, or null if none
     */
    public Page getPrecedingInScore (Score score)
    {
        if (score != null) {
            return score.getPrecedingPage(this);
        }

        return null;
    }

    //----------//
    // getScore //
    //----------//
    /**
     * Report the containing score if any.
     *
     * @return the containing score, perhaps still null
     */
    public Score getScore ()
    {
        if (score == null) {
            score = sheet.getStub().getBook().getScore(this);
        }

        return score;
    }

    //----------//
    // setScore //
    //----------//
    /**
     * Assign the containing score.
     *
     * @param score the score to set
     */
    public void setScore (Score score)
    {
        this.score = score;
    }

    //----------//
    // getSheet //
    //----------//
    /**
     * Report the related sheet entity.
     *
     * @return the related sheet, or null if none
     */
    public Sheet getSheet ()
    {
        return sheet;
    }

    //--------------------//
    // getSystemPartsById //
    //--------------------//
    /**
     * Report the list of (system physical) parts that exhibit the desired ID.
     *
     * @param id the desired ID
     * @return the parts with this ID
     */
    public List<Part> getSystemPartsById (int id)
    {
        List<Part> parts = new ArrayList<>();

        for (SystemInfo system : getSystems()) {
            for (Part part : system.getParts()) {
                if (part.getId() == id) {
                    parts.add(part);

                    break;
                }
            }
        }

        return parts;
    }

    //------------//
    // getSystems //
    //------------//
    /**
     * Report the sequence of systems in that page.
     *
     * @return the list of systems
     */
    public List<SystemInfo> getSystems ()
    {
        return systems;
    }

    //------------//
    // setSystems //
    //------------//
    /**
     * Using IDs of first and last page systems if any, register the proper (sub-)list
     * of systems.
     *
     * @param sheetSystems the sheet whole list of systems
     */
    public void setSystems (List<SystemInfo> sheetSystems)
    {
        // Define proper indices
        int first = (firstSystemId != null) ? (firstSystemId - 1) : 0;
        int last = (lastSystemId != null) ? (lastSystemId - 1) : (sheetSystems.size() - 1);
        systems = sheetSystems.subList(first, last + 1);
    }

    //----------------//
    // initTransients //
    //----------------//
    /**
     * Initialize transient data after construction or unmarshalling.
     *
     * @param sheet the containing sheet
     */
    public final void initTransients (Sheet sheet)
    {
        this.sheet = sheet;
    }

    //-----------------//
    // isMovementStart //
    //-----------------//
    /**
     * @return the movementStart
     */
    public boolean isMovementStart ()
    {
        return movementStart;
    }

    //------------------//
    // setMovementStart //
    //------------------//
    /**
     * @param movementStart the movementStart to set
     */
    public void setMovementStart (boolean movementStart)
    {
        this.movementStart = movementStart;
    }

    //----------------//
    // numberMeasures //
    //----------------//
    /**
     * Assign a very basic sequential id to each contained stack.
     */
    public void numberMeasures ()
    {
        int systemOffset = 0;

        for (SystemInfo system : systems) {
            List<MeasureStack> stacks = system.getStacks();

            for (int im = 0; im < stacks.size(); im++) {
                int mid = systemOffset + im + 1;
                MeasureStack stack = stacks.get(im);
                stack.setIdValue(mid);
            }

            systemOffset += stacks.size();
        }

        // Very temporary raw values
        setDeltaMeasureId(systemOffset);
        computeMeasureCount();
    }

    //----------------------//
    // resetDurationDivisor //
    //----------------------//
    /**
     * Nullify the duration divisor (before a re-computation).
     */
<<<<<<< HEAD
    public void setLastSystemId (Integer lastSystemId)
    {
        this.lastSystemId = lastSystemId;
    }

    //-----------------//
    // setLogicalParts //
    //-----------------//
    /**
     * Assign a part list valid for the page.
     *
     * @param logicalParts the list of logical parts
     */
    public void setLogicalParts (List<LogicalPart> logicalParts)
    {
        this.logicalParts = logicalParts;
    }

    //------------------//
    // setMovementStart //
    //------------------//
    /**
     * @param movementStart the movementStart to set
     */
    public void setMovementStart (boolean movementStart)
    {
        this.movementStart = movementStart;
    }

    //----------//
    // setScore //
    //----------//
    /**
     * Assign the containing score.
     *
     * @param score the score to set
     */
    public void setScore (Score score)
    {
        this.score = score;
    }

    //------------//
    // setSystems //
    //------------//
    /**
     * Using IDs of first and last page systems if any, register the proper (sub-)list
     * of systems.
     *
     * @param sheetSystems the sheet whole list of systems
     */
    public void setSystems (List<SystemInfo> sheetSystems)
=======
    public void resetDurationDivisor ()
>>>>>>> 8e2b0fd5
    {
        durationDivisor = null;
    }

    //------------------//
    // simpleDurationOf //
    //------------------//
    /**
     * Export a duration to its simplest form, based on the greatest duration divisor of
     * the page.
     *
     * @param value the raw duration
     * @return the simple duration expression, in the param of proper divisions
     */
    public int simpleDurationOf (Rational value)
    {
        return value.num * (getDurationDivisor() / value.den);
    }

    //----------//
    // toString //
    //----------//
    @Override
    public String toString ()
    {
        final StringBuilder sb = new StringBuilder("{Page");

        if (sheet != null && sheet.getStub() != null) {
            sb.append('#').append(sheet.getStub().getNumber());
        }

        if (id != 0) {
            sb.append('.').append(id);
        }

        sb.append('}');

        return sb.toString();
    }

    //------------------------//
    // computeDurationDivisor //
    //------------------------//
    /**
     * Browse this page to determine the global page duration divisor.
     * <p>
     * TODO: Here we retrieve divisor for the page. We could work on each part only.
     *
     * @return the page duration divisor
     */
    private int computeDurationDivisor ()
    {
        try {
            final SortedSet<Rational> durations = new TreeSet<>();

            // Collect duration values for each standard chord in this page
            for (SystemInfo system : getSystems()) {
                for (MeasureStack stack : system.getStacks()) {
                    for (AbstractChordInter chord : stack.getStandardChords()) {
                        try {
                            final Rational duration = chord.isWholeRest() ? stack
                                    .getExpectedDuration() : chord.getDuration();

                            if (duration != null) {
                                durations.add(duration);
                            }
                        } catch (Exception ex) {
                            logger.warn(
                                    getClass().getSimpleName() + " Error visiting " + chord,
                                    ex);
                        }
                    }
                }
            }

            // Compute greatest duration divisor for the page
            Rational[] durationArray = durations.toArray(new Rational[durations.size()]);
            Rational divisor = Rational.gcd(durationArray);
            logger.debug("durations={} divisor={}", Arrays.deepToString(durationArray), divisor);

            return divisor.den;
        } catch (Exception ex) {
            logger.warn(getClass().getSimpleName() + " Error visiting " + this, ex);

            return 0;
        }
    }
}
<|MERGE_RESOLUTION|>--- conflicted
+++ resolved
@@ -1,803 +1,748 @@
-//------------------------------------------------------------------------------------------------//
-//                                                                                                //
-//                                            P a g e                                             //
-//                                                                                                //
-//------------------------------------------------------------------------------------------------//
-// <editor-fold defaultstate="collapsed" desc="hdr">
-//
-//  Copyright © Audiveris 2018. All rights reserved.
-//
-//  This program is free software: you can redistribute it and/or modify it under the terms of the
-//  GNU Affero General Public License as published by the Free Software Foundation, either version
-//  3 of the License, or (at your option) any later version.
-//
-//  This program is distributed in the hope that it will be useful, but WITHOUT ANY WARRANTY;
-//  without even the implied warranty of MERCHANTABILITY or FITNESS FOR A PARTICULAR PURPOSE.
-//  See the GNU Affero General Public License for more details.
-//
-//  You should have received a copy of the GNU Affero General Public License along with this
-//  program.  If not, see <http://www.gnu.org/licenses/>.
-//------------------------------------------------------------------------------------------------//
-// </editor-fold>
-package org.audiveris.omr.score;
-
-import org.audiveris.omr.math.Rational;
-import org.audiveris.omr.sheet.Part;
-import org.audiveris.omr.sheet.Sheet;
-import org.audiveris.omr.sheet.SheetStub;
-import org.audiveris.omr.sheet.SystemInfo;
-import org.audiveris.omr.sheet.rhythm.MeasureStack;
-import org.audiveris.omr.sig.inter.AbstractChordInter;
-import org.audiveris.omr.sig.inter.SlurInter;
-import static org.audiveris.omr.util.HorizontalSide.LEFT;
-import static org.audiveris.omr.util.HorizontalSide.RIGHT;
-import org.audiveris.omr.util.Jaxb;
-import org.audiveris.omr.util.Navigable;
-
-import org.slf4j.Logger;
-import org.slf4j.LoggerFactory;
-
-import java.awt.Dimension;
-import java.util.ArrayList;
-import java.util.Arrays;
-import java.util.List;
-import java.util.Map;
-import java.util.SortedSet;
-import java.util.TreeSet;
-
-import javax.xml.bind.annotation.XmlAccessType;
-import javax.xml.bind.annotation.XmlAccessorType;
-import javax.xml.bind.annotation.XmlAttribute;
-import javax.xml.bind.annotation.XmlElement;
-import javax.xml.bind.annotation.adapters.XmlJavaTypeAdapter;
-
-/**
- * Class {@code Page} represents a page in the score hierarchy, and corresponds to a
- * (part of) {@link Sheet}.
- * <p>
- * One or several Page instances compose a {@link Score}. But a page has no fixed link to its
- * containing score since the set of scores may evolve while sheets/pages are transcribed in any
- * order.
- *
- * @author Hervé Bitteur
- */
-@XmlAccessorType(XmlAccessType.NONE)
-public class Page
-{
-
-    private static final Logger logger = LoggerFactory.getLogger(Page.class);
-
-    // Persistent data
-    //----------------
-    //
-    /** Page ID. */
-    @XmlAttribute
-    private final int id;
-
-    /** Does this page start a movement?. */
-    @XmlAttribute(name = "movement-start")
-    @XmlJavaTypeAdapter(type = boolean.class, value = Jaxb.BooleanPositiveAdapter.class)
-    private boolean movementStart;
-
-    /** Number of measures counted in this page. */
-    @XmlAttribute(name = "measure-count")
-    private Integer measureCount;
-
-    /** Progression of measure id within this page. */
-    @XmlAttribute(name = "delta-measure-id")
-    private Integer deltaMeasureId;
-
-    /** LogicalPart list for the page. */
-    @XmlElement(name = "logical-part")
-    private List<LogicalPart> logicalParts;
-
-    /** (Sub)list of systems, within sheet systems. */
-    @XmlElement(name = "system")
-    private List<SystemInfo> systems;
-
-    // Transient data
-    //---------------
-    //
-    /** Containing (physical) sheet. */
-    @Navigable(false)
-    private Sheet sheet;
-
-    /** Containing (logical) score. */
-    @Navigable(false)
-    private Score score;
-
-    /** Id of first system in sheet, if any. */
-    private Integer firstSystemId;
-
-    /** Id of last system in sheet, if any. */
-    private Integer lastSystemId;
-
-    /** Greatest duration divisor (in this page). */
-    private Integer durationDivisor;
-
-    /**
-     * Creates a new Page object.
-     *
-     * @param sheet         containing sheet
-     * @param id            id for the page (1-based number within sheet)
-     * @param firstSystemId id of first system in sheet, if any
-     */
-    public Page (Sheet sheet,
-                 int id,
-                 Integer firstSystemId)
-    {
-        this.id = id;
-        this.firstSystemId = firstSystemId;
-
-        initTransients(sheet);
-    }
-
-    /**
-     * No-arg constructor needed for JAXB.
-     */
-    private Page ()
-    {
-        id = 0;
-    }
-
-    //---------------------//
-    // computeMeasureCount //
-    //---------------------//
-    /**
-     * Compute the number of (vertical) measures in the page.
-     */
-    public void computeMeasureCount ()
-    {
-        int count = 0;
-
-        for (SystemInfo system : systems) {
-            count += system.getFirstPart().getMeasures().size();
-
-            if (system.getLastStack().isCautionary()) {
-                count--;
-            }
-        }
-
-        measureCount = count;
-    }
-
-    //--------------------//
-    // connectOrphanSlurs //
-    //--------------------//
-    /**
-     * Within the systems of this page, retrieve the connections between the orphan
-     * slurs at the beginning of each system and the orphan slurs at the end of the
-     * previous system if any.
-     * <p>
-     * Orphan slurs that don't connect (and are not manual) are removed from their SIG.
-     *
-     * @param checkTie true for tie checking
-     */
-    public void connectOrphanSlurs (boolean checkTie)
-    {
-        for (SystemInfo system : getSystems()) {
-            SystemInfo prevSystem = system.getPrecedingInPage();
-
-            if (prevSystem != null) {
-                // Examine every part in sequence
-                for (Part part : system.getParts()) {
-                    List<SlurInter> orphans = part.getSlurs(SlurInter.isBeginningOrphan);
-
-                    // Connect to ending orphans in preceding system/part (if such part exists)
-                    Part precPart = part.getPrecedingInPage();
-
-                    if (precPart != null) {
-                        List<SlurInter> precOrphans = precPart.getSlurs(SlurInter.isEndingOrphan);
-
-                        // Links: Slur -> prevSlur
-                        Map<SlurInter, SlurInter> links = part.getCrossSlurLinks(precPart);
-
-                        // Apply the links possibilities
-                        for (Map.Entry<SlurInter, SlurInter> entry : links.entrySet()) {
-                            final SlurInter slur = entry.getKey();
-                            final SlurInter prevSlur = entry.getValue();
-
-                            slur.setExtension(LEFT, prevSlur);
-                            prevSlur.setExtension(RIGHT, slur);
-
-                            if (checkTie) {
-                                slur.checkCrossTie(prevSlur);
-                            }
-                        }
-
-                        orphans.removeAll(links.keySet());
-                        precOrphans.removeAll(links.values());
-                        SlurInter.discardOrphans(precOrphans, RIGHT);
-                    }
-
-                    SlurInter.discardOrphans(orphans, LEFT);
-                }
-            }
-        }
-    }
-
-    //-------------------//
-    // dumpMeasureCounts //
-    //-------------------//
-    /**
-     * Log the detailed number of measures in the page.
-     */
-    public void dumpMeasureCounts ()
-    {
-        int count = 0;
-        StringBuilder sb = new StringBuilder();
-
-        for (SystemInfo sys : systems) {
-            Part part = sys.getFirstPart();
-
-            if (sb.length() > 0) {
-                sb.append(", ");
-            }
-
-            sb.append(part.getMeasures().size()).append(" in system#").append(sys.getId());
-            count += part.getMeasures().size();
-        }
-
-        StringBuilder msg = new StringBuilder();
-        msg.append(count);
-        msg.append(" raw measure");
-
-        if (count > 1) {
-            msg.append('s');
-        }
-
-        msg.append(": [").append(sb).append("]");
-
-        logger.info("{}", msg.toString());
-    }
-
-    //-------------------//
-    // getMeasureDeltaId //
-    //-------------------//
-    /**
-     * Report the progression of measure IDs within this page.
-     *
-     * @return the deltaMeasureId
-     */
-    public Integer getDeltaMeasureId ()
-    {
-        return deltaMeasureId;
-    }
-
-    //-------------------//
-    // setDeltaMeasureId //
-    //-------------------//
-    /**
-     * Assign the progression of measure IDs within this page.
-     *
-     * @param deltaMeasureId the deltaMeasureId to set
-     */
-    public void setDeltaMeasureId (Integer deltaMeasureId)
-    {
-        this.deltaMeasureId = deltaMeasureId;
-
-        SheetStub stub = sheet.getStub();
-        PageRef pageRef = stub.getPageRefs().get(id - 1);
-        pageRef.setDeltaMeasureId(deltaMeasureId);
-    }
-
-    //--------------//
-    // getDimension //
-    //--------------//
-    /**
-     * Report the dimension of the sheet/page.
-     * TODO: check whether this is relevant (used only in PartwiseBuilder)
-     *
-     * @return the page/sheet dimension in pixels
-     */
-    @Deprecated
-    public Dimension getDimension ()
-    {
-        return new Dimension(sheet.getWidth(), sheet.getHeight());
-    }
-
-    //--------------------//
-    // getDurationDivisor //
-    //--------------------//
-    /**
-     * Report the common divisor used for this page when simplifying the durations.
-     *
-     * @return the computed divisor (GCD), or null if not computable
-     */
-    public Integer getDurationDivisor ()
-    {
-        if (durationDivisor == null) {
-            durationDivisor = computeDurationDivisor();
-        }
-
-        return durationDivisor;
-    }
-
-    //----------------//
-    // getFirstSystem //
-    //----------------//
-    /**
-     * Report the first system in the page.
-     *
-     * @return the first system
-     */
-    public SystemInfo getFirstSystem ()
-    {
-        if (systems.isEmpty()) {
-            return null;
-        }
-
-        return systems.get(0);
-    }
-
-    /**
-     * @return the firstSystemId
-     */
-    public Integer getFirstSystemId ()
-    {
-        return firstSystemId;
-    }
-
-    //------------------//
-    // setFirstSystemId //
-    //------------------//
-    /**
-     * @param firstSystemId the firstSystemId to set
-     */
-    public void setFirstSystemId (Integer firstSystemId)
-    {
-        this.firstSystemId = firstSystemId;
-    }
-
-    //---------------------//
-    // getFollowingInScore //
-    //---------------------//
-    /**
-     * Report the following page of this one within the score.
-     *
-     * @param score the containing score
-     * @return the following page, or null if none
-     */
-    public Page getFollowingInScore (Score score)
-    {
-        if (score != null) {
-            return score.getFollowingPage(this);
-        }
-
-        return null;
-    }
-
-    /**
-     * @return the id
-     */
-    public int getId ()
-    {
-        return id;
-    }
-
-    //---------------//
-    // getLastSystem //
-    //---------------//
-    /**
-     * Report the last system in the page.
-     *
-     * @return the last system
-     */
-    public SystemInfo getLastSystem ()
-    {
-        if (systems.isEmpty()) {
-            return null;
-        }
-
-        return systems.get(systems.size() - 1);
-    }
-
-    /**
-     * @return the lastSystemId
-     */
-    public Integer getLastSystemId ()
-    {
-        return lastSystemId;
-    }
-
-    //-----------------//
-    // setLastSystemId //
-    //-----------------//
-    /**
-     * @param lastSystemId the lastSystemId to set
-     */
-    public void setLastSystemId (Integer lastSystemId)
-    {
-        this.lastSystemId = lastSystemId;
-    }
-
-    //--------------------//
-    // getLogicalPartById //
-    //--------------------//
-    /**
-     * Report the LogicalPart that corresponds to the provided ID.
-     *
-     * @param id provided ID
-     * @return corresponding LogicalPart or null if not found
-     */
-    public LogicalPart getLogicalPartById (int id)
-    {
-        if (logicalParts != null) {
-            for (LogicalPart log : logicalParts) {
-                if (log.getId() == id) {
-                    return log;
-                }
-            }
-        }
-
-        return null;
-    }
-
-    //-----------------//
-    // getLogicalParts //
-    //-----------------//
-    /**
-     * Report the page list of logical parts.
-     *
-     * @return partList the list of parts
-     */
-    public List<LogicalPart> getLogicalParts ()
-    {
-        return logicalParts;
-    }
-
-    //-----------------//
-    // setLogicalParts //
-    //-----------------//
-    /**
-     * Assign a part list valid for the page.
-     *
-     * @param logicalParts the list of logical parts
-     */
-    public void setLogicalParts (List<LogicalPart> logicalParts)
-    {
-        this.logicalParts = logicalParts;
-    }
-
-    //-----------------//
-    // getMeasureCount //
-    //-----------------//
-    /**
-     * Report the number of (vertical) measures in this page.
-     *
-     * @return the number of page measures
-     */
-    public int getMeasureCount ()
-    {
-        return measureCount;
-    }
-
-    //---------------------//
-    // getPrecedingInScore //
-    //---------------------//
-    /**
-     * Report the preceding page of this one within the score.
-     *
-     * @param score the containing score
-     * @return the preceding page, or null if none
-     */
-    public Page getPrecedingInScore (Score score)
-    {
-        if (score != null) {
-            return score.getPrecedingPage(this);
-        }
-
-        return null;
-    }
-
-    //----------//
-    // getScore //
-    //----------//
-    /**
-     * Report the containing score if any.
-     *
-     * @return the containing score, perhaps still null
-     */
-    public Score getScore ()
-    {
-        if (score == null) {
-            score = sheet.getStub().getBook().getScore(this);
-        }
-
-        return score;
-    }
-
-    //----------//
-    // setScore //
-    //----------//
-    /**
-     * Assign the containing score.
-     *
-     * @param score the score to set
-     */
-    public void setScore (Score score)
-    {
-        this.score = score;
-    }
-
-    //----------//
-    // getSheet //
-    //----------//
-    /**
-     * Report the related sheet entity.
-     *
-     * @return the related sheet, or null if none
-     */
-    public Sheet getSheet ()
-    {
-        return sheet;
-    }
-
-    //--------------------//
-    // getSystemPartsById //
-    //--------------------//
-    /**
-     * Report the list of (system physical) parts that exhibit the desired ID.
-     *
-     * @param id the desired ID
-     * @return the parts with this ID
-     */
-    public List<Part> getSystemPartsById (int id)
-    {
-        List<Part> parts = new ArrayList<>();
-
-        for (SystemInfo system : getSystems()) {
-            for (Part part : system.getParts()) {
-                if (part.getId() == id) {
-                    parts.add(part);
-
-                    break;
-                }
-            }
-        }
-
-        return parts;
-    }
-
-    //------------//
-    // getSystems //
-    //------------//
-    /**
-     * Report the sequence of systems in that page.
-     *
-     * @return the list of systems
-     */
-    public List<SystemInfo> getSystems ()
-    {
-        return systems;
-    }
-
-    //------------//
-    // setSystems //
-    //------------//
-    /**
-     * Using IDs of first and last page systems if any, register the proper (sub-)list
-     * of systems.
-     *
-     * @param sheetSystems the sheet whole list of systems
-     */
-    public void setSystems (List<SystemInfo> sheetSystems)
-    {
-        // Define proper indices
-        int first = (firstSystemId != null) ? (firstSystemId - 1) : 0;
-        int last = (lastSystemId != null) ? (lastSystemId - 1) : (sheetSystems.size() - 1);
-        systems = sheetSystems.subList(first, last + 1);
-    }
-
-    //----------------//
-    // initTransients //
-    //----------------//
-    /**
-     * Initialize transient data after construction or unmarshalling.
-     *
-     * @param sheet the containing sheet
-     */
-    public final void initTransients (Sheet sheet)
-    {
-        this.sheet = sheet;
-    }
-
-    //-----------------//
-    // isMovementStart //
-    //-----------------//
-    /**
-     * @return the movementStart
-     */
-    public boolean isMovementStart ()
-    {
-        return movementStart;
-    }
-
-    //------------------//
-    // setMovementStart //
-    //------------------//
-    /**
-     * @param movementStart the movementStart to set
-     */
-    public void setMovementStart (boolean movementStart)
-    {
-        this.movementStart = movementStart;
-    }
-
-    //----------------//
-    // numberMeasures //
-    //----------------//
-    /**
-     * Assign a very basic sequential id to each contained stack.
-     */
-    public void numberMeasures ()
-    {
-        int systemOffset = 0;
-
-        for (SystemInfo system : systems) {
-            List<MeasureStack> stacks = system.getStacks();
-
-            for (int im = 0; im < stacks.size(); im++) {
-                int mid = systemOffset + im + 1;
-                MeasureStack stack = stacks.get(im);
-                stack.setIdValue(mid);
-            }
-
-            systemOffset += stacks.size();
-        }
-
-        // Very temporary raw values
-        setDeltaMeasureId(systemOffset);
-        computeMeasureCount();
-    }
-
-    //----------------------//
-    // resetDurationDivisor //
-    //----------------------//
-    /**
-     * Nullify the duration divisor (before a re-computation).
-     */
-<<<<<<< HEAD
-    public void setLastSystemId (Integer lastSystemId)
-    {
-        this.lastSystemId = lastSystemId;
-    }
-
-    //-----------------//
-    // setLogicalParts //
-    //-----------------//
-    /**
-     * Assign a part list valid for the page.
-     *
-     * @param logicalParts the list of logical parts
-     */
-    public void setLogicalParts (List<LogicalPart> logicalParts)
-    {
-        this.logicalParts = logicalParts;
-    }
-
-    //------------------//
-    // setMovementStart //
-    //------------------//
-    /**
-     * @param movementStart the movementStart to set
-     */
-    public void setMovementStart (boolean movementStart)
-    {
-        this.movementStart = movementStart;
-    }
-
-    //----------//
-    // setScore //
-    //----------//
-    /**
-     * Assign the containing score.
-     *
-     * @param score the score to set
-     */
-    public void setScore (Score score)
-    {
-        this.score = score;
-    }
-
-    //------------//
-    // setSystems //
-    //------------//
-    /**
-     * Using IDs of first and last page systems if any, register the proper (sub-)list
-     * of systems.
-     *
-     * @param sheetSystems the sheet whole list of systems
-     */
-    public void setSystems (List<SystemInfo> sheetSystems)
-=======
-    public void resetDurationDivisor ()
->>>>>>> 8e2b0fd5
-    {
-        durationDivisor = null;
-    }
-
-    //------------------//
-    // simpleDurationOf //
-    //------------------//
-    /**
-     * Export a duration to its simplest form, based on the greatest duration divisor of
-     * the page.
-     *
-     * @param value the raw duration
-     * @return the simple duration expression, in the param of proper divisions
-     */
-    public int simpleDurationOf (Rational value)
-    {
-        return value.num * (getDurationDivisor() / value.den);
-    }
-
-    //----------//
-    // toString //
-    //----------//
-    @Override
-    public String toString ()
-    {
-        final StringBuilder sb = new StringBuilder("{Page");
-
-        if (sheet != null && sheet.getStub() != null) {
-            sb.append('#').append(sheet.getStub().getNumber());
-        }
-
-        if (id != 0) {
-            sb.append('.').append(id);
-        }
-
-        sb.append('}');
-
-        return sb.toString();
-    }
-
-    //------------------------//
-    // computeDurationDivisor //
-    //------------------------//
-    /**
-     * Browse this page to determine the global page duration divisor.
-     * <p>
-     * TODO: Here we retrieve divisor for the page. We could work on each part only.
-     *
-     * @return the page duration divisor
-     */
-    private int computeDurationDivisor ()
-    {
-        try {
-            final SortedSet<Rational> durations = new TreeSet<>();
-
-            // Collect duration values for each standard chord in this page
-            for (SystemInfo system : getSystems()) {
-                for (MeasureStack stack : system.getStacks()) {
-                    for (AbstractChordInter chord : stack.getStandardChords()) {
-                        try {
-                            final Rational duration = chord.isWholeRest() ? stack
-                                    .getExpectedDuration() : chord.getDuration();
-
-                            if (duration != null) {
-                                durations.add(duration);
-                            }
-                        } catch (Exception ex) {
-                            logger.warn(
-                                    getClass().getSimpleName() + " Error visiting " + chord,
-                                    ex);
-                        }
-                    }
-                }
-            }
-
-            // Compute greatest duration divisor for the page
-            Rational[] durationArray = durations.toArray(new Rational[durations.size()]);
-            Rational divisor = Rational.gcd(durationArray);
-            logger.debug("durations={} divisor={}", Arrays.deepToString(durationArray), divisor);
-
-            return divisor.den;
-        } catch (Exception ex) {
-            logger.warn(getClass().getSimpleName() + " Error visiting " + this, ex);
-
-            return 0;
-        }
-    }
-}
+//------------------------------------------------------------------------------------------------//
+//                                                                                                //
+//                                            P a g e                                             //
+//                                                                                                //
+//------------------------------------------------------------------------------------------------//
+// <editor-fold defaultstate="collapsed" desc="hdr">
+//
+//  Copyright © Audiveris 2018. All rights reserved.
+//
+//  This program is free software: you can redistribute it and/or modify it under the terms of the
+//  GNU Affero General Public License as published by the Free Software Foundation, either version
+//  3 of the License, or (at your option) any later version.
+//
+//  This program is distributed in the hope that it will be useful, but WITHOUT ANY WARRANTY;
+//  without even the implied warranty of MERCHANTABILITY or FITNESS FOR A PARTICULAR PURPOSE.
+//  See the GNU Affero General Public License for more details.
+//
+//  You should have received a copy of the GNU Affero General Public License along with this
+//  program.  If not, see <http://www.gnu.org/licenses/>.
+//------------------------------------------------------------------------------------------------//
+// </editor-fold>
+package org.audiveris.omr.score;
+
+import org.audiveris.omr.math.Rational;
+import org.audiveris.omr.sheet.Part;
+import org.audiveris.omr.sheet.Sheet;
+import org.audiveris.omr.sheet.SheetStub;
+import org.audiveris.omr.sheet.SystemInfo;
+import org.audiveris.omr.sheet.rhythm.MeasureStack;
+import org.audiveris.omr.sig.inter.AbstractChordInter;
+import org.audiveris.omr.sig.inter.SlurInter;
+import static org.audiveris.omr.util.HorizontalSide.LEFT;
+import static org.audiveris.omr.util.HorizontalSide.RIGHT;
+import org.audiveris.omr.util.Jaxb;
+import org.audiveris.omr.util.Navigable;
+
+import org.slf4j.Logger;
+import org.slf4j.LoggerFactory;
+
+import java.awt.Dimension;
+import java.util.ArrayList;
+import java.util.Arrays;
+import java.util.List;
+import java.util.Map;
+import java.util.SortedSet;
+import java.util.TreeSet;
+
+import javax.xml.bind.annotation.XmlAccessType;
+import javax.xml.bind.annotation.XmlAccessorType;
+import javax.xml.bind.annotation.XmlAttribute;
+import javax.xml.bind.annotation.XmlElement;
+import javax.xml.bind.annotation.adapters.XmlJavaTypeAdapter;
+
+/**
+ * Class {@code Page} represents a page in the score hierarchy, and corresponds to a
+ * (part of) {@link Sheet}.
+ * <p>
+ * One or several Page instances compose a {@link Score}. But a page has no fixed link to its
+ * containing score since the set of scores may evolve while sheets/pages are transcribed in any
+ * order.
+ *
+ * @author Hervé Bitteur
+ */
+@XmlAccessorType(XmlAccessType.NONE)
+public class Page
+{
+
+    private static final Logger logger = LoggerFactory.getLogger(Page.class);
+
+    // Persistent data
+    //----------------
+    //
+    /** Page ID. */
+    @XmlAttribute
+    private final int id;
+
+    /** Does this page start a movement?. */
+    @XmlAttribute(name = "movement-start")
+    @XmlJavaTypeAdapter(type = boolean.class, value = Jaxb.BooleanPositiveAdapter.class)
+    private boolean movementStart;
+
+    /** Number of measures counted in this page. */
+    @XmlAttribute(name = "measure-count")
+    private Integer measureCount;
+
+    /** Progression of measure id within this page. */
+    @XmlAttribute(name = "delta-measure-id")
+    private Integer deltaMeasureId;
+
+    /** LogicalPart list for the page. */
+    @XmlElement(name = "logical-part")
+    private List<LogicalPart> logicalParts;
+
+    /** (Sub)list of systems, within sheet systems. */
+    @XmlElement(name = "system")
+    private List<SystemInfo> systems;
+
+    // Transient data
+    //---------------
+    //
+    /** Containing (physical) sheet. */
+    @Navigable(false)
+    private Sheet sheet;
+
+    /** Containing (logical) score. */
+    @Navigable(false)
+    private Score score;
+
+    /** Id of first system in sheet, if any. */
+    private Integer firstSystemId;
+
+    /** Id of last system in sheet, if any. */
+    private Integer lastSystemId;
+
+    /** Greatest duration divisor (in this page). */
+    private Integer durationDivisor;
+
+    /**
+     * Creates a new Page object.
+     *
+     * @param sheet         containing sheet
+     * @param id            id for the page (1-based number within sheet)
+     * @param firstSystemId id of first system in sheet, if any
+     */
+    public Page (Sheet sheet,
+                 int id,
+                 Integer firstSystemId)
+    {
+        this.id = id;
+        this.firstSystemId = firstSystemId;
+
+        initTransients(sheet);
+    }
+
+    /**
+     * No-arg constructor needed for JAXB.
+     */
+    private Page ()
+    {
+        id = 0;
+    }
+
+    //---------------------//
+    // computeMeasureCount //
+    //---------------------//
+    /**
+     * Compute the number of (vertical) measures in the page.
+     */
+    public void computeMeasureCount ()
+    {
+        int count = 0;
+
+        for (SystemInfo system : systems) {
+            count += system.getFirstPart().getMeasures().size();
+
+            if (system.getLastStack().isCautionary()) {
+                count--;
+            }
+        }
+
+        measureCount = count;
+    }
+
+    //--------------------//
+    // connectOrphanSlurs //
+    //--------------------//
+    /**
+     * Within the systems of this page, retrieve the connections between the orphan
+     * slurs at the beginning of each system and the orphan slurs at the end of the
+     * previous system if any.
+     * <p>
+     * Orphan slurs that don't connect (and are not manual) are removed from their SIG.
+     *
+     * @param checkTie true for tie checking
+     */
+    public void connectOrphanSlurs (boolean checkTie)
+    {
+        for (SystemInfo system : getSystems()) {
+            SystemInfo prevSystem = system.getPrecedingInPage();
+
+            if (prevSystem != null) {
+                // Examine every part in sequence
+                for (Part part : system.getParts()) {
+                    List<SlurInter> orphans = part.getSlurs(SlurInter.isBeginningOrphan);
+
+                    // Connect to ending orphans in preceding system/part (if such part exists)
+                    Part precPart = part.getPrecedingInPage();
+
+                    if (precPart != null) {
+                        List<SlurInter> precOrphans = precPart.getSlurs(SlurInter.isEndingOrphan);
+
+                        // Links: Slur -> prevSlur
+                        Map<SlurInter, SlurInter> links = part.getCrossSlurLinks(precPart);
+
+                        // Apply the links possibilities
+                        for (Map.Entry<SlurInter, SlurInter> entry : links.entrySet()) {
+                            final SlurInter slur = entry.getKey();
+                            final SlurInter prevSlur = entry.getValue();
+
+                            slur.setExtension(LEFT, prevSlur);
+                            prevSlur.setExtension(RIGHT, slur);
+
+                            if (checkTie) {
+                                slur.checkCrossTie(prevSlur);
+                            }
+                        }
+
+                        orphans.removeAll(links.keySet());
+                        precOrphans.removeAll(links.values());
+                        SlurInter.discardOrphans(precOrphans, RIGHT);
+                    }
+
+                    SlurInter.discardOrphans(orphans, LEFT);
+                }
+            }
+        }
+    }
+
+    //-------------------//
+    // dumpMeasureCounts //
+    //-------------------//
+    /**
+     * Log the detailed number of measures in the page.
+     */
+    public void dumpMeasureCounts ()
+    {
+        int count = 0;
+        StringBuilder sb = new StringBuilder();
+
+        for (SystemInfo sys : systems) {
+            Part part = sys.getFirstPart();
+
+            if (sb.length() > 0) {
+                sb.append(", ");
+            }
+
+            sb.append(part.getMeasures().size()).append(" in system#").append(sys.getId());
+            count += part.getMeasures().size();
+        }
+
+        StringBuilder msg = new StringBuilder();
+        msg.append(count);
+        msg.append(" raw measure");
+
+        if (count > 1) {
+            msg.append('s');
+        }
+
+        msg.append(": [").append(sb).append("]");
+
+        logger.info("{}", msg.toString());
+    }
+
+    //-------------------//
+    // getMeasureDeltaId //
+    //-------------------//
+    /**
+     * Report the progression of measure IDs within this page.
+     *
+     * @return the deltaMeasureId
+     */
+    public Integer getDeltaMeasureId ()
+    {
+        return deltaMeasureId;
+    }
+
+    //-------------------//
+    // setDeltaMeasureId //
+    //-------------------//
+    /**
+     * Assign the progression of measure IDs within this page.
+     *
+     * @param deltaMeasureId the deltaMeasureId to set
+     */
+    public void setDeltaMeasureId (Integer deltaMeasureId)
+    {
+        this.deltaMeasureId = deltaMeasureId;
+
+        SheetStub stub = sheet.getStub();
+        PageRef pageRef = stub.getPageRefs().get(id - 1);
+        pageRef.setDeltaMeasureId(deltaMeasureId);
+    }
+
+    //--------------//
+    // getDimension //
+    //--------------//
+    /**
+     * Report the dimension of the sheet/page.
+     * TODO: check whether this is relevant (used only in PartwiseBuilder)
+     *
+     * @return the page/sheet dimension in pixels
+     */
+    @Deprecated
+    public Dimension getDimension ()
+    {
+        return new Dimension(sheet.getWidth(), sheet.getHeight());
+    }
+
+    //--------------------//
+    // getDurationDivisor //
+    //--------------------//
+    /**
+     * Report the common divisor used for this page when simplifying the durations.
+     *
+     * @return the computed divisor (GCD), or null if not computable
+     */
+    public Integer getDurationDivisor ()
+    {
+        if (durationDivisor == null) {
+            durationDivisor = computeDurationDivisor();
+        }
+
+        return durationDivisor;
+    }
+
+    //----------------//
+    // getFirstSystem //
+    //----------------//
+    /**
+     * Report the first system in the page.
+     *
+     * @return the first system
+     */
+    public SystemInfo getFirstSystem ()
+    {
+        if (systems.isEmpty()) {
+            return null;
+        }
+
+        return systems.get(0);
+    }
+
+    /**
+     * @return the firstSystemId
+     */
+    public Integer getFirstSystemId ()
+    {
+        return firstSystemId;
+    }
+
+    //------------------//
+    // setFirstSystemId //
+    //------------------//
+    /**
+     * @param firstSystemId the firstSystemId to set
+     */
+    public void setFirstSystemId (Integer firstSystemId)
+    {
+        this.firstSystemId = firstSystemId;
+    }
+
+    //---------------------//
+    // getFollowingInScore //
+    //---------------------//
+    /**
+     * Report the following page of this one within the score.
+     *
+     * @param score the containing score
+     * @return the following page, or null if none
+     */
+    public Page getFollowingInScore (Score score)
+    {
+        if (score != null) {
+            return score.getFollowingPage(this);
+        }
+
+        return null;
+    }
+
+    /**
+     * @return the id
+     */
+    public int getId ()
+    {
+        return id;
+    }
+
+    //---------------//
+    // getLastSystem //
+    //---------------//
+    /**
+     * Report the last system in the page.
+     *
+     * @return the last system
+     */
+    public SystemInfo getLastSystem ()
+    {
+        if (systems.isEmpty()) {
+            return null;
+        }
+
+        return systems.get(systems.size() - 1);
+    }
+
+    /**
+     * @return the lastSystemId
+     */
+    public Integer getLastSystemId ()
+    {
+        return lastSystemId;
+    }
+
+    //-----------------//
+    // setLastSystemId //
+    //-----------------//
+    /**
+     * @param lastSystemId the lastSystemId to set
+     */
+    public void setLastSystemId (Integer lastSystemId)
+    {
+        this.lastSystemId = lastSystemId;
+    }
+
+    //--------------------//
+    // getLogicalPartById //
+    //--------------------//
+    /**
+     * Report the LogicalPart that corresponds to the provided ID.
+     *
+     * @param id provided ID
+     * @return corresponding LogicalPart or null if not found
+     */
+    public LogicalPart getLogicalPartById (int id)
+    {
+        if (logicalParts != null) {
+            for (LogicalPart log : logicalParts) {
+                if (log.getId() == id) {
+                    return log;
+                }
+            }
+        }
+
+        return null;
+    }
+
+    //-----------------//
+    // getLogicalParts //
+    //-----------------//
+    /**
+     * Report the page list of logical parts.
+     *
+     * @return partList the list of parts
+     */
+    public List<LogicalPart> getLogicalParts ()
+    {
+        return logicalParts;
+    }
+
+    //-----------------//
+    // setLogicalParts //
+    //-----------------//
+    /**
+     * Assign a part list valid for the page.
+     *
+     * @param logicalParts the list of logical parts
+     */
+    public void setLogicalParts (List<LogicalPart> logicalParts)
+    {
+        this.logicalParts = logicalParts;
+    }
+
+    //-----------------//
+    // getMeasureCount //
+    //-----------------//
+    /**
+     * Report the number of (vertical) measures in this page.
+     *
+     * @return the number of page measures
+     */
+    public int getMeasureCount ()
+    {
+        return measureCount;
+    }
+
+    //---------------------//
+    // getPrecedingInScore //
+    //---------------------//
+    /**
+     * Report the preceding page of this one within the score.
+     *
+     * @param score the containing score
+     * @return the preceding page, or null if none
+     */
+    public Page getPrecedingInScore (Score score)
+    {
+        if (score != null) {
+            return score.getPrecedingPage(this);
+        }
+
+        return null;
+    }
+
+    //----------//
+    // getScore //
+    //----------//
+    /**
+     * Report the containing score if any.
+     *
+     * @return the containing score, perhaps still null
+     */
+    public Score getScore ()
+    {
+        if (score == null) {
+            score = sheet.getStub().getBook().getScore(this);
+        }
+
+        return score;
+    }
+
+    //----------//
+    // setScore //
+    //----------//
+    /**
+     * Assign the containing score.
+     *
+     * @param score the score to set
+     */
+    public void setScore (Score score)
+    {
+        this.score = score;
+    }
+
+    //----------//
+    // getSheet //
+    //----------//
+    /**
+     * Report the related sheet entity.
+     *
+     * @return the related sheet, or null if none
+     */
+    public Sheet getSheet ()
+    {
+        return sheet;
+    }
+
+    //--------------------//
+    // getSystemPartsById //
+    //--------------------//
+    /**
+     * Report the list of (system physical) parts that exhibit the desired ID.
+     *
+     * @param id the desired ID
+     * @return the parts with this ID
+     */
+    public List<Part> getSystemPartsById (int id)
+    {
+        List<Part> parts = new ArrayList<>();
+
+        for (SystemInfo system : getSystems()) {
+            for (Part part : system.getParts()) {
+                if (part.getId() == id) {
+                    parts.add(part);
+
+                    break;
+                }
+            }
+        }
+
+        return parts;
+    }
+
+    //------------//
+    // getSystems //
+    //------------//
+    /**
+     * Report the sequence of systems in that page.
+     *
+     * @return the list of systems
+     */
+    public List<SystemInfo> getSystems ()
+    {
+        return systems;
+    }
+
+    //------------//
+    // setSystems //
+    //------------//
+    /**
+     * Using IDs of first and last page systems if any, register the proper (sub-)list
+     * of systems.
+     *
+     * @param sheetSystems the sheet whole list of systems
+     */
+    public void setSystems (List<SystemInfo> sheetSystems)
+    {
+        // Define proper indices
+        int first = (firstSystemId != null) ? (firstSystemId - 1) : 0;
+        int last = (lastSystemId != null) ? (lastSystemId - 1) : (sheetSystems.size() - 1);
+        systems = sheetSystems.subList(first, last + 1);
+    }
+
+    //----------------//
+    // initTransients //
+    //----------------//
+    /**
+     * Initialize transient data after construction or unmarshalling.
+     *
+     * @param sheet the containing sheet
+     */
+    public final void initTransients (Sheet sheet)
+    {
+        this.sheet = sheet;
+    }
+
+    //-----------------//
+    // isMovementStart //
+    //-----------------//
+    /**
+     * @return the movementStart
+     */
+    public boolean isMovementStart ()
+    {
+        return movementStart;
+    }
+
+    //------------------//
+    // setMovementStart //
+    //------------------//
+    /**
+     * @param movementStart the movementStart to set
+     */
+    public void setMovementStart (boolean movementStart)
+    {
+        this.movementStart = movementStart;
+    }
+
+    //----------------//
+    // numberMeasures //
+    //----------------//
+    /**
+     * Assign a very basic sequential id to each contained stack.
+     */
+    public void numberMeasures ()
+    {
+        int systemOffset = 0;
+
+        for (SystemInfo system : systems) {
+            List<MeasureStack> stacks = system.getStacks();
+
+            for (int im = 0; im < stacks.size(); im++) {
+                int mid = systemOffset + im + 1;
+                MeasureStack stack = stacks.get(im);
+                stack.setIdValue(mid);
+            }
+
+            systemOffset += stacks.size();
+        }
+
+        // Very temporary raw values
+        setDeltaMeasureId(systemOffset);
+        computeMeasureCount();
+    }
+
+    //----------------------//
+    // resetDurationDivisor //
+    //----------------------//
+    /**
+     * Nullify the duration divisor (before a re-computation).
+     */
+    public void resetDurationDivisor ()
+    {
+        durationDivisor = null;
+    }
+
+    //------------------//
+    // simpleDurationOf //
+    //------------------//
+    /**
+     * Export a duration to its simplest form, based on the greatest duration divisor of
+     * the page.
+     *
+     * @param value the raw duration
+     * @return the simple duration expression, in the param of proper divisions
+     */
+    public int simpleDurationOf (Rational value)
+    {
+        return value.num * (getDurationDivisor() / value.den);
+    }
+
+    //----------//
+    // toString //
+    //----------//
+    @Override
+    public String toString ()
+    {
+        final StringBuilder sb = new StringBuilder("{Page");
+
+        if (sheet != null && sheet.getStub() != null) {
+            sb.append('#').append(sheet.getStub().getNumber());
+        }
+
+        if (id != 0) {
+            sb.append('.').append(id);
+        }
+
+        sb.append('}');
+
+        return sb.toString();
+    }
+
+    //------------------------//
+    // computeDurationDivisor //
+    //------------------------//
+    /**
+     * Browse this page to determine the global page duration divisor.
+     * <p>
+     * TODO: Here we retrieve divisor for the page. We could work on each part only.
+     *
+     * @return the page duration divisor
+     */
+    private int computeDurationDivisor ()
+    {
+        try {
+            final SortedSet<Rational> durations = new TreeSet<>();
+
+            // Collect duration values for each standard chord in this page
+            for (SystemInfo system : getSystems()) {
+                for (MeasureStack stack : system.getStacks()) {
+                    for (AbstractChordInter chord : stack.getStandardChords()) {
+                        try {
+                            final Rational duration = chord.isWholeRest() ? stack
+                                    .getExpectedDuration() : chord.getDuration();
+
+                            if (duration != null) {
+                                durations.add(duration);
+                            }
+                        } catch (Exception ex) {
+                            logger.warn(
+                                    getClass().getSimpleName() + " Error visiting " + chord,
+                                    ex);
+                        }
+                    }
+                }
+            }
+
+            // Compute greatest duration divisor for the page
+            Rational[] durationArray = durations.toArray(new Rational[durations.size()]);
+            Rational divisor = Rational.gcd(durationArray);
+            logger.debug("durations={} divisor={}", Arrays.deepToString(durationArray), divisor);
+
+            return divisor.den;
+        } catch (Exception ex) {
+            logger.warn(getClass().getSimpleName() + " Error visiting " + this, ex);
+
+            return 0;
+        }
+    }
+}