<<<<<<< HEAD
//------------------------------------------------------------------------------------------------//
//                                                                                                //
//                                        P a r t D a t a                                         //
//                                                                                                //
//------------------------------------------------------------------------------------------------//
// <editor-fold defaultstate="collapsed" desc="hdr">
//
//  Copyright © Audiveris 2018. All rights reserved.
//
//  This program is free software: you can redistribute it and/or modify it under the terms of the
//  GNU Affero General Public License as published by the Free Software Foundation, either version
//  3 of the License, or (at your option) any later version.
//
//  This program is distributed in the hope that it will be useful, but WITHOUT ANY WARRANTY;
//  without even the implied warranty of MERCHANTABILITY or FITNESS FOR A PARTICULAR PURPOSE.
//  See the GNU Affero General Public License for more details.
//
//  You should have received a copy of the GNU Affero General Public License along with this
//  program.  If not, see <http://www.gnu.org/licenses/>.
//------------------------------------------------------------------------------------------------//
// </editor-fold>
package org.audiveris.omr.score;

import javax.xml.bind.annotation.XmlAttribute;

public class PartData
{

    //~ Instance fields ------------------------------------------------------------------------
    /** Name of the part */
    @XmlAttribute
    public final String name;

    /** Midi Instrument */
    @XmlAttribute
    public final int program;

    //~ Constructors ---------------------------------------------------------------------------
    public PartData (String name,
                     int program)
    {
        this.name = name;
        this.program = program;
    }

    private PartData ()
    {
        name = null;
        program = 0;
    }

    //~ Methods --------------------------------------------------------------------------------
    @Override
    public String toString ()
    {
        return "{name:" + name + " program:" + program + "}";
    }

}
=======
//------------------------------------------------------------------------------------------------//
//                                                                                                //
//                                        P a r t D a t a                                         //
//                                                                                                //
//------------------------------------------------------------------------------------------------//
// <editor-fold defaultstate="collapsed" desc="hdr">
//
//  Copyright © Audiveris 2018. All rights reserved.
//
//  This program is free software: you can redistribute it and/or modify it under the terms of the
//  GNU Affero General Public License as published by the Free Software Foundation, either version
//  3 of the License, or (at your option) any later version.
//
//  This program is distributed in the hope that it will be useful, but WITHOUT ANY WARRANTY;
//  without even the implied warranty of MERCHANTABILITY or FITNESS FOR A PARTICULAR PURPOSE.
//  See the GNU Affero General Public License for more details.
//
//  You should have received a copy of the GNU Affero General Public License along with this
//  program.  If not, see <http://www.gnu.org/licenses/>.
//------------------------------------------------------------------------------------------------//
// </editor-fold>
package org.audiveris.omr.score;

import javax.xml.bind.annotation.XmlAttribute;

/**
 * Class {@code PartData} gathers descriptive information at score level for a part.
 *
 * @author Hervé Bitteur
 */
public class PartData
{

    /** Name of the part, such as found in left margin of a part. */
    @XmlAttribute
    public final String name;

    /** Midi Instrument. */
    @XmlAttribute
    public final int program;

    /**
     * Creates a new {@code PartData} object.
     *
     * @param name    part name
     * @param program midi program number
     */
    public PartData (String name,
                     int program)
    {
        this.name = name;
        this.program = program;
    }

    private PartData ()
    {
        name = null;
        program = 0;
    }

    @Override
    public String toString ()
    {
        return "{name:" + name + " program:" + program + "}";
    }
}
>>>>>>> 8e2b0fd5
<|MERGE_RESOLUTION|>--- conflicted
+++ resolved
@@ -1,128 +1,66 @@
-<<<<<<< HEAD
-//------------------------------------------------------------------------------------------------//
-//                                                                                                //
-//                                        P a r t D a t a                                         //
-//                                                                                                //
-//------------------------------------------------------------------------------------------------//
-// <editor-fold defaultstate="collapsed" desc="hdr">
-//
-//  Copyright © Audiveris 2018. All rights reserved.
-//
-//  This program is free software: you can redistribute it and/or modify it under the terms of the
-//  GNU Affero General Public License as published by the Free Software Foundation, either version
-//  3 of the License, or (at your option) any later version.
-//
-//  This program is distributed in the hope that it will be useful, but WITHOUT ANY WARRANTY;
-//  without even the implied warranty of MERCHANTABILITY or FITNESS FOR A PARTICULAR PURPOSE.
-//  See the GNU Affero General Public License for more details.
-//
-//  You should have received a copy of the GNU Affero General Public License along with this
-//  program.  If not, see <http://www.gnu.org/licenses/>.
-//------------------------------------------------------------------------------------------------//
-// </editor-fold>
-package org.audiveris.omr.score;
-
-import javax.xml.bind.annotation.XmlAttribute;
-
-public class PartData
-{
-
-    //~ Instance fields ------------------------------------------------------------------------
-    /** Name of the part */
-    @XmlAttribute
-    public final String name;
-
-    /** Midi Instrument */
-    @XmlAttribute
-    public final int program;
-
-    //~ Constructors ---------------------------------------------------------------------------
-    public PartData (String name,
-                     int program)
-    {
-        this.name = name;
-        this.program = program;
-    }
-
-    private PartData ()
-    {
-        name = null;
-        program = 0;
-    }
-
-    //~ Methods --------------------------------------------------------------------------------
-    @Override
-    public String toString ()
-    {
-        return "{name:" + name + " program:" + program + "}";
-    }
-
-}
-=======
-//------------------------------------------------------------------------------------------------//
-//                                                                                                //
-//                                        P a r t D a t a                                         //
-//                                                                                                //
-//------------------------------------------------------------------------------------------------//
-// <editor-fold defaultstate="collapsed" desc="hdr">
-//
-//  Copyright © Audiveris 2018. All rights reserved.
-//
-//  This program is free software: you can redistribute it and/or modify it under the terms of the
-//  GNU Affero General Public License as published by the Free Software Foundation, either version
-//  3 of the License, or (at your option) any later version.
-//
-//  This program is distributed in the hope that it will be useful, but WITHOUT ANY WARRANTY;
-//  without even the implied warranty of MERCHANTABILITY or FITNESS FOR A PARTICULAR PURPOSE.
-//  See the GNU Affero General Public License for more details.
-//
-//  You should have received a copy of the GNU Affero General Public License along with this
-//  program.  If not, see <http://www.gnu.org/licenses/>.
-//------------------------------------------------------------------------------------------------//
-// </editor-fold>
-package org.audiveris.omr.score;
-
-import javax.xml.bind.annotation.XmlAttribute;
-
-/**
- * Class {@code PartData} gathers descriptive information at score level for a part.
- *
- * @author Hervé Bitteur
- */
-public class PartData
-{
-
-    /** Name of the part, such as found in left margin of a part. */
-    @XmlAttribute
-    public final String name;
-
-    /** Midi Instrument. */
-    @XmlAttribute
-    public final int program;
-
-    /**
-     * Creates a new {@code PartData} object.
-     *
-     * @param name    part name
-     * @param program midi program number
-     */
-    public PartData (String name,
-                     int program)
-    {
-        this.name = name;
-        this.program = program;
-    }
-
-    private PartData ()
-    {
-        name = null;
-        program = 0;
-    }
-
-    @Override
-    public String toString ()
-    {
-        return "{name:" + name + " program:" + program + "}";
-    }
-}
->>>>>>> 8e2b0fd5
+//------------------------------------------------------------------------------------------------//
+//                                                                                                //
+//                                        P a r t D a t a                                         //
+//                                                                                                //
+//------------------------------------------------------------------------------------------------//
+// <editor-fold defaultstate="collapsed" desc="hdr">
+//
+//  Copyright © Audiveris 2018. All rights reserved.
+//
+//  This program is free software: you can redistribute it and/or modify it under the terms of the
+//  GNU Affero General Public License as published by the Free Software Foundation, either version
+//  3 of the License, or (at your option) any later version.
+//
+//  This program is distributed in the hope that it will be useful, but WITHOUT ANY WARRANTY;
+//  without even the implied warranty of MERCHANTABILITY or FITNESS FOR A PARTICULAR PURPOSE.
+//  See the GNU Affero General Public License for more details.
+//
+//  You should have received a copy of the GNU Affero General Public License along with this
+//  program.  If not, see <http://www.gnu.org/licenses/>.
+//------------------------------------------------------------------------------------------------//
+// </editor-fold>
+package org.audiveris.omr.score;
+
+import javax.xml.bind.annotation.XmlAttribute;
+
+/**
+ * Class {@code PartData} gathers descriptive information at score level for a part.
+ *
+ * @author Hervé Bitteur
+ */
+public class PartData
+{
+
+    /** Name of the part, such as found in left margin of a part. */
+    @XmlAttribute
+    public final String name;
+
+    /** Midi Instrument. */
+    @XmlAttribute
+    public final int program;
+
+    /**
+     * Creates a new {@code PartData} object.
+     *
+     * @param name    part name
+     * @param program midi program number
+     */
+    public PartData (String name,
+                     int program)
+    {
+        this.name = name;
+        this.program = program;
+    }
+
+    private PartData ()
+    {
+        name = null;
+        program = 0;
+    }
+
+    @Override
+    public String toString ()
+    {
+        return "{name:" + name + " program:" + program + "}";
+    }
+}