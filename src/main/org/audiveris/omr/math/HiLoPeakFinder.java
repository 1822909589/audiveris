//------------------------------------------------------------------------------------------------//
//                                                                                                //
//                                   H i L o P e a k F i n d e r                                  //
//                                                                                                //
//------------------------------------------------------------------------------------------------//
// <editor-fold defaultstate="collapsed" desc="hdr">
//
//  Copyright © Audiveris 2018. All rights reserved.
//
//  This program is free software: you can redistribute it and/or modify it under the terms of the
//  GNU Affero General Public License as published by the Free Software Foundation, either version
//  3 of the License, or (at your option) any later version.
//
//  This program is distributed in the hope that it will be useful, but WITHOUT ANY WARRANTY;
//  without even the implied warranty of MERCHANTABILITY or FITNESS FOR A PARTICULAR PURPOSE.
//  See the GNU Affero General Public License for more details.
//
//  You should have received a copy of the GNU Affero General Public License along with this
//  program.  If not, see <http://www.gnu.org/licenses/>.
//------------------------------------------------------------------------------------------------//
// </editor-fold>
package org.audiveris.omr.math;

import org.audiveris.omr.ui.Colors;
import org.audiveris.omr.util.ChartPlotter;

import org.jfree.data.xy.XYSeries;

import org.slf4j.Logger;
import org.slf4j.LoggerFactory;

import java.util.ArrayList;
import java.util.Collections;
import java.util.Comparator;
import java.util.HashMap;
import java.util.List;
import java.util.Map;
import java.util.Objects;
import java.util.TreeMap;

/**
 * Class {@code HiLoPeakFinder} finds value peaks of an IntegerFunction, using
 * derivative hilos.
 * <p>
 * A derivative HiLo is a range in x that begins with strong positive derivatives (Hi) and ends with
 * strong negative derivatives (Lo).
 *
 * @author Hervé Bitteur
 */
public class HiLoPeakFinder
{

    private static final Logger logger = LoggerFactory.getLogger(HiLoPeakFinder.class);

    /** Entity title. */
    public final String name;

    /** Underlying integer function. */
    public final IntegerFunction function;

    /** Minimum x for finder domain. */
    public final int xMin;

    /** Maximum x for finder domain. */
    public final int xMax;

    /** Relative ratio applied on peak gain. */
    private double minGainRatio;

    /** Threshold for y values. */
    private int minValue;

    /** Quorum on y value, if any. */
    private Quorum quorum;

    /** Threshold for y derivatives. */
    private int minDerivative;

    /** Sequence of derivative HiLos, ordered by increasing abscissa. */
    private List<Range> hilos;

    /** Peaks found, ordered by decreasing main value. */
    private List<Range> peaks;

    /** To sort peaks by decreasing main value. */
    private final Comparator<Range> byReverseMainValue = new Comparator<Range>()
    {
        @Override
        public int compare (Range e1,
                            Range e2)
        {
            return Double.compare(function.getValue(e2.main), function.getValue(e1.main));
        }
    };

    /**
     * Creates a new {@code HiLoPeakFinder} object on (sub-)domain of provided function.
     *
     * @param name     a name for this finder
     * @param function underlying function x &rarr; y
     * @param xMin     minimum x value
     * @param xMax     maximum x value
     */
    public HiLoPeakFinder (String name,
                           IntegerFunction function,
                           int xMin,
                           int xMax)
    {
        Objects.requireNonNull(name, "PeakFinder needs non-null name");
        Objects.requireNonNull(function, "PeakFinder needs non-null function");
        this.name = name;
        this.function = function;

        if ((xMin < function.getXMin()) || (xMax > function.getXMax())) {
            throw new IllegalArgumentException("PeakFinder domain not included in function domain");
        }

        this.xMin = xMin;
        this.xMax = xMax;
    }

    /**
     * Creates a new {@code HiLoPeakFinder} object aligned on provided function.
     *
     * @param name     a name for this finder
     * @param function underlying function x &rarr; y
     */
    public HiLoPeakFinder (String name,
                           IntegerFunction function)
    {
        Objects.requireNonNull(name, "PeakFinder needs non-null name");
        Objects.requireNonNull(function, "PeakFinder needs non-null function");
        this.name = name;
        this.function = function;

        xMin = function.getXMin();
        xMax = function.getXMax();
    }

    //-----------//
    // findPeaks //
    //-----------//
    /**
     * Retrieve peaks based on derivative HiLos.
     * A peak can extend from HiLo.min -1 to HiLo.max, unless there is a HiLo or even a peak nearby.
     *
     * @param minValue      minimum value to be part of a peak
     * @param minDerivative peak derivative threshold
     * @param minGainRatio  value gain ratio for peak widening
     * @return the (perhaps empty but not null) collection of peaks, sorted by decreasing count
     */
    public List<Range> findPeaks (int minValue,
                                  int minDerivative,
                                  double minGainRatio)
    {
        this.minValue = minValue;
        this.minDerivative = minDerivative;
        this.minGainRatio = minGainRatio;

        final List<Range> peaks = new ArrayList<>();
        retrieveHiLos();

        // Map: originating hilo -> corresponding peak
        Map<Range, Range> hiloToPeak = new HashMap<>();

        // Process hilos by decreasing main value
        List<Range> decreasing = new ArrayList<>(hilos);
        Collections.sort(decreasing, byReverseMainValue);

        // Convert each hilo to a peak with adjusted limits
        for (Range hilo : decreasing) {
            int i = hilos.indexOf(hilo);
            int pMin = Math.max(hilo.min - 1, 1);

            if (i > 0) {
                Range prevHiLo = hilos.get(i - 1);
                Range prevPeak = hiloToPeak.get(prevHiLo);
                pMin = Math.max(pMin, (prevPeak != null) ? (prevPeak.max + 1) : (prevHiLo.max + 1));
            }

            int pMax = hilo.max;

            Range peak = createPeak(pMin, hilo.main, pMax);
            hiloToPeak.put(hilo, peak);
            peaks.add(peak);
        }

        if (!peaks.isEmpty()) {
            Collections.sort(peaks, byReverseMainValue);

            // Is there a min top value to check?
            if (quorum != null) {
                for (int i = 0; i < peaks.size(); i++) {
                    Range peak = peaks.get(i);

                    if (function.getValue(peak.main) < quorum.minTop) {
                        peaks.retainAll(peaks.subList(0, i));
                    }
                }
            }
        }

        this.peaks = peaks;

        return peaks;
    }

    //---------------------//
    // getDerivativeSeries //
    //---------------------//
    /**
     * Report the XY series for function derivatives on finder domain, together with
     * derivative positive and negative threshold.
     *
     * @return the XY derivatives (and thresholds) ready to plot
     */
    public XYSeries getDerivativeSeries ()
    {
        return getDerivativeSeries(xMin + 1, xMax);
    }

    //---------------------//
    // getDerivativeSeries //
    //---------------------//
    /**
     * Report the XY series for function derivatives on provided domain, together with
     * derivative positive and negative threshold.
     *
     * @param x1 lower x bound for plot
     * @param x2 upper x bound for plot
     * @return the XY derivatives (and thresholds) ready to plot
     */
    public XYSeries getDerivativeSeries (int x1,
                                         int x2)
    {
        // Function derivatives
        XYSeries derSeries = function.getDerivativeSeries(x1, x2);

        // Derivative positive threshold
        derSeries.add(x1, null);
        derSeries.add(x1, minDerivative);
        derSeries.add(x2, minDerivative);

        // Derivative negative threshold
        derSeries.add(x1, null);
        derSeries.add(x1, -minDerivative);
        derSeries.add(x2, -minDerivative);

        return derSeries;
    }

    //---------------//
    // getHiloSeries //
    //---------------//
    /**
     * Report the XYSeries for all hilos in finder domain.
     *
     * @return XY hilos ready to plot
     */
    public XYSeries getHiloSeries ()
    {
        final XYSeries hiloSeries = new XYSeries("HiLo", false); // No autosort

        for (Range hilo : hilos) {
            for (int x = hilo.min; x <= hilo.max; x++) {
                hiloSeries.add(x, function.getDerivative(x));
            }

            hiloSeries.add(hilo.max, null); // No line between hilos
        }

        return hiloSeries;
    }

    //---------------//
    // getHiloSeries //
    //---------------//
    /**
     * Report the XYSeries for hilos in provided domain only.
     *
     * @param x1 lower x bound for plot
     * @param x2 upper x bound for plot
     * @return XY hilos ready to plot
     */
    public XYSeries getHiloSeries (int x1,
                                   int x2)
    {
        final XYSeries hiloSeries = new XYSeries("HiLo", false); // No autosort

        for (Range hilo : hilos) {
            if ((hilo.min <= x2) && (hilo.max >= x1)) {
                for (int x = hilo.min; x <= hilo.max; x++) {
                    hiloSeries.add(x, function.getDerivative(x));
                }

                hiloSeries.add(hilo.max, null); // No line between hilos
            }
        }

        return hiloSeries;
    }

    //---------------//
    // getPeakSeries //
    //---------------//
    /**
     * Report the XYSeries for peaks found.
     *
     * @return XY peaks ready to plot
     */
    public XYSeries getPeakSeries ()
    {
        final XYSeries peakSeries = new XYSeries("Peak", false); // No autosort

        for (Range peak : getPeaks()) {
            if (peak != null) {
                final TreeMap<Integer, Double> thresholds = replay(peak);

                for (Map.Entry<Integer, Double> entry : thresholds.entrySet()) {
                    peakSeries.add(entry.getKey(), entry.getValue());
                }

                peakSeries.add(thresholds.lastKey(), null); // No line between peaks
            }
        }

        return peakSeries;
    }

    //---------------//
    // getPeakSeries //
    //---------------//
    /**
     * Report the XYSeries for peaks found.
     *
     * @param x1 lower x bound for plot
     * @param x2 upper x bound for plot
     * @return XY peaks ready to plot
     */
    public XYSeries getPeakSeries (int x1,
                                   int x2)
    {
        final XYSeries peakSeries = new XYSeries("Peak", false); // No autosort

        for (Range peak : getPeaks()) {
            if ((peak != null) && (peak.min <= x2) && (peak.max >= x1)) {
                final TreeMap<Integer, Double> thresholds = replay(peak);

                for (Map.Entry<Integer, Double> entry : thresholds.entrySet()) {
                    peakSeries.add(entry.getKey(), entry.getValue());
                }

                peakSeries.add(thresholds.lastKey(), null); // No line between peaks
            }
        }

        return peakSeries;
    }

    /**
     * @return the peaks
     */
    public List<Range> getPeaks ()
    {
        return peaks;
    }

    //----------------//
    // getValueSeries //
    //----------------//
    /**
     * Report the XY series for function values on finder domain, together with minValue
     * threshold if any.
     *
     * @return the XY values (and threshold if any) ready to plot
     */
    public XYSeries getValueSeries ()
    {
        return getValueSeries(xMin, xMax);
    }

    //----------------//
    // getValueSeries //
    //----------------//
    /**
     * Report the XY series for function values on finder domain, together with
     * minTopValue threshold if any.
     *
     * @param x1 lower x bound for plot
     * @param x2 upper x bound for plot
     * @return the XY values (and threshold if any) ready to plot
     */
    public XYSeries getValueSeries (int x1,
                                    int x2)
    {
        // Function values
        XYSeries valueSeries = function.getValueSeries(x1, x2);

        if (quorum != null) {
            valueSeries.add(x1, null); // Cut link with function values

            if (quorum.xMin != null) {
                x1 = quorum.xMin;
            }

            valueSeries.add(x1, quorum.minTop);

            if (quorum.xMax != null) {
                x2 = quorum.xMax;
            }

            valueSeries.add(x2, quorum.minTop);
        }

        return valueSeries;
    }

    //------//
    // plot //
    //------//
    /**
     * Convenient method to populate the provided plotter with series relevant for this
     * PeakFinder.
     *
     * @param plotter  plotter to populate
     * @param withZero true for zero line
     * @return plotter (for daisy chaining if so desired)
     */
    public ChartPlotter plot (ChartPlotter plotter,
                              boolean withZero)
    {
        return plot(plotter, withZero, xMin, xMax);
    }

    //------//
    // plot //
    //------//
    /**
     * Convenient method to populate the provided plotter with series relevant for this
     * PeakFinder.
     *
     * @param plotter  plotter to populate
     * @param withZero true for zero line
     * @param x1       lower x bound for plot
     * @param x2       upper x bound for plot
     * @return plotter (for daisy chaining if so desired)
     */
    public ChartPlotter plot (ChartPlotter plotter,
                              boolean withZero,
                              int x1,
                              int x2)
    {
        // Peaks
        if ((getPeaks() != null) && !peaks.isEmpty()) {
            plotter.add(getPeakSeries(x1, x2), Colors.CHART_PEAK);
        }

        // HiLos
        if (hilos != null) {
            plotter.add(getHiloSeries(x1, x2), Colors.CHART_HILO, true); // With shapes
        }

        // Values (w/ threshold?)
        plotter.add(getValueSeries(x1, x2), Colors.CHART_VALUE);

        // Derivatives (w/ thresholds)
        plotter.add(getDerivativeSeries(x1 + 1, x2), Colors.CHART_DERIVATIVE);

        if (withZero) {
            plotter.add(function.getZeroSeries(x1, x2), Colors.CHART_ZERO);
        }

        return plotter;
    }

    //-----------//
    // setQuorum //
    //-----------//
    /**
     * Assign quorum information.
     *
     * @param quorum quorum level and perhaps range
     */
    public void setQuorum (Quorum quorum)
    {
        this.quorum = quorum;
    }

    //------------//
    // createPeak //
    //------------//
    /**
     * Create a peak from an x range.
     *
     * @param pMin minimum acceptable x
     * @param main x at highest y
     * @param pMax maximum acceptable x
     * @return the created peak
     */
    private Range createPeak (int pMin,
                              int main,
                              int pMax)
    {
        int total = function.getValue(main);
        int lower = main;
        int upper = main;
        boolean modified;
        logger.debug("{} starting at {} w/ {}", name, main, total);

        do {
            modified = false;

            // Inspect both side x values, and pick up the one with largest gain
            int before = (lower == pMin) ? 0 : function.getValue(lower - 1);
            int after = (upper == pMax) ? 0 : function.getValue(upper + 1);
            int gain = Math.max(before, after);
            double gainRatio = (double) gain / (total + gain);

            // If side x represents a significant gain for whole peak, take it, otherwise stop
            if (gainRatio >= minGainRatio) {
                if (before > after) {
                    lower--;
                    logger.debug("  going on at {} w/ {}", lower, gainRatio);
                } else {
                    upper++;
                    logger.debug("  going on at {} w/ {}", upper, gainRatio);
                }

                total += gain;
                modified = true;
            } else {
                logger.debug("{} stopped with {}", name, gainRatio);
            }
        } while (modified);

        Range peak = new Range(lower, main, upper);
        logger.debug("{} peak{}", name, peak);

        return peak;
    }

    private TreeMap<Integer, Double> replay (Range peak)
    {
        TreeMap<Integer, Double> thresholds = new TreeMap<>();
        final int main = peak.main; // argMax(peak.min, peak.max); // for merged peak?
        final int pMin = peak.min;
        final int pMax = peak.max;
        int total = function.getValue(main);
        int start = main;
        int stop = main;
        thresholds.put(main, 0.0);

        do {
            int before = (start == pMin) ? 0 : function.getValue(start - 1);
            int after = (stop == pMax) ? 0 : function.getValue(stop + 1);
            int gain = Math.max(before, after);

            if (gain == 0) {
                return thresholds;
            }

            total += gain;

            if (before > after) {
                start--;
                thresholds.put(start, minGainRatio * total);
            } else {
                stop++;
                thresholds.put(stop, minGainRatio * total);
            }
        } while (true);
    }

    //---------------//
    // retrieveHiLos //
    //---------------//
    /**
     * Retrieve sequence of HiLo's using derivative hysteresis.
     * <p>
     * We look for sequences of one strong positive derivative peak closely followed by one strong
     * negative derivative peak.
     */
    private void retrieveHiLos ()
    {
        logger.debug("Retrieving {} hilos", name);

        hilos = new ArrayList<>();

        DerPeak hiPeak = null;
        DerPeak loPeak = null;

        for (int x = xMin + 1; x <= xMax; x++) {
            final int y = function.getValue(x);
            final int der = function.getDerivative(x);

            if (der >= minDerivative) {
                // Strong positive derivatives
                if (loPeak != null) {
                    // End HiLo because a new Hi is starting
                    Range hilo = new Range(
                            hiPeak.min,
                            function.argMax(hiPeak.min, loPeak.max),
                            loPeak.max);
                    logger.debug("built {}", hilo);
                    hilos.add(hilo);
                    loPeak = hiPeak = null;
                }

                if ((hiPeak == null) || hiPeak.finished) {
                    hiPeak = new DerPeak(x, x); // Start a Hi
                } else {
                    hiPeak.max = x; // Extend Hi
                }
            } else if (der <= -minDerivative) {
                // Strong negative derivatives
                if (loPeak == null) {
                    if (hiPeak != null) {
                        loPeak = new DerPeak(x, x); // Start a Lo
                    }
                } else {
                    loPeak.max = x; // Extend Lo
                }
            } else if (loPeak != null) {
                // End HiLo because of weak derivatives
                Range hilo = new Range(
                        hiPeak.min,
                        function.argMax(hiPeak.min, loPeak.max),
                        loPeak.max);
                logger.debug("built {}", hilo);
                hilos.add(hilo);
                loPeak = hiPeak = null;
            } else if (hiPeak != null) {
                // Make sure function is still above minimum
                if (y < minValue) {
                    hiPeak = null;
                } else {
                    hiPeak.finished = true; // Terminate Hi peak
                }
            }
        }
    }

<<<<<<< HEAD
    //~ Inner Classes ------------------------------------------------------------------------------
=======
>>>>>>> 8e2b0fd5
    //--------//
    // Quorum //
    //--------//
    /**
     * Defines a quorum level, with optional x range.
     */
    public static class Quorum
    {
<<<<<<< HEAD
        //~ Instance fields ------------------------------------------------------------------------

        public final int minTop;

        public final Integer xMin;

        public final Integer xMax;

        //~ Constructors ---------------------------------------------------------------------------
=======

        /**
         * Quorum minimum value.
         */
        public final int minTop;

        /**
         * Range start if any.
         */
        public final Integer xMin;

        /**
         * Range stop if any.
         */
        public final Integer xMax;

        /**
         * Create a Quorum object, with specified range.
         *
         * @param minTop the minimum count
         * @param xMin   range starting x value
         * @param xMax   range stopping x value
         */
>>>>>>> 8e2b0fd5
        public Quorum (int minTop,
                       Integer xMin,
                       Integer xMax)
        {
            this.minTop = minTop;
            this.xMin = xMin;
            this.xMax = xMax;
        }

<<<<<<< HEAD
=======
        /**
         * Create a Quorum object.
         *
         * @param minTop the minimum count
         */
>>>>>>> 8e2b0fd5
        public Quorum (int minTop)
        {
            this(minTop, null, null);
        }
    }

    //---------//
    // DerPeak //
    //---------//
    /**
     * Peak of strong derivatives (all positive or all negative).
     */
    private static class DerPeak
    {

        /** x at beginning of range. */
        public final int min;

        /** x at end of range. */
        public int max;

        /** True when peak cannot be extended anymore. */
        private boolean finished;

        DerPeak (int min,
                 int max)
        {
            this.min = min;
            this.max = max;
        }

        @Override
        public String toString ()
        {
            return String.format("(%d,%d)", min, max);
        }
    }
}
<|MERGE_RESOLUTION|>--- conflicted
+++ resolved
@@ -1,744 +1,725 @@
-//------------------------------------------------------------------------------------------------//
-//                                                                                                //
-//                                   H i L o P e a k F i n d e r                                  //
-//                                                                                                //
-//------------------------------------------------------------------------------------------------//
-// <editor-fold defaultstate="collapsed" desc="hdr">
-//
-//  Copyright © Audiveris 2018. All rights reserved.
-//
-//  This program is free software: you can redistribute it and/or modify it under the terms of the
-//  GNU Affero General Public License as published by the Free Software Foundation, either version
-//  3 of the License, or (at your option) any later version.
-//
-//  This program is distributed in the hope that it will be useful, but WITHOUT ANY WARRANTY;
-//  without even the implied warranty of MERCHANTABILITY or FITNESS FOR A PARTICULAR PURPOSE.
-//  See the GNU Affero General Public License for more details.
-//
-//  You should have received a copy of the GNU Affero General Public License along with this
-//  program.  If not, see <http://www.gnu.org/licenses/>.
-//------------------------------------------------------------------------------------------------//
-// </editor-fold>
-package org.audiveris.omr.math;
-
-import org.audiveris.omr.ui.Colors;
-import org.audiveris.omr.util.ChartPlotter;
-
-import org.jfree.data.xy.XYSeries;
-
-import org.slf4j.Logger;
-import org.slf4j.LoggerFactory;
-
-import java.util.ArrayList;
-import java.util.Collections;
-import java.util.Comparator;
-import java.util.HashMap;
-import java.util.List;
-import java.util.Map;
-import java.util.Objects;
-import java.util.TreeMap;
-
-/**
- * Class {@code HiLoPeakFinder} finds value peaks of an IntegerFunction, using
- * derivative hilos.
- * <p>
- * A derivative HiLo is a range in x that begins with strong positive derivatives (Hi) and ends with
- * strong negative derivatives (Lo).
- *
- * @author Hervé Bitteur
- */
-public class HiLoPeakFinder
-{
-
-    private static final Logger logger = LoggerFactory.getLogger(HiLoPeakFinder.class);
-
-    /** Entity title. */
-    public final String name;
-
-    /** Underlying integer function. */
-    public final IntegerFunction function;
-
-    /** Minimum x for finder domain. */
-    public final int xMin;
-
-    /** Maximum x for finder domain. */
-    public final int xMax;
-
-    /** Relative ratio applied on peak gain. */
-    private double minGainRatio;
-
-    /** Threshold for y values. */
-    private int minValue;
-
-    /** Quorum on y value, if any. */
-    private Quorum quorum;
-
-    /** Threshold for y derivatives. */
-    private int minDerivative;
-
-    /** Sequence of derivative HiLos, ordered by increasing abscissa. */
-    private List<Range> hilos;
-
-    /** Peaks found, ordered by decreasing main value. */
-    private List<Range> peaks;
-
-    /** To sort peaks by decreasing main value. */
-    private final Comparator<Range> byReverseMainValue = new Comparator<Range>()
-    {
-        @Override
-        public int compare (Range e1,
-                            Range e2)
-        {
-            return Double.compare(function.getValue(e2.main), function.getValue(e1.main));
-        }
-    };
-
-    /**
-     * Creates a new {@code HiLoPeakFinder} object on (sub-)domain of provided function.
-     *
-     * @param name     a name for this finder
-     * @param function underlying function x &rarr; y
-     * @param xMin     minimum x value
-     * @param xMax     maximum x value
-     */
-    public HiLoPeakFinder (String name,
-                           IntegerFunction function,
-                           int xMin,
-                           int xMax)
-    {
-        Objects.requireNonNull(name, "PeakFinder needs non-null name");
-        Objects.requireNonNull(function, "PeakFinder needs non-null function");
-        this.name = name;
-        this.function = function;
-
-        if ((xMin < function.getXMin()) || (xMax > function.getXMax())) {
-            throw new IllegalArgumentException("PeakFinder domain not included in function domain");
-        }
-
-        this.xMin = xMin;
-        this.xMax = xMax;
-    }
-
-    /**
-     * Creates a new {@code HiLoPeakFinder} object aligned on provided function.
-     *
-     * @param name     a name for this finder
-     * @param function underlying function x &rarr; y
-     */
-    public HiLoPeakFinder (String name,
-                           IntegerFunction function)
-    {
-        Objects.requireNonNull(name, "PeakFinder needs non-null name");
-        Objects.requireNonNull(function, "PeakFinder needs non-null function");
-        this.name = name;
-        this.function = function;
-
-        xMin = function.getXMin();
-        xMax = function.getXMax();
-    }
-
-    //-----------//
-    // findPeaks //
-    //-----------//
-    /**
-     * Retrieve peaks based on derivative HiLos.
-     * A peak can extend from HiLo.min -1 to HiLo.max, unless there is a HiLo or even a peak nearby.
-     *
-     * @param minValue      minimum value to be part of a peak
-     * @param minDerivative peak derivative threshold
-     * @param minGainRatio  value gain ratio for peak widening
-     * @return the (perhaps empty but not null) collection of peaks, sorted by decreasing count
-     */
-    public List<Range> findPeaks (int minValue,
-                                  int minDerivative,
-                                  double minGainRatio)
-    {
-        this.minValue = minValue;
-        this.minDerivative = minDerivative;
-        this.minGainRatio = minGainRatio;
-
-        final List<Range> peaks = new ArrayList<>();
-        retrieveHiLos();
-
-        // Map: originating hilo -> corresponding peak
-        Map<Range, Range> hiloToPeak = new HashMap<>();
-
-        // Process hilos by decreasing main value
-        List<Range> decreasing = new ArrayList<>(hilos);
-        Collections.sort(decreasing, byReverseMainValue);
-
-        // Convert each hilo to a peak with adjusted limits
-        for (Range hilo : decreasing) {
-            int i = hilos.indexOf(hilo);
-            int pMin = Math.max(hilo.min - 1, 1);
-
-            if (i > 0) {
-                Range prevHiLo = hilos.get(i - 1);
-                Range prevPeak = hiloToPeak.get(prevHiLo);
-                pMin = Math.max(pMin, (prevPeak != null) ? (prevPeak.max + 1) : (prevHiLo.max + 1));
-            }
-
-            int pMax = hilo.max;
-
-            Range peak = createPeak(pMin, hilo.main, pMax);
-            hiloToPeak.put(hilo, peak);
-            peaks.add(peak);
-        }
-
-        if (!peaks.isEmpty()) {
-            Collections.sort(peaks, byReverseMainValue);
-
-            // Is there a min top value to check?
-            if (quorum != null) {
-                for (int i = 0; i < peaks.size(); i++) {
-                    Range peak = peaks.get(i);
-
-                    if (function.getValue(peak.main) < quorum.minTop) {
-                        peaks.retainAll(peaks.subList(0, i));
-                    }
-                }
-            }
-        }
-
-        this.peaks = peaks;
-
-        return peaks;
-    }
-
-    //---------------------//
-    // getDerivativeSeries //
-    //---------------------//
-    /**
-     * Report the XY series for function derivatives on finder domain, together with
-     * derivative positive and negative threshold.
-     *
-     * @return the XY derivatives (and thresholds) ready to plot
-     */
-    public XYSeries getDerivativeSeries ()
-    {
-        return getDerivativeSeries(xMin + 1, xMax);
-    }
-
-    //---------------------//
-    // getDerivativeSeries //
-    //---------------------//
-    /**
-     * Report the XY series for function derivatives on provided domain, together with
-     * derivative positive and negative threshold.
-     *
-     * @param x1 lower x bound for plot
-     * @param x2 upper x bound for plot
-     * @return the XY derivatives (and thresholds) ready to plot
-     */
-    public XYSeries getDerivativeSeries (int x1,
-                                         int x2)
-    {
-        // Function derivatives
-        XYSeries derSeries = function.getDerivativeSeries(x1, x2);
-
-        // Derivative positive threshold
-        derSeries.add(x1, null);
-        derSeries.add(x1, minDerivative);
-        derSeries.add(x2, minDerivative);
-
-        // Derivative negative threshold
-        derSeries.add(x1, null);
-        derSeries.add(x1, -minDerivative);
-        derSeries.add(x2, -minDerivative);
-
-        return derSeries;
-    }
-
-    //---------------//
-    // getHiloSeries //
-    //---------------//
-    /**
-     * Report the XYSeries for all hilos in finder domain.
-     *
-     * @return XY hilos ready to plot
-     */
-    public XYSeries getHiloSeries ()
-    {
-        final XYSeries hiloSeries = new XYSeries("HiLo", false); // No autosort
-
-        for (Range hilo : hilos) {
-            for (int x = hilo.min; x <= hilo.max; x++) {
-                hiloSeries.add(x, function.getDerivative(x));
-            }
-
-            hiloSeries.add(hilo.max, null); // No line between hilos
-        }
-
-        return hiloSeries;
-    }
-
-    //---------------//
-    // getHiloSeries //
-    //---------------//
-    /**
-     * Report the XYSeries for hilos in provided domain only.
-     *
-     * @param x1 lower x bound for plot
-     * @param x2 upper x bound for plot
-     * @return XY hilos ready to plot
-     */
-    public XYSeries getHiloSeries (int x1,
-                                   int x2)
-    {
-        final XYSeries hiloSeries = new XYSeries("HiLo", false); // No autosort
-
-        for (Range hilo : hilos) {
-            if ((hilo.min <= x2) && (hilo.max >= x1)) {
-                for (int x = hilo.min; x <= hilo.max; x++) {
-                    hiloSeries.add(x, function.getDerivative(x));
-                }
-
-                hiloSeries.add(hilo.max, null); // No line between hilos
-            }
-        }
-
-        return hiloSeries;
-    }
-
-    //---------------//
-    // getPeakSeries //
-    //---------------//
-    /**
-     * Report the XYSeries for peaks found.
-     *
-     * @return XY peaks ready to plot
-     */
-    public XYSeries getPeakSeries ()
-    {
-        final XYSeries peakSeries = new XYSeries("Peak", false); // No autosort
-
-        for (Range peak : getPeaks()) {
-            if (peak != null) {
-                final TreeMap<Integer, Double> thresholds = replay(peak);
-
-                for (Map.Entry<Integer, Double> entry : thresholds.entrySet()) {
-                    peakSeries.add(entry.getKey(), entry.getValue());
-                }
-
-                peakSeries.add(thresholds.lastKey(), null); // No line between peaks
-            }
-        }
-
-        return peakSeries;
-    }
-
-    //---------------//
-    // getPeakSeries //
-    //---------------//
-    /**
-     * Report the XYSeries for peaks found.
-     *
-     * @param x1 lower x bound for plot
-     * @param x2 upper x bound for plot
-     * @return XY peaks ready to plot
-     */
-    public XYSeries getPeakSeries (int x1,
-                                   int x2)
-    {
-        final XYSeries peakSeries = new XYSeries("Peak", false); // No autosort
-
-        for (Range peak : getPeaks()) {
-            if ((peak != null) && (peak.min <= x2) && (peak.max >= x1)) {
-                final TreeMap<Integer, Double> thresholds = replay(peak);
-
-                for (Map.Entry<Integer, Double> entry : thresholds.entrySet()) {
-                    peakSeries.add(entry.getKey(), entry.getValue());
-                }
-
-                peakSeries.add(thresholds.lastKey(), null); // No line between peaks
-            }
-        }
-
-        return peakSeries;
-    }
-
-    /**
-     * @return the peaks
-     */
-    public List<Range> getPeaks ()
-    {
-        return peaks;
-    }
-
-    //----------------//
-    // getValueSeries //
-    //----------------//
-    /**
-     * Report the XY series for function values on finder domain, together with minValue
-     * threshold if any.
-     *
-     * @return the XY values (and threshold if any) ready to plot
-     */
-    public XYSeries getValueSeries ()
-    {
-        return getValueSeries(xMin, xMax);
-    }
-
-    //----------------//
-    // getValueSeries //
-    //----------------//
-    /**
-     * Report the XY series for function values on finder domain, together with
-     * minTopValue threshold if any.
-     *
-     * @param x1 lower x bound for plot
-     * @param x2 upper x bound for plot
-     * @return the XY values (and threshold if any) ready to plot
-     */
-    public XYSeries getValueSeries (int x1,
-                                    int x2)
-    {
-        // Function values
-        XYSeries valueSeries = function.getValueSeries(x1, x2);
-
-        if (quorum != null) {
-            valueSeries.add(x1, null); // Cut link with function values
-
-            if (quorum.xMin != null) {
-                x1 = quorum.xMin;
-            }
-
-            valueSeries.add(x1, quorum.minTop);
-
-            if (quorum.xMax != null) {
-                x2 = quorum.xMax;
-            }
-
-            valueSeries.add(x2, quorum.minTop);
-        }
-
-        return valueSeries;
-    }
-
-    //------//
-    // plot //
-    //------//
-    /**
-     * Convenient method to populate the provided plotter with series relevant for this
-     * PeakFinder.
-     *
-     * @param plotter  plotter to populate
-     * @param withZero true for zero line
-     * @return plotter (for daisy chaining if so desired)
-     */
-    public ChartPlotter plot (ChartPlotter plotter,
-                              boolean withZero)
-    {
-        return plot(plotter, withZero, xMin, xMax);
-    }
-
-    //------//
-    // plot //
-    //------//
-    /**
-     * Convenient method to populate the provided plotter with series relevant for this
-     * PeakFinder.
-     *
-     * @param plotter  plotter to populate
-     * @param withZero true for zero line
-     * @param x1       lower x bound for plot
-     * @param x2       upper x bound for plot
-     * @return plotter (for daisy chaining if so desired)
-     */
-    public ChartPlotter plot (ChartPlotter plotter,
-                              boolean withZero,
-                              int x1,
-                              int x2)
-    {
-        // Peaks
-        if ((getPeaks() != null) && !peaks.isEmpty()) {
-            plotter.add(getPeakSeries(x1, x2), Colors.CHART_PEAK);
-        }
-
-        // HiLos
-        if (hilos != null) {
-            plotter.add(getHiloSeries(x1, x2), Colors.CHART_HILO, true); // With shapes
-        }
-
-        // Values (w/ threshold?)
-        plotter.add(getValueSeries(x1, x2), Colors.CHART_VALUE);
-
-        // Derivatives (w/ thresholds)
-        plotter.add(getDerivativeSeries(x1 + 1, x2), Colors.CHART_DERIVATIVE);
-
-        if (withZero) {
-            plotter.add(function.getZeroSeries(x1, x2), Colors.CHART_ZERO);
-        }
-
-        return plotter;
-    }
-
-    //-----------//
-    // setQuorum //
-    //-----------//
-    /**
-     * Assign quorum information.
-     *
-     * @param quorum quorum level and perhaps range
-     */
-    public void setQuorum (Quorum quorum)
-    {
-        this.quorum = quorum;
-    }
-
-    //------------//
-    // createPeak //
-    //------------//
-    /**
-     * Create a peak from an x range.
-     *
-     * @param pMin minimum acceptable x
-     * @param main x at highest y
-     * @param pMax maximum acceptable x
-     * @return the created peak
-     */
-    private Range createPeak (int pMin,
-                              int main,
-                              int pMax)
-    {
-        int total = function.getValue(main);
-        int lower = main;
-        int upper = main;
-        boolean modified;
-        logger.debug("{} starting at {} w/ {}", name, main, total);
-
-        do {
-            modified = false;
-
-            // Inspect both side x values, and pick up the one with largest gain
-            int before = (lower == pMin) ? 0 : function.getValue(lower - 1);
-            int after = (upper == pMax) ? 0 : function.getValue(upper + 1);
-            int gain = Math.max(before, after);
-            double gainRatio = (double) gain / (total + gain);
-
-            // If side x represents a significant gain for whole peak, take it, otherwise stop
-            if (gainRatio >= minGainRatio) {
-                if (before > after) {
-                    lower--;
-                    logger.debug("  going on at {} w/ {}", lower, gainRatio);
-                } else {
-                    upper++;
-                    logger.debug("  going on at {} w/ {}", upper, gainRatio);
-                }
-
-                total += gain;
-                modified = true;
-            } else {
-                logger.debug("{} stopped with {}", name, gainRatio);
-            }
-        } while (modified);
-
-        Range peak = new Range(lower, main, upper);
-        logger.debug("{} peak{}", name, peak);
-
-        return peak;
-    }
-
-    private TreeMap<Integer, Double> replay (Range peak)
-    {
-        TreeMap<Integer, Double> thresholds = new TreeMap<>();
-        final int main = peak.main; // argMax(peak.min, peak.max); // for merged peak?
-        final int pMin = peak.min;
-        final int pMax = peak.max;
-        int total = function.getValue(main);
-        int start = main;
-        int stop = main;
-        thresholds.put(main, 0.0);
-
-        do {
-            int before = (start == pMin) ? 0 : function.getValue(start - 1);
-            int after = (stop == pMax) ? 0 : function.getValue(stop + 1);
-            int gain = Math.max(before, after);
-
-            if (gain == 0) {
-                return thresholds;
-            }
-
-            total += gain;
-
-            if (before > after) {
-                start--;
-                thresholds.put(start, minGainRatio * total);
-            } else {
-                stop++;
-                thresholds.put(stop, minGainRatio * total);
-            }
-        } while (true);
-    }
-
-    //---------------//
-    // retrieveHiLos //
-    //---------------//
-    /**
-     * Retrieve sequence of HiLo's using derivative hysteresis.
-     * <p>
-     * We look for sequences of one strong positive derivative peak closely followed by one strong
-     * negative derivative peak.
-     */
-    private void retrieveHiLos ()
-    {
-        logger.debug("Retrieving {} hilos", name);
-
-        hilos = new ArrayList<>();
-
-        DerPeak hiPeak = null;
-        DerPeak loPeak = null;
-
-        for (int x = xMin + 1; x <= xMax; x++) {
-            final int y = function.getValue(x);
-            final int der = function.getDerivative(x);
-
-            if (der >= minDerivative) {
-                // Strong positive derivatives
-                if (loPeak != null) {
-                    // End HiLo because a new Hi is starting
-                    Range hilo = new Range(
-                            hiPeak.min,
-                            function.argMax(hiPeak.min, loPeak.max),
-                            loPeak.max);
-                    logger.debug("built {}", hilo);
-                    hilos.add(hilo);
-                    loPeak = hiPeak = null;
-                }
-
-                if ((hiPeak == null) || hiPeak.finished) {
-                    hiPeak = new DerPeak(x, x); // Start a Hi
-                } else {
-                    hiPeak.max = x; // Extend Hi
-                }
-            } else if (der <= -minDerivative) {
-                // Strong negative derivatives
-                if (loPeak == null) {
-                    if (hiPeak != null) {
-                        loPeak = new DerPeak(x, x); // Start a Lo
-                    }
-                } else {
-                    loPeak.max = x; // Extend Lo
-                }
-            } else if (loPeak != null) {
-                // End HiLo because of weak derivatives
-                Range hilo = new Range(
-                        hiPeak.min,
-                        function.argMax(hiPeak.min, loPeak.max),
-                        loPeak.max);
-                logger.debug("built {}", hilo);
-                hilos.add(hilo);
-                loPeak = hiPeak = null;
-            } else if (hiPeak != null) {
-                // Make sure function is still above minimum
-                if (y < minValue) {
-                    hiPeak = null;
-                } else {
-                    hiPeak.finished = true; // Terminate Hi peak
-                }
-            }
-        }
-    }
-
-<<<<<<< HEAD
-    //~ Inner Classes ------------------------------------------------------------------------------
-=======
->>>>>>> 8e2b0fd5
-    //--------//
-    // Quorum //
-    //--------//
-    /**
-     * Defines a quorum level, with optional x range.
-     */
-    public static class Quorum
-    {
-<<<<<<< HEAD
-        //~ Instance fields ------------------------------------------------------------------------
-
-        public final int minTop;
-
-        public final Integer xMin;
-
-        public final Integer xMax;
-
-        //~ Constructors ---------------------------------------------------------------------------
-=======
-
-        /**
-         * Quorum minimum value.
-         */
-        public final int minTop;
-
-        /**
-         * Range start if any.
-         */
-        public final Integer xMin;
-
-        /**
-         * Range stop if any.
-         */
-        public final Integer xMax;
-
-        /**
-         * Create a Quorum object, with specified range.
-         *
-         * @param minTop the minimum count
-         * @param xMin   range starting x value
-         * @param xMax   range stopping x value
-         */
->>>>>>> 8e2b0fd5
-        public Quorum (int minTop,
-                       Integer xMin,
-                       Integer xMax)
-        {
-            this.minTop = minTop;
-            this.xMin = xMin;
-            this.xMax = xMax;
-        }
-
-<<<<<<< HEAD
-=======
-        /**
-         * Create a Quorum object.
-         *
-         * @param minTop the minimum count
-         */
->>>>>>> 8e2b0fd5
-        public Quorum (int minTop)
-        {
-            this(minTop, null, null);
-        }
-    }
-
-    //---------//
-    // DerPeak //
-    //---------//
-    /**
-     * Peak of strong derivatives (all positive or all negative).
-     */
-    private static class DerPeak
-    {
-
-        /** x at beginning of range. */
-        public final int min;
-
-        /** x at end of range. */
-        public int max;
-
-        /** True when peak cannot be extended anymore. */
-        private boolean finished;
-
-        DerPeak (int min,
-                 int max)
-        {
-            this.min = min;
-            this.max = max;
-        }
-
-        @Override
-        public String toString ()
-        {
-            return String.format("(%d,%d)", min, max);
-        }
-    }
-}
+//------------------------------------------------------------------------------------------------//
+//                                                                                                //
+//                                   H i L o P e a k F i n d e r                                  //
+//                                                                                                //
+//------------------------------------------------------------------------------------------------//
+// <editor-fold defaultstate="collapsed" desc="hdr">
+//
+//  Copyright © Audiveris 2018. All rights reserved.
+//
+//  This program is free software: you can redistribute it and/or modify it under the terms of the
+//  GNU Affero General Public License as published by the Free Software Foundation, either version
+//  3 of the License, or (at your option) any later version.
+//
+//  This program is distributed in the hope that it will be useful, but WITHOUT ANY WARRANTY;
+//  without even the implied warranty of MERCHANTABILITY or FITNESS FOR A PARTICULAR PURPOSE.
+//  See the GNU Affero General Public License for more details.
+//
+//  You should have received a copy of the GNU Affero General Public License along with this
+//  program.  If not, see <http://www.gnu.org/licenses/>.
+//------------------------------------------------------------------------------------------------//
+// </editor-fold>
+package org.audiveris.omr.math;
+
+import org.audiveris.omr.ui.Colors;
+import org.audiveris.omr.util.ChartPlotter;
+
+import org.jfree.data.xy.XYSeries;
+
+import org.slf4j.Logger;
+import org.slf4j.LoggerFactory;
+
+import java.util.ArrayList;
+import java.util.Collections;
+import java.util.Comparator;
+import java.util.HashMap;
+import java.util.List;
+import java.util.Map;
+import java.util.Objects;
+import java.util.TreeMap;
+
+/**
+ * Class {@code HiLoPeakFinder} finds value peaks of an IntegerFunction, using
+ * derivative hilos.
+ * <p>
+ * A derivative HiLo is a range in x that begins with strong positive derivatives (Hi) and ends with
+ * strong negative derivatives (Lo).
+ *
+ * @author Hervé Bitteur
+ */
+public class HiLoPeakFinder
+{
+
+    private static final Logger logger = LoggerFactory.getLogger(HiLoPeakFinder.class);
+
+    /** Entity title. */
+    public final String name;
+
+    /** Underlying integer function. */
+    public final IntegerFunction function;
+
+    /** Minimum x for finder domain. */
+    public final int xMin;
+
+    /** Maximum x for finder domain. */
+    public final int xMax;
+
+    /** Relative ratio applied on peak gain. */
+    private double minGainRatio;
+
+    /** Threshold for y values. */
+    private int minValue;
+
+    /** Quorum on y value, if any. */
+    private Quorum quorum;
+
+    /** Threshold for y derivatives. */
+    private int minDerivative;
+
+    /** Sequence of derivative HiLos, ordered by increasing abscissa. */
+    private List<Range> hilos;
+
+    /** Peaks found, ordered by decreasing main value. */
+    private List<Range> peaks;
+
+    /** To sort peaks by decreasing main value. */
+    private final Comparator<Range> byReverseMainValue = new Comparator<Range>()
+    {
+        @Override
+        public int compare (Range e1,
+                            Range e2)
+        {
+            return Double.compare(function.getValue(e2.main), function.getValue(e1.main));
+        }
+    };
+
+    /**
+     * Creates a new {@code HiLoPeakFinder} object on (sub-)domain of provided function.
+     *
+     * @param name     a name for this finder
+     * @param function underlying function x &rarr; y
+     * @param xMin     minimum x value
+     * @param xMax     maximum x value
+     */
+    public HiLoPeakFinder (String name,
+                           IntegerFunction function,
+                           int xMin,
+                           int xMax)
+    {
+        Objects.requireNonNull(name, "PeakFinder needs non-null name");
+        Objects.requireNonNull(function, "PeakFinder needs non-null function");
+        this.name = name;
+        this.function = function;
+
+        if ((xMin < function.getXMin()) || (xMax > function.getXMax())) {
+            throw new IllegalArgumentException("PeakFinder domain not included in function domain");
+        }
+
+        this.xMin = xMin;
+        this.xMax = xMax;
+    }
+
+    /**
+     * Creates a new {@code HiLoPeakFinder} object aligned on provided function.
+     *
+     * @param name     a name for this finder
+     * @param function underlying function x &rarr; y
+     */
+    public HiLoPeakFinder (String name,
+                           IntegerFunction function)
+    {
+        Objects.requireNonNull(name, "PeakFinder needs non-null name");
+        Objects.requireNonNull(function, "PeakFinder needs non-null function");
+        this.name = name;
+        this.function = function;
+
+        xMin = function.getXMin();
+        xMax = function.getXMax();
+    }
+
+    //-----------//
+    // findPeaks //
+    //-----------//
+    /**
+     * Retrieve peaks based on derivative HiLos.
+     * A peak can extend from HiLo.min -1 to HiLo.max, unless there is a HiLo or even a peak nearby.
+     *
+     * @param minValue      minimum value to be part of a peak
+     * @param minDerivative peak derivative threshold
+     * @param minGainRatio  value gain ratio for peak widening
+     * @return the (perhaps empty but not null) collection of peaks, sorted by decreasing count
+     */
+    public List<Range> findPeaks (int minValue,
+                                  int minDerivative,
+                                  double minGainRatio)
+    {
+        this.minValue = minValue;
+        this.minDerivative = minDerivative;
+        this.minGainRatio = minGainRatio;
+
+        final List<Range> peaks = new ArrayList<>();
+        retrieveHiLos();
+
+        // Map: originating hilo -> corresponding peak
+        Map<Range, Range> hiloToPeak = new HashMap<>();
+
+        // Process hilos by decreasing main value
+        List<Range> decreasing = new ArrayList<>(hilos);
+        Collections.sort(decreasing, byReverseMainValue);
+
+        // Convert each hilo to a peak with adjusted limits
+        for (Range hilo : decreasing) {
+            int i = hilos.indexOf(hilo);
+            int pMin = Math.max(hilo.min - 1, 1);
+
+            if (i > 0) {
+                Range prevHiLo = hilos.get(i - 1);
+                Range prevPeak = hiloToPeak.get(prevHiLo);
+                pMin = Math.max(pMin, (prevPeak != null) ? (prevPeak.max + 1) : (prevHiLo.max + 1));
+            }
+
+            int pMax = hilo.max;
+
+            Range peak = createPeak(pMin, hilo.main, pMax);
+            hiloToPeak.put(hilo, peak);
+            peaks.add(peak);
+        }
+
+        if (!peaks.isEmpty()) {
+            Collections.sort(peaks, byReverseMainValue);
+
+            // Is there a min top value to check?
+            if (quorum != null) {
+                for (int i = 0; i < peaks.size(); i++) {
+                    Range peak = peaks.get(i);
+
+                    if (function.getValue(peak.main) < quorum.minTop) {
+                        peaks.retainAll(peaks.subList(0, i));
+                    }
+                }
+            }
+        }
+
+        this.peaks = peaks;
+
+        return peaks;
+    }
+
+    //---------------------//
+    // getDerivativeSeries //
+    //---------------------//
+    /**
+     * Report the XY series for function derivatives on finder domain, together with
+     * derivative positive and negative threshold.
+     *
+     * @return the XY derivatives (and thresholds) ready to plot
+     */
+    public XYSeries getDerivativeSeries ()
+    {
+        return getDerivativeSeries(xMin + 1, xMax);
+    }
+
+    //---------------------//
+    // getDerivativeSeries //
+    //---------------------//
+    /**
+     * Report the XY series for function derivatives on provided domain, together with
+     * derivative positive and negative threshold.
+     *
+     * @param x1 lower x bound for plot
+     * @param x2 upper x bound for plot
+     * @return the XY derivatives (and thresholds) ready to plot
+     */
+    public XYSeries getDerivativeSeries (int x1,
+                                         int x2)
+    {
+        // Function derivatives
+        XYSeries derSeries = function.getDerivativeSeries(x1, x2);
+
+        // Derivative positive threshold
+        derSeries.add(x1, null);
+        derSeries.add(x1, minDerivative);
+        derSeries.add(x2, minDerivative);
+
+        // Derivative negative threshold
+        derSeries.add(x1, null);
+        derSeries.add(x1, -minDerivative);
+        derSeries.add(x2, -minDerivative);
+
+        return derSeries;
+    }
+
+    //---------------//
+    // getHiloSeries //
+    //---------------//
+    /**
+     * Report the XYSeries for all hilos in finder domain.
+     *
+     * @return XY hilos ready to plot
+     */
+    public XYSeries getHiloSeries ()
+    {
+        final XYSeries hiloSeries = new XYSeries("HiLo", false); // No autosort
+
+        for (Range hilo : hilos) {
+            for (int x = hilo.min; x <= hilo.max; x++) {
+                hiloSeries.add(x, function.getDerivative(x));
+            }
+
+            hiloSeries.add(hilo.max, null); // No line between hilos
+        }
+
+        return hiloSeries;
+    }
+
+    //---------------//
+    // getHiloSeries //
+    //---------------//
+    /**
+     * Report the XYSeries for hilos in provided domain only.
+     *
+     * @param x1 lower x bound for plot
+     * @param x2 upper x bound for plot
+     * @return XY hilos ready to plot
+     */
+    public XYSeries getHiloSeries (int x1,
+                                   int x2)
+    {
+        final XYSeries hiloSeries = new XYSeries("HiLo", false); // No autosort
+
+        for (Range hilo : hilos) {
+            if ((hilo.min <= x2) && (hilo.max >= x1)) {
+                for (int x = hilo.min; x <= hilo.max; x++) {
+                    hiloSeries.add(x, function.getDerivative(x));
+                }
+
+                hiloSeries.add(hilo.max, null); // No line between hilos
+            }
+        }
+
+        return hiloSeries;
+    }
+
+    //---------------//
+    // getPeakSeries //
+    //---------------//
+    /**
+     * Report the XYSeries for peaks found.
+     *
+     * @return XY peaks ready to plot
+     */
+    public XYSeries getPeakSeries ()
+    {
+        final XYSeries peakSeries = new XYSeries("Peak", false); // No autosort
+
+        for (Range peak : getPeaks()) {
+            if (peak != null) {
+                final TreeMap<Integer, Double> thresholds = replay(peak);
+
+                for (Map.Entry<Integer, Double> entry : thresholds.entrySet()) {
+                    peakSeries.add(entry.getKey(), entry.getValue());
+                }
+
+                peakSeries.add(thresholds.lastKey(), null); // No line between peaks
+            }
+        }
+
+        return peakSeries;
+    }
+
+    //---------------//
+    // getPeakSeries //
+    //---------------//
+    /**
+     * Report the XYSeries for peaks found.
+     *
+     * @param x1 lower x bound for plot
+     * @param x2 upper x bound for plot
+     * @return XY peaks ready to plot
+     */
+    public XYSeries getPeakSeries (int x1,
+                                   int x2)
+    {
+        final XYSeries peakSeries = new XYSeries("Peak", false); // No autosort
+
+        for (Range peak : getPeaks()) {
+            if ((peak != null) && (peak.min <= x2) && (peak.max >= x1)) {
+                final TreeMap<Integer, Double> thresholds = replay(peak);
+
+                for (Map.Entry<Integer, Double> entry : thresholds.entrySet()) {
+                    peakSeries.add(entry.getKey(), entry.getValue());
+                }
+
+                peakSeries.add(thresholds.lastKey(), null); // No line between peaks
+            }
+        }
+
+        return peakSeries;
+    }
+
+    /**
+     * @return the peaks
+     */
+    public List<Range> getPeaks ()
+    {
+        return peaks;
+    }
+
+    //----------------//
+    // getValueSeries //
+    //----------------//
+    /**
+     * Report the XY series for function values on finder domain, together with minValue
+     * threshold if any.
+     *
+     * @return the XY values (and threshold if any) ready to plot
+     */
+    public XYSeries getValueSeries ()
+    {
+        return getValueSeries(xMin, xMax);
+    }
+
+    //----------------//
+    // getValueSeries //
+    //----------------//
+    /**
+     * Report the XY series for function values on finder domain, together with
+     * minTopValue threshold if any.
+     *
+     * @param x1 lower x bound for plot
+     * @param x2 upper x bound for plot
+     * @return the XY values (and threshold if any) ready to plot
+     */
+    public XYSeries getValueSeries (int x1,
+                                    int x2)
+    {
+        // Function values
+        XYSeries valueSeries = function.getValueSeries(x1, x2);
+
+        if (quorum != null) {
+            valueSeries.add(x1, null); // Cut link with function values
+
+            if (quorum.xMin != null) {
+                x1 = quorum.xMin;
+            }
+
+            valueSeries.add(x1, quorum.minTop);
+
+            if (quorum.xMax != null) {
+                x2 = quorum.xMax;
+            }
+
+            valueSeries.add(x2, quorum.minTop);
+        }
+
+        return valueSeries;
+    }
+
+    //------//
+    // plot //
+    //------//
+    /**
+     * Convenient method to populate the provided plotter with series relevant for this
+     * PeakFinder.
+     *
+     * @param plotter  plotter to populate
+     * @param withZero true for zero line
+     * @return plotter (for daisy chaining if so desired)
+     */
+    public ChartPlotter plot (ChartPlotter plotter,
+                              boolean withZero)
+    {
+        return plot(plotter, withZero, xMin, xMax);
+    }
+
+    //------//
+    // plot //
+    //------//
+    /**
+     * Convenient method to populate the provided plotter with series relevant for this
+     * PeakFinder.
+     *
+     * @param plotter  plotter to populate
+     * @param withZero true for zero line
+     * @param x1       lower x bound for plot
+     * @param x2       upper x bound for plot
+     * @return plotter (for daisy chaining if so desired)
+     */
+    public ChartPlotter plot (ChartPlotter plotter,
+                              boolean withZero,
+                              int x1,
+                              int x2)
+    {
+        // Peaks
+        if ((getPeaks() != null) && !peaks.isEmpty()) {
+            plotter.add(getPeakSeries(x1, x2), Colors.CHART_PEAK);
+        }
+
+        // HiLos
+        if (hilos != null) {
+            plotter.add(getHiloSeries(x1, x2), Colors.CHART_HILO, true); // With shapes
+        }
+
+        // Values (w/ threshold?)
+        plotter.add(getValueSeries(x1, x2), Colors.CHART_VALUE);
+
+        // Derivatives (w/ thresholds)
+        plotter.add(getDerivativeSeries(x1 + 1, x2), Colors.CHART_DERIVATIVE);
+
+        if (withZero) {
+            plotter.add(function.getZeroSeries(x1, x2), Colors.CHART_ZERO);
+        }
+
+        return plotter;
+    }
+
+    //-----------//
+    // setQuorum //
+    //-----------//
+    /**
+     * Assign quorum information.
+     *
+     * @param quorum quorum level and perhaps range
+     */
+    public void setQuorum (Quorum quorum)
+    {
+        this.quorum = quorum;
+    }
+
+    //------------//
+    // createPeak //
+    //------------//
+    /**
+     * Create a peak from an x range.
+     *
+     * @param pMin minimum acceptable x
+     * @param main x at highest y
+     * @param pMax maximum acceptable x
+     * @return the created peak
+     */
+    private Range createPeak (int pMin,
+                              int main,
+                              int pMax)
+    {
+        int total = function.getValue(main);
+        int lower = main;
+        int upper = main;
+        boolean modified;
+        logger.debug("{} starting at {} w/ {}", name, main, total);
+
+        do {
+            modified = false;
+
+            // Inspect both side x values, and pick up the one with largest gain
+            int before = (lower == pMin) ? 0 : function.getValue(lower - 1);
+            int after = (upper == pMax) ? 0 : function.getValue(upper + 1);
+            int gain = Math.max(before, after);
+            double gainRatio = (double) gain / (total + gain);
+
+            // If side x represents a significant gain for whole peak, take it, otherwise stop
+            if (gainRatio >= minGainRatio) {
+                if (before > after) {
+                    lower--;
+                    logger.debug("  going on at {} w/ {}", lower, gainRatio);
+                } else {
+                    upper++;
+                    logger.debug("  going on at {} w/ {}", upper, gainRatio);
+                }
+
+                total += gain;
+                modified = true;
+            } else {
+                logger.debug("{} stopped with {}", name, gainRatio);
+            }
+        } while (modified);
+
+        Range peak = new Range(lower, main, upper);
+        logger.debug("{} peak{}", name, peak);
+
+        return peak;
+    }
+
+    private TreeMap<Integer, Double> replay (Range peak)
+    {
+        TreeMap<Integer, Double> thresholds = new TreeMap<>();
+        final int main = peak.main; // argMax(peak.min, peak.max); // for merged peak?
+        final int pMin = peak.min;
+        final int pMax = peak.max;
+        int total = function.getValue(main);
+        int start = main;
+        int stop = main;
+        thresholds.put(main, 0.0);
+
+        do {
+            int before = (start == pMin) ? 0 : function.getValue(start - 1);
+            int after = (stop == pMax) ? 0 : function.getValue(stop + 1);
+            int gain = Math.max(before, after);
+
+            if (gain == 0) {
+                return thresholds;
+            }
+
+            total += gain;
+
+            if (before > after) {
+                start--;
+                thresholds.put(start, minGainRatio * total);
+            } else {
+                stop++;
+                thresholds.put(stop, minGainRatio * total);
+            }
+        } while (true);
+    }
+
+    //---------------//
+    // retrieveHiLos //
+    //---------------//
+    /**
+     * Retrieve sequence of HiLo's using derivative hysteresis.
+     * <p>
+     * We look for sequences of one strong positive derivative peak closely followed by one strong
+     * negative derivative peak.
+     */
+    private void retrieveHiLos ()
+    {
+        logger.debug("Retrieving {} hilos", name);
+
+        hilos = new ArrayList<>();
+
+        DerPeak hiPeak = null;
+        DerPeak loPeak = null;
+
+        for (int x = xMin + 1; x <= xMax; x++) {
+            final int y = function.getValue(x);
+            final int der = function.getDerivative(x);
+
+            if (der >= minDerivative) {
+                // Strong positive derivatives
+                if (loPeak != null) {
+                    // End HiLo because a new Hi is starting
+                    Range hilo = new Range(
+                            hiPeak.min,
+                            function.argMax(hiPeak.min, loPeak.max),
+                            loPeak.max);
+                    logger.debug("built {}", hilo);
+                    hilos.add(hilo);
+                    loPeak = hiPeak = null;
+                }
+
+                if ((hiPeak == null) || hiPeak.finished) {
+                    hiPeak = new DerPeak(x, x); // Start a Hi
+                } else {
+                    hiPeak.max = x; // Extend Hi
+                }
+            } else if (der <= -minDerivative) {
+                // Strong negative derivatives
+                if (loPeak == null) {
+                    if (hiPeak != null) {
+                        loPeak = new DerPeak(x, x); // Start a Lo
+                    }
+                } else {
+                    loPeak.max = x; // Extend Lo
+                }
+            } else if (loPeak != null) {
+                // End HiLo because of weak derivatives
+                Range hilo = new Range(
+                        hiPeak.min,
+                        function.argMax(hiPeak.min, loPeak.max),
+                        loPeak.max);
+                logger.debug("built {}", hilo);
+                hilos.add(hilo);
+                loPeak = hiPeak = null;
+            } else if (hiPeak != null) {
+                // Make sure function is still above minimum
+                if (y < minValue) {
+                    hiPeak = null;
+                } else {
+                    hiPeak.finished = true; // Terminate Hi peak
+                }
+            }
+        }
+    }
+
+    //--------//
+    // Quorum //
+    //--------//
+    /**
+     * Defines a quorum level, with optional x range.
+     */
+    public static class Quorum
+    {
+
+        /**
+         * Quorum minimum value.
+         */
+        public final int minTop;
+
+        /**
+         * Range start if any.
+         */
+        public final Integer xMin;
+
+        /**
+         * Range stop if any.
+         */
+        public final Integer xMax;
+
+        /**
+         * Create a Quorum object, with specified range.
+         *
+         * @param minTop the minimum count
+         * @param xMin   range starting x value
+         * @param xMax   range stopping x value
+         */
+        public Quorum (int minTop,
+                       Integer xMin,
+                       Integer xMax)
+        {
+            this.minTop = minTop;
+            this.xMin = xMin;
+            this.xMax = xMax;
+        }
+
+        /**
+         * Create a Quorum object.
+         *
+         * @param minTop the minimum count
+         */
+        public Quorum (int minTop)
+        {
+            this(minTop, null, null);
+        }
+    }
+
+    //---------//
+    // DerPeak //
+    //---------//
+    /**
+     * Peak of strong derivatives (all positive or all negative).
+     */
+    private static class DerPeak
+    {
+
+        /** x at beginning of range. */
+        public final int min;
+
+        /** x at end of range. */
+        public int max;
+
+        /** True when peak cannot be extended anymore. */
+        private boolean finished;
+
+        DerPeak (int min,
+                 int max)
+        {
+            this.min = min;
+            this.max = max;
+        }
+
+        @Override
+        public String toString ()
+        {
+            return String.format("(%d,%d)", min, max);
+        }
+    }
+}