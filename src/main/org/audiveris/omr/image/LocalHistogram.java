--- conflicted
+++ resolved
@@ -1,334 +1,330 @@
-//------------------------------------------------------------------------------------------------//
-//                                                                                                //
-//                                         LocalHistogram                                         //
-//                                                                                                //
-//------------------------------------------------------------------------------------------------//
-// <editor-fold defaultstate="collapsed" desc="hdr">
-//
-//  Copyright © Audiveris 2018. All rights reserved.
-//
-//  This program is free software: you can redistribute it and/or modify it under the terms of the
-//  GNU Affero General Public License as published by the Free Software Foundation, either version
-//  3 of the License, or (at your option) any later version.
-//
-//  This program is distributed in the hope that it will be useful, but WITHOUT ANY WARRANTY;
-//  without even the implied warranty of MERCHANTABILITY or FITNESS FOR A PARTICULAR PURPOSE.
-//  See the GNU Affero General Public License for more details.
-//
-//  You should have received a copy of the GNU Affero General Public License along with this
-//  program.  If not, see <http://www.gnu.org/licenses/>.
-//------------------------------------------------------------------------------------------------//
-// </editor-fold>
-package org.audiveris.omr.image;
-
-import org.slf4j.Logger;
-import org.slf4j.LoggerFactory;
-
-/**
- * Class {@code LocalHistogram}
- *
- * @author ?
- */
-public class LocalHistogram
-        implements MorphoConstants
-{
-
-    private static final Logger logger = LoggerFactory.getLogger(LocalHistogram.class);
-
-    private static final int MAX = 255;
-
-    private static final int MIN = 0;
-
-    //  private int[] hist=new int[256];
-    private int[] counts = new int[256];
-
-    private int min = MIN;
-
-    private int max = MAX;
-
-    private int binCount = 0;
-
-    /**
-     * Creates a new LocalHistogram object.
-     *
-     * @param cnt DOCUMENT ME!
-     */
-    public LocalHistogram (int[] cnt)
-    {
-        // this.hist=hist;
-        this.counts = cnt;
-
-        // this.hist=h;
-        //count();
-    }
-
-    /**
-     * Creates a new LocalHistogram object.
-     */
-    public LocalHistogram ()
-    {
-        //binCount=Math.min(size,256);
-        //hist=new int[256];
-        //counts=new int[256];
-    }
-
-    /**
-     * Creates a new instance of LocalHistogram.
-     *
-     * @param index  DOCUMENT ME!
-     * @param width  DOCUMENT ME!
-     * @param height DOCUMENT ME!
-     * @param pixels DOCUMENT ME!
-     * @param pg     DOCUMENT ME!
-     * @param type   DOCUMENT ME!
-     */
-    public LocalHistogram (int index,
-                           int width,
-                           int height,
-                           byte[] pixels,
-                           int[][] pg,
-                           int type)
-    {
-        binCount = Math.min(pg.length, 256);
-        //hist=new int[256];
-        counts = new int[256];
-        init(index, width, height, pixels, pg, type);
-    }
-
-<<<<<<< HEAD
-    //~ Methods ------------------------------------------------------------------------------------
-=======
->>>>>>> 8e2b0fd5
-    public void add (LocalHistogram bh)
-    {
-        int u = Math.min(min, bh.min);
-        int v = Math.max(max, bh.max);
-        // int s=Math.min(max,bh.max);
-        //int t=Math.max(min,bh.min);
-        binCount = Math.max(this.binCount, bh.binCount);
-
-        //   IJ.log("u "+u+" v "+v);
-        //int tmin=u; int tmax=v;
-        for (int i = u; i <= v; i++) {
-            counts[i] += bh.counts[i];
-
-            // if (counts[i]<0) IJ.log("less than zero: "+i);
-        }
-
-        /*
-         * int tmin=u; int tmax=v;
-         * while (counts[tmin]==0 && (tmin < u))
-         * tmin++;
-         *
-         * while (counts[tmax]==0 && (tmax > tmin))
-         * tmax--;
-         * min=tmin;
-         * max=tmax;
-         */
-        min = u;
-        max = v;
-
-        // setCounts(c);
-    } // end add
-
-    /*
-     * public void setCounts(int[] c){
-     * this.counts=c;
-     * }
-     */
-    public void count ()
-    {
-        int counter = 0;
-
-        for (int i = 0; i < 256; i++) {
-            if (counts[i] >= 0) {
-                counter++;
-            }
-        }
-
-        this.binCount = counter;
-    }
-
-    public void doMaximum ()
-    {
-        int smax = this.max;
-
-        while ((counts[smax] == 0) && (smax >= MIN)) {
-            smax--;
-        }
-
-        this.max = smax;
-    }
-
-    public void doMinimum ()
-    {
-        int smin = this.min;
-
-        //  try {
-        while ((counts[smin] == 0) && (smin <= MAX)) {
-            smin++;
-        }
-
-        // }
-        //  catch  ( ArrayIndexOutOfBoundsException aiob) {
-        //       IJ.log(" out min: "+smin);
-        //  }
-        this.min = smin;
-    }
-
-    public int getBinCount ()
-    {
-        return this.binCount;
-    }
-
-    public int[] getCounts ()
-    {
-        return counts;
-    }
-
-    public int getMaximum ()
-    {
-        return this.max;
-    }
-
-    public int getMinimum ()
-    {
-        return this.min;
-    }
-
-    public void init (int index,
-                      int width,
-                      int height,
-                      byte[] pixels,
-                      int[][] pg,
-                      int type)
-    {
-        int[] histogram = new int[256];
-
-        //boolean[] h=new boolean[256];
-        //int pgsize=pg.length;
-        //  int[] wnd=new int[pgsize];
-        int k = 0;
-        int x;
-        int y = 0;
-        int bin = 0;
-        int i = index / width;
-        int j = index % width;
-        int tmin = 255;
-        int tmax = 0;
-
-        for (int g = 0; g < pg.length; g++) {
-            y = i + pg[g][0];
-            x = j + pg[g][1];
-
-            try {
-                if ((x >= width) || (y >= height) || (x < 0) || (y < 0)) {
-                    if (type == 0) {
-                        k = 0;
-                    } else {
-                        k = 255;
-                    }
-                } else {
-                    k = pixels[x + (width * y)] & 0xFF;
-                }
-            } catch (ArrayIndexOutOfBoundsException ex) {
-                k = x + (width * y);
-                logger.warn("AIOB x: {} y: {} index: {}", x, y, k);
-            }
-
-            if (type == 0) {
-                bin = (k + pg[g][2]) - 255;
-            } else {
-                bin = k - pg[g][2] + 255;
-            }
-
-            if (tmin > bin) {
-                tmin = bin;
-            }
-
-            if (tmax < bin) {
-                tmax = bin;
-            }
-
-            histogram[bin]++;
-        }
-
-        //   int count=0;
-        this.min = tmin;
-        this.max = tmax;
-
-        counts = histogram;
-
-        /*
-         * int cnt=0;
-         * for (int z=min; z<=max; z++) {
-         * if (histogram[z]>0) {
-         * hist[cnt]=z;
-         * counts[cnt]=histogram[z];
-         * cnt++;
-         * }
-         * }
-         */
-        //Log();
-    }
-
-    public void log ()
-    {
-        //    IJ.log("min:  "+min + "  max: "+max);
-        StringBuilder sb = new StringBuilder(200);
-
-        for (int h = 0; h <= 255; h++) {
-            if (counts[h] != 0) {
-                sb.append(h).append(" ").append(counts[h]).append(" \n");
-            }
-
-            // sb.append(counts[h]+" ");
-        }
-
-        logger.info("histogram +\n" + sb.toString() + "\n");
-    }
-
-    public void sub (LocalHistogram bh)
-    {
-        int u = Math.min(min, bh.min);
-        int v = Math.max(max, bh.max);
-
-        //int s=Math.min(max,bh.max);
-        //int t=Math.max(min,bh.min);
-        // IJ.log("u "+u+" v "+v);
-        int cnt = 0;
-
-        //int z=0;
-        int tmin = u;
-        int tmax = v;
-
-        for (int i = u; i <= v; i++) {
-            counts[i] -= bh.counts[i];
-
-            if (counts[i] < 0) {
-                counts[i] = 0;
-
-                // cnt++;
-            }
-
-            //  if (counts[i]==0) tmin++;
-        }
-
-        while ((counts[tmin] == 0) && (tmin < u)) {
-            tmin++;
-        }
-
-        while ((counts[tmax] == 0) && (tmax > tmin)) {
-            tmax--;
-        }
-
-        // for ( int j=t;j<=u; j++) {
-        //     if(counts[j]==0) tmin++;
-        //}
-        //for (int j=v; j>=tmin; j--) {
-        // if(counts[j]==0) tmax--;
-        //}
-        min = tmin;
-        max = tmax;
-    } // end sub
-} // end LocalHistogram
+//------------------------------------------------------------------------------------------------//
+//                                                                                                //
+//                                         LocalHistogram                                         //
+//                                                                                                //
+//------------------------------------------------------------------------------------------------//
+// <editor-fold defaultstate="collapsed" desc="hdr">
+//
+//  Copyright © Audiveris 2018. All rights reserved.
+//
+//  This program is free software: you can redistribute it and/or modify it under the terms of the
+//  GNU Affero General Public License as published by the Free Software Foundation, either version
+//  3 of the License, or (at your option) any later version.
+//
+//  This program is distributed in the hope that it will be useful, but WITHOUT ANY WARRANTY;
+//  without even the implied warranty of MERCHANTABILITY or FITNESS FOR A PARTICULAR PURPOSE.
+//  See the GNU Affero General Public License for more details.
+//
+//  You should have received a copy of the GNU Affero General Public License along with this
+//  program.  If not, see <http://www.gnu.org/licenses/>.
+//------------------------------------------------------------------------------------------------//
+// </editor-fold>
+package org.audiveris.omr.image;
+
+import org.slf4j.Logger;
+import org.slf4j.LoggerFactory;
+
+/**
+ * Class {@code LocalHistogram}
+ *
+ * @author ?
+ */
+public class LocalHistogram
+        implements MorphoConstants
+{
+
+    private static final Logger logger = LoggerFactory.getLogger(LocalHistogram.class);
+
+    private static final int MAX = 255;
+
+    private static final int MIN = 0;
+
+    //  private int[] hist=new int[256];
+    private int[] counts = new int[256];
+
+    private int min = MIN;
+
+    private int max = MAX;
+
+    private int binCount = 0;
+
+    /**
+     * Creates a new LocalHistogram object.
+     *
+     * @param cnt DOCUMENT ME!
+     */
+    public LocalHistogram (int[] cnt)
+    {
+        // this.hist=hist;
+        this.counts = cnt;
+
+        // this.hist=h;
+        //count();
+    }
+
+    /**
+     * Creates a new LocalHistogram object.
+     */
+    public LocalHistogram ()
+    {
+        //binCount=Math.min(size,256);
+        //hist=new int[256];
+        //counts=new int[256];
+    }
+
+    /**
+     * Creates a new instance of LocalHistogram.
+     *
+     * @param index  DOCUMENT ME!
+     * @param width  DOCUMENT ME!
+     * @param height DOCUMENT ME!
+     * @param pixels DOCUMENT ME!
+     * @param pg     DOCUMENT ME!
+     * @param type   DOCUMENT ME!
+     */
+    public LocalHistogram (int index,
+                           int width,
+                           int height,
+                           byte[] pixels,
+                           int[][] pg,
+                           int type)
+    {
+        binCount = Math.min(pg.length, 256);
+        //hist=new int[256];
+        counts = new int[256];
+        init(index, width, height, pixels, pg, type);
+    }
+
+    public void add (LocalHistogram bh)
+    {
+        int u = Math.min(min, bh.min);
+        int v = Math.max(max, bh.max);
+        // int s=Math.min(max,bh.max);
+        //int t=Math.max(min,bh.min);
+        binCount = Math.max(this.binCount, bh.binCount);
+
+        //   IJ.log("u "+u+" v "+v);
+        //int tmin=u; int tmax=v;
+        for (int i = u; i <= v; i++) {
+            counts[i] += bh.counts[i];
+
+            // if (counts[i]<0) IJ.log("less than zero: "+i);
+        }
+
+        /*
+         * int tmin=u; int tmax=v;
+         * while (counts[tmin]==0 && (tmin < u))
+         * tmin++;
+         *
+         * while (counts[tmax]==0 && (tmax > tmin))
+         * tmax--;
+         * min=tmin;
+         * max=tmax;
+         */
+        min = u;
+        max = v;
+
+        // setCounts(c);
+    } // end add
+
+    /*
+     * public void setCounts(int[] c){
+     * this.counts=c;
+     * }
+     */
+    public void count ()
+    {
+        int counter = 0;
+
+        for (int i = 0; i < 256; i++) {
+            if (counts[i] >= 0) {
+                counter++;
+            }
+        }
+
+        this.binCount = counter;
+    }
+
+    public void doMaximum ()
+    {
+        int smax = this.max;
+
+        while ((counts[smax] == 0) && (smax >= MIN)) {
+            smax--;
+        }
+
+        this.max = smax;
+    }
+
+    public void doMinimum ()
+    {
+        int smin = this.min;
+
+        //  try {
+        while ((counts[smin] == 0) && (smin <= MAX)) {
+            smin++;
+        }
+
+        // }
+        //  catch  ( ArrayIndexOutOfBoundsException aiob) {
+        //       IJ.log(" out min: "+smin);
+        //  }
+        this.min = smin;
+    }
+
+    public int getBinCount ()
+    {
+        return this.binCount;
+    }
+
+    public int[] getCounts ()
+    {
+        return counts;
+    }
+
+    public int getMaximum ()
+    {
+        return this.max;
+    }
+
+    public int getMinimum ()
+    {
+        return this.min;
+    }
+
+    public void init (int index,
+                      int width,
+                      int height,
+                      byte[] pixels,
+                      int[][] pg,
+                      int type)
+    {
+        int[] histogram = new int[256];
+
+        //boolean[] h=new boolean[256];
+        //int pgsize=pg.length;
+        //  int[] wnd=new int[pgsize];
+        int k = 0;
+        int x;
+        int y = 0;
+        int bin = 0;
+        int i = index / width;
+        int j = index % width;
+        int tmin = 255;
+        int tmax = 0;
+
+        for (int g = 0; g < pg.length; g++) {
+            y = i + pg[g][0];
+            x = j + pg[g][1];
+
+            try {
+                if ((x >= width) || (y >= height) || (x < 0) || (y < 0)) {
+                    if (type == 0) {
+                        k = 0;
+                    } else {
+                        k = 255;
+                    }
+                } else {
+                    k = pixels[x + (width * y)] & 0xFF;
+                }
+            } catch (ArrayIndexOutOfBoundsException ex) {
+                k = x + (width * y);
+                logger.warn("AIOB x: {} y: {} index: {}", x, y, k);
+            }
+
+            if (type == 0) {
+                bin = (k + pg[g][2]) - 255;
+            } else {
+                bin = k - pg[g][2] + 255;
+            }
+
+            if (tmin > bin) {
+                tmin = bin;
+            }
+
+            if (tmax < bin) {
+                tmax = bin;
+            }
+
+            histogram[bin]++;
+        }
+
+        //   int count=0;
+        this.min = tmin;
+        this.max = tmax;
+
+        counts = histogram;
+
+        /*
+         * int cnt=0;
+         * for (int z=min; z<=max; z++) {
+         * if (histogram[z]>0) {
+         * hist[cnt]=z;
+         * counts[cnt]=histogram[z];
+         * cnt++;
+         * }
+         * }
+         */
+        //Log();
+    }
+
+    public void log ()
+    {
+        //    IJ.log("min:  "+min + "  max: "+max);
+        StringBuilder sb = new StringBuilder(200);
+
+        for (int h = 0; h <= 255; h++) {
+            if (counts[h] != 0) {
+                sb.append(h).append(" ").append(counts[h]).append(" \n");
+            }
+
+            // sb.append(counts[h]+" ");
+        }
+
+        logger.info("histogram +\n" + sb.toString() + "\n");
+    }
+
+    public void sub (LocalHistogram bh)
+    {
+        int u = Math.min(min, bh.min);
+        int v = Math.max(max, bh.max);
+
+        //int s=Math.min(max,bh.max);
+        //int t=Math.max(min,bh.min);
+        // IJ.log("u "+u+" v "+v);
+        int cnt = 0;
+
+        //int z=0;
+        int tmin = u;
+        int tmax = v;
+
+        for (int i = u; i <= v; i++) {
+            counts[i] -= bh.counts[i];
+
+            if (counts[i] < 0) {
+                counts[i] = 0;
+
+                // cnt++;
+            }
+
+            //  if (counts[i]==0) tmin++;
+        }
+
+        while ((counts[tmin] == 0) && (tmin < u)) {
+            tmin++;
+        }
+
+        while ((counts[tmax] == 0) && (tmax > tmin)) {
+            tmax--;
+        }
+
+        // for ( int j=t;j<=u; j++) {
+        //     if(counts[j]==0) tmin++;
+        //}
+        //for (int j=v; j>=tmin; j--) {
+        // if(counts[j]==0) tmax--;
+        //}
+        min = tmin;
+        max = tmax;
+    } // end sub
+} // end LocalHistogram