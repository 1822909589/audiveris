--- conflicted
+++ resolved
@@ -1,114 +1,3 @@
-<<<<<<< HEAD
-//------------------------------------------------------------------------------------------------//
-//                                                                                                //
-//                               C o n s t a n t B a s e d P a r a m                              //
-//                                                                                                //
-//------------------------------------------------------------------------------------------------//
-// <editor-fold defaultstate="collapsed" desc="hdr">
-//
-//  Copyright © Audiveris 2018. All rights reserved.
-//
-//  This program is free software: you can redistribute it and/or modify it under the terms of the
-//  GNU Affero General Public License as published by the Free Software Foundation, either version
-//  3 of the License, or (at your option) any later version.
-//
-//  This program is distributed in the hope that it will be useful, but WITHOUT ANY WARRANTY;
-//  without even the implied warranty of MERCHANTABILITY or FITNESS FOR A PARTICULAR PURPOSE.
-//  See the GNU Affero General Public License for more details.
-//
-//  You should have received a copy of the GNU Affero General Public License along with this
-//  program.  If not, see <http://www.gnu.org/licenses/>.
-//------------------------------------------------------------------------------------------------//
-// </editor-fold>
-package org.audiveris.omr.util.param;
-
-import org.audiveris.omr.constant.Constant;
-
-import org.slf4j.Logger;
-import org.slf4j.LoggerFactory;
-
-/**
- * Class {@code ConstantBasedParam} is a {@link Param} backed by an application constant
- * as is the case for many default Param.
- *
- * @author Hervé Bitteur
- *
- * @param <E> type for value
- * @param <C> type for value constant
- */
-public class ConstantBasedParam<E, C extends Constant>
-        extends Param<E>
-{
-    //~ Static fields/initializers -----------------------------------------------------------------
-
-    private static final Logger logger = LoggerFactory.getLogger(ConstantBasedParam.class);
-
-    //~ Instance fields ----------------------------------------------------------------------------
-    private final C cst;
-
-    //~ Constructors -------------------------------------------------------------------------------
-    /**
-     * Creates a new {@code ConstantBasedParam} object.
-     *
-     * @param constant the underlying constant
-     */
-    public ConstantBasedParam (C constant)
-    {
-        this.cst = constant;
-    }
-
-    //~ Methods ------------------------------------------------------------------------------------
-    @Override
-    public E getSourceValue ()
-    {
-        return (E) cst.getSourceValue();
-    }
-
-    @Override
-    public E getSpecific ()
-    {
-        if (cst.isSourceValue()) {
-            return null;
-        } else {
-            return (E) cst.getValue();
-        }
-    }
-
-    @Override
-    public E getValue ()
-    {
-        return (E) cst.getValue();
-    }
-
-    @Override
-    public boolean isSpecific ()
-    {
-        return !cst.isSourceValue();
-    }
-
-    @Override
-    public boolean setSpecific (E specific)
-    {
-        if (!getValue().equals(specific)) {
-            if (specific == null) {
-                if (!cst.isSourceValue()) {
-                    cst.resetToSource();
-                    logger.info(
-                            "Default " + cst.getDescription() + " reset to {}",
-                            cst.getSourceValue());
-                }
-            } else {
-                cst.setValue(specific);
-                logger.info("Default " + cst.getDescription() + " set to {}", cst.getValue());
-            }
-
-            return true;
-        }
-
-        return false;
-    }
-}
-=======
 //------------------------------------------------------------------------------------------------//
 //                                                                                                //
 //                               C o n s t a n t B a s e d P a r a m                              //
@@ -212,5 +101,4 @@
 
         return false;
     }
-}
->>>>>>> 8e2b0fd5
+}