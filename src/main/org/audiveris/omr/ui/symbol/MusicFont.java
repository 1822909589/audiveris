--- conflicted
+++ resolved
@@ -1,755 +1,576 @@
-//------------------------------------------------------------------------------------------------//
-//                                                                                                //
-//                                       M u s i c F o n t                                        //
-//                                                                                                //
-//------------------------------------------------------------------------------------------------//
-// <editor-fold defaultstate="collapsed" desc="hdr">
-//
-//  Copyright © Audiveris 2018. All rights reserved.
-//
-//  This program is free software: you can redistribute it and/or modify it under the terms of the
-//  GNU Affero General Public License as published by the Free Software Foundation, either version
-//  3 of the License, or (at your option) any later version.
-//
-//  This program is distributed in the hope that it will be useful, but WITHOUT ANY WARRANTY;
-//  without even the implied warranty of MERCHANTABILITY or FITNESS FOR A PARTICULAR PURPOSE.
-//  See the GNU Affero General Public License for more details.
-//
-//  You should have received a copy of the GNU Affero General Public License along with this
-//  program.  If not, see <http://www.gnu.org/licenses/>.
-//------------------------------------------------------------------------------------------------//
-// </editor-fold>
-package org.audiveris.omr.ui.symbol;
-
-import org.audiveris.omr.OMR;
-import org.audiveris.omr.constant.Constant;
-import org.audiveris.omr.constant.ConstantSet;
-import org.audiveris.omr.glyph.Shape;
-import org.audiveris.omr.sheet.Scale;
-import org.audiveris.omr.sheet.Scale.MusicFontScale;
-
-import org.slf4j.Logger;
-import org.slf4j.LoggerFactory;
-
-import java.awt.Dimension;
-import java.awt.Font;
-import java.awt.font.TextLayout;
-import java.awt.geom.AffineTransform;
-import java.awt.geom.Rectangle2D;
-import java.awt.image.BufferedImage;
-import java.util.HashMap;
-import java.util.Map;
-
-/**
- * Class {@code MusicFont} is meant to simplify the use of the underlying music font
- * when rendering score views.
- * <p>
- * The strategy is to use a properly scaled instance of this class to carry out the drawing of music
- * symbols with the correct size. The scaling should address:
- * <ul>
- * <li>An interline value adapted to current sheet (or even staff) scaling,</li>
- * <li>A specific font size meant for heads rendering, which may significantly differ from pure
- * interline-based scaling.</li>
- * </ul>
- * To get properly scaled instances, use the convenient methods {@link #getBaseFont(int)} and
- * {@link #getHeadFont(Scale, int)}.
- * <p>
- * There are two well-known pre-scaled instances of this class:
- * <ul>
- * <li>{@link #baseMusicFont} for standard symbols (scale = 1)</li>
- * <li>{@link #iconMusicFont} for icon symbols (scale = 1/2)</li>
- * </ul>
- * The current underlying font is <b>MusicalSymbols</b>.
- *
- * @see
- * <a href=
- *      "http://fonts.simplythebest.net/font/108/musical_symbols-font.font">http://fonts.simplythebest.net/font/108/musical_symbols-font.font</a>
- * @author Hervé Bitteur
- */
-public class MusicFont
-        extends OmrFont
-{
-
-    private static final Constants constants = new Constants();
-
-    private static final Logger logger = LoggerFactory.getLogger(MusicFont.class);
-
-    /**
-     * The music font name: {@value} (no other one is used).
-     * Possibilities: MusicalSymbols, Symbola, Bravura
-     */
-    public static final String FONT_NAME = "MusicalSymbols";
-
-    /**
-     * Offset for code range.
-     * 0xf000 for MusicalSymbols
-     * 0x1d100 for Symbola or Bravura
-     */
-    public static final int CODE_OFFSET = 0xf000;
-
-    /** Cache of font according to scaling value (pointSize, staffInterline). */
-    private static final Map<Scaling, MusicFont> scalingMap = new HashMap<>();
-
-    /** Default interline value, consistent with base font: {@value}. */
-    public static final int DEFAULT_INTERLINE = 16;
-
-    /** The music font used for default interline. */
-    public static final MusicFont baseMusicFont = getPointFont(
-            getPointSize(DEFAULT_INTERLINE),
-            DEFAULT_INTERLINE);
-
-    /** The music font used just for icons (half-size). */
-    public static final MusicFont iconMusicFont = getPointFont(
-            getPointSize(DEFAULT_INTERLINE) / 2,
-            DEFAULT_INTERLINE / 2);
-
-    /** Interline value of the staves where this font is used. */
-    private final int staffInterline;
-
-    /**
-     * Creates a new MusicFont object.
-     *
-     * @param sizePts        the point size of the {@code Font}
-     * @param staffInterline the staff interline value where this font is used
-     */
-    private MusicFont (int sizePts,
-                       int staffInterline)
-    {
-        super(FONT_NAME, Font.PLAIN, sizePts);
-        this.staffInterline = staffInterline;
-    }
-
-    //------------//
-    // buildImage //
-    //------------//
-    /**
-     * Build an image from the shape definition in MusicFont, using the
-     * intrinsic scaling of this font.
-     *
-     * @param shape     the desired shape
-     * @param decorated true if shape display must use decorations
-     * @return the image built with proper scaling, or null
-     */
-    public BufferedImage buildImage (Shape shape,
-                                     boolean decorated)
-    {
-        ShapeSymbol symbol = Symbols.getSymbol(shape, decorated);
-
-        if (symbol == null) {
-            return null;
-        } else {
-            return symbol.buildImage(this);
-        }
-    }
-
-    //--------//
-    // equals //
-    //--------//
-    @Override
-    public boolean equals (Object obj)
-    {
-        if (obj == this) {
-            return true;
-        }
-
-        if (obj instanceof MusicFont) {
-            MusicFont that = (MusicFont) obj;
-
-            if (this.staffInterline != that.staffInterline) {
-                return false;
-            }
-
-            return super.equals(obj);
-        }
-
-        return false;
-    }
-
-    //----------//
-    // hashCode //
-    //----------//
-    @Override
-    public int hashCode ()
-    {
-        int hash = 7;
-        hash = (71 * hash) + this.staffInterline;
-
-        return hash;
-    }
-
-    //--------//
-    // layout //
-    //--------//
-    /**
-     * Build a TextLayout from a Shape, using its related String of MusicFont characters,
-     * and potentially sized by an AffineTransform instance.
-     *
-     * @param shape the shape to be drawn with MusicFont chars
-     * @param fat   potential affine transformation
-     * @return the (sized) TextLayout ready to be drawn
-     */
-    public TextLayout layout (Shape shape,
-                              AffineTransform fat)
-    {
-        ShapeSymbol symbol = Symbols.getSymbol(shape);
-
-        if (symbol == null) {
-            logger.debug("No MusicFont symbol for {}", shape);
-
-            return null;
-        }
-
-        return layout(symbol.getString(), fat);
-    }
-
-    //--------//
-    // layout //
-    //--------//
-    /**
-     * Build a TextLayout from a Shape, using its related String of
-     * MusicFont characters, and sized to fit the provided dimension.
-     *
-     * @param shape     the shape to be drawn with MusicFont chars
-     * @param dimension the dim to fit as much as possible
-     * @return the adjusted TextLayout ready to be drawn
-     */
-    public TextLayout layout (Shape shape,
-                              Dimension dimension)
-    {
-        ShapeSymbol symbol = Symbols.getSymbol(shape);
-
-        if (symbol != null) {
-            return layout(symbol, dimension);
-        } else {
-            return null;
-        }
-    }
-
-    //--------//
-    // layout //
-    //--------//
-    /**
-     * Build a TextLayout from a symbol, using its related String of
-     * MusicFont characters, and sized to fit the provided dimension.
-     *
-     * @param symbol    the symbol to be drawn with MusicFont chars
-     * @param dimension the dim to fit as much as possible
-     * @return the adjusted TextLayout ready to be drawn
-     */
-    public TextLayout layout (BasicSymbol symbol,
-                              Dimension dimension)
-    {
-        String str = symbol.getString();
-        TextLayout layout = new TextLayout(str, this, frc);
-
-        // Compute proper affine transformation
-        Rectangle2D rect = layout.getBounds();
-        AffineTransform fat = AffineTransform.getScaleInstance(
-                dimension.width / rect.getWidth(),
-                dimension.height / rect.getHeight());
-
-        return layout(str, fat);
-    }
-
-    //--------//
-    // layout //
-    //--------//
-    /**
-     * Build a TextLayout from a Shape, using its related String of
-     * MusicFont character codes.
-     *
-     * @param shape the shape to be drawn with MusicFont chars
-     * @return the TextLayout ready to be drawn
-     */
-    public TextLayout layout (Shape shape)
-    {
-        return layout(shape, (AffineTransform) null);
-    }
-
-    //--------//
-    // layout //
-    //--------//
-    /**
-     * Build a TextLayout from a String of MusicFont character codes.
-     *
-     * @param codes the MusicFont codes
-     * @return the TextLayout ready to be drawn
-     */
-    public TextLayout layout (int... codes)
-    {
-        return layout(new String(codes, 0, codes.length));
-    }
-
-    //-------------------//
-    // getStaffInterline //
-    //-------------------//
-    /**
-     * Report the number of pixels of the interline that corresponds to the staves
-     * where this font is used.
-     *
-     * @return the scaled interline of the related staff size.
-     */
-    protected int getStaffInterline ()
-    {
-        return staffInterline;
-    }
-
-    //------------//
-    // buildImage //
-    //------------//
-    /**
-     * Build an image from the shape definition in MusicFont, using the
-     * scaling determined by the provided interline value.
-     *
-     * @param shape     the desired shape
-     * @param interline the related interline value
-     * @param decorated true if shape display must use decorations
-     * @return the image built with proper scaling, or null
-     */
-    public static BufferedImage buildImage (Shape shape,
-                                            int interline,
-                                            boolean decorated)
-    {
-        MusicFont font = getBaseFont(interline);
-
-        return font.buildImage(shape, decorated);
-    }
-
-    //---------------------//
-    // buildMusicFontScale //
-    //---------------------//
-    /**
-     * Build scaling information for music font, based on provided head width.
-     *
-     * @param width with of black heads
-     * @return the music font scaling info
-     */
-    public static MusicFontScale buildMusicFontScale (double width)
-    {
-        return new Scale.MusicFontScale(MusicFont.FONT_NAME, computePointSize(width));
-    }
-
-    //----------------//
-    // checkMusicFont //
-    //----------------//
-    /**
-     * Check whether we have been able to load the font.
-     *
-     * @return true if OK
-     */
-    public static boolean checkMusicFont ()
-    {
-        if (baseMusicFont.getFamily().equals("Dialog")) {
-            String msg = FONT_NAME + " font not found." + " Please install " + FONT_NAME + ".ttf";
-            logger.error(msg);
-
-            if (OMR.gui != null) {
-                OMR.gui.displayError(msg);
-            }
-
-            return false;
-        }
-
-        return true;
-    }
-
-    //------------------//
-    // computePointSize //
-    //------------------//
-    /**
-     * Compute the point size for the FONT_NAME font that matches the provided size
-     * of typical symbol (NOTEHEAD_BLACK).
-     *
-     * @param width actual width of black head
-     * @return the corresponding point size with FONT_NAME font
-     */
-    public static int computePointSize (double width)
-    {
-        final Shape shape = Shape.NOTEHEAD_BLACK;
-        final ShapeSymbol symbol = Symbols.getSymbol(shape);
-        final int dv = (int) Math.rint(width * 0.25); // Should be OK
-
-        final int v1 = (int) Math.rint(width * 3.3); // Very rough value to start with
-        final MusicFont font1 = new MusicFont(v1, 0);
-        final TextLayout layout1 = symbol.layout(font1);
-        final double w1 = layout1.getBounds().getWidth();
-
-        final int v2 = (w1 < width) ? (v1 + dv) : (v1 - dv); // Other value for interpolation
-        final MusicFont font2 = new MusicFont(v2, 0);
-        final TextLayout layout2 = symbol.layout(font2);
-        final double w2 = layout2.getBounds().getWidth();
-
-        final double dw = w2 - w1;
-        final int v = (Math.abs(dw) < 0.01) ? v1
-                : (int) Math.rint(v1 + ((v2 - v1) * ((width - w1) / (w2 - w1))));
-
-        // Verification
-        final MusicFont font = new MusicFont(v, 0);
-        final TextLayout layout = symbol.layout(font);
-        final double w = layout.getBounds().getWidth();
-        logger.debug("width:{}", width);
-        logger.debug("v1:{},w1:{} v:{},w:{} v2:{},w2:{}", v1, w1, v, w, v2, w2);
-
-        return v;
-    }
-
-    //-------------//
-    // getBaseFont //
-    //-------------//
-    /**
-     * Report the (cached) music font based on predefined font.
-     *
-     * @param staffInterline real interline value for related staves
-     * @return proper scaled music font
-     */
-    public static MusicFont getBaseFont (int staffInterline)
-    {
-        return getPointFont(getPointSize(staffInterline), staffInterline);
-    }
-
-    //-------------//
-    // getHeadFont //
-    //-------------//
-    /**
-     * Report the (cached) music font meant for heads.
-     *
-     * @param scale          scaling information for the sheet
-     * @param staffInterline real interline value for related staves.
-     * @return proper scaled music font
-     */
-    public static MusicFont getHeadFont (Scale scale,
-                                         int staffInterline)
-    {
-        return getPointFont(getHeadPointSize(scale, staffInterline), staffInterline);
-    }
-
-    //------------------//
-    // getHeadPointSize //
-    //------------------//
-    /**
-     * Compute the proper point size for head rendering.
-     *
-     * @param scale          sheet scaling information
-     * @param staffInterline interline for related staff
-     * @return proper point size for font
-     */
-    public static int getHeadPointSize (Scale scale,
-                                        int staffInterline)
-    {
-        final Scale.MusicFontScale musicFontScale = scale.getMusicFontScale();
-        final Scale smallScale = scale.getSmallScale();
-        final boolean isSmallStaff = (smallScale != null) && (smallScale
-                .getInterline() == staffInterline);
-
-        if (musicFontScale != null) {
-            if (isSmallStaff) {
-                MusicFontScale smallFontScale = smallScale.getMusicFontScale();
-
-                if (smallFontScale != null) {
-                    // Precise small information
-                    return smallFontScale.getPointSize();
-                } else {
-                    // No precise small information, interpolate from large information
-                    final double smallRatio = (double) staffInterline / scale.getInterline();
-
-                    return (int) Math.rint(smallRatio * musicFontScale.getPointSize());
-                }
-            } else {
-                // Precise large information
-                return musicFontScale.getPointSize();
-            }
-        } else {
-            // No precise information available, fall back using head ratio...
-            return getPointSize((int) Math.rint(staffInterline * getHeadRatio()));
-        }
-    }
-
-    //--------------//
-    // getHeadRatio //
-    //--------------//
-    /**
-     * Report an increase in head size, a trick for better head rendering.
-     *
-     * @return ratio slightly over 1.0
-     */
-    public static double getHeadRatio ()
-    {
-        return constants.headRatio.getValue();
-    }
-
-    //--------------//
-    // getPointFont //
-    //--------------//
-    /**
-     * Report the music font properly scaled by point size and staffInterline.
-     *
-     * @param pointSize      precise point size value (perhaps different from 4 * staffInterline)
-     * @param staffInterline real interline value for related staves
-     * @return proper scaled music font
-     */
-    public static MusicFont getPointFont (int pointSize,
-                                          int staffInterline)
-    {
-        final Scaling scaling = new Scaling(pointSize, staffInterline);
-        MusicFont font = scalingMap.get(scaling);
-
-        if (font == null) {
-            scalingMap.put(scaling, font = new MusicFont(pointSize, staffInterline));
-        }
-
-        return font;
-    }
-
-    //--------------//
-    // getPointSize //
-    //--------------//
-    /**
-     * Report the point size that generally corresponds to the provided staff interline,
-     * with the exception of note heads that may need a slightly larger point size.
-     *
-     * @param staffInterline the provided staff interline
-     * @return the general point size value
-     */
-    public static int getPointSize (int staffInterline)
-    {
-        return 4 * staffInterline;
-    }
-
-<<<<<<< HEAD
-    //------------//
-    // buildImage //
-    //------------//
-    /**
-     * Build an image from the shape definition in MusicFont, using the
-     * intrinsic scaling of this font.
-     *
-     * @param shape     the desired shape
-     * @param decorated true if shape display must use decorations
-     * @return the image built with proper scaling, or null
-     */
-    public BufferedImage buildImage (Shape shape,
-                                     boolean decorated)
-    {
-        ShapeSymbol symbol = Symbols.getSymbol(shape, decorated);
-
-        if (symbol == null) {
-            return null;
-        } else {
-            return symbol.buildImage(this);
-        }
-    }
-
-    //--------//
-    // equals //
-    //--------//
-    @Override
-    public boolean equals (Object obj)
-    {
-        if (obj == this) {
-            return true;
-        }
-
-        if (obj instanceof MusicFont) {
-            MusicFont that = (MusicFont) obj;
-
-            if (this.staffInterline != that.staffInterline) {
-                return false;
-            }
-
-            return super.equals(obj);
-        }
-
-        return false;
-    }
-
-    //----------//
-    // hashCode //
-    //----------//
-    @Override
-    public int hashCode ()
-    {
-        int hash = 7;
-        hash = (71 * hash) + this.staffInterline;
-
-        return hash;
-    }
-
-    //--------//
-    // layout //
-    //--------//
-    /**
-     * Build a TextLayout from a Shape, using its related String of MusicFont characters,
-     * and potentially sized by an AffineTransform instance.
-     *
-     * @param shape the shape to be drawn with MusicFont chars
-     * @param fat   potential affine transformation
-     * @return the (sized) TextLayout ready to be drawn
-     */
-    public TextLayout layout (Shape shape,
-                              AffineTransform fat)
-    {
-        ShapeSymbol symbol = Symbols.getSymbol(shape);
-
-        if (symbol == null) {
-            logger.debug("No MusicFont symbol for {}", shape);
-
-            return null;
-        }
-
-        return layout(symbol.getString(), fat);
-    }
-
-    //--------//
-    // layout //
-    //--------//
-    /**
-     * Build a TextLayout from a Shape, using its related String of
-     * MusicFont characters, and sized to fit the provided dimension.
-     *
-     * @param shape     the shape to be drawn with MusicFont chars
-     * @param dimension the dim to fit as much as possible
-     * @return the adjusted TextLayout ready to be drawn
-     */
-    public TextLayout layout (Shape shape,
-                              Dimension dimension)
-    {
-        ShapeSymbol symbol = Symbols.getSymbol(shape);
-
-        if (symbol != null) {
-            return layout(symbol, dimension);
-        } else {
-            return null;
-        }
-    }
-
-    //--------//
-    // layout //
-    //--------//
-    /**
-     * Build a TextLayout from a symbol, using its related String of
-     * MusicFont characters, and sized to fit the provided dimension.
-     *
-     * @param symbol    the symbol to be drawn with MusicFont chars
-     * @param dimension the dim to fit as much as possible
-     * @return the adjusted TextLayout ready to be drawn
-     */
-    public TextLayout layout (BasicSymbol symbol,
-                              Dimension dimension)
-    {
-        String str = symbol.getString();
-        TextLayout layout = new TextLayout(str, this, frc);
-
-        // Compute proper affine transformation
-        Rectangle2D rect = layout.getBounds();
-        AffineTransform fat = AffineTransform.getScaleInstance(
-                dimension.width / rect.getWidth(),
-                dimension.height / rect.getHeight());
-
-        return layout(str, fat);
-    }
-
-    //--------//
-    // layout //
-    //--------//
-    /**
-     * Build a TextLayout from a Shape, using its related String of
-     * MusicFont character codes.
-     *
-     * @param shape the shape to be drawn with MusicFont chars
-     * @return the TextLayout ready to be drawn
-     */
-    public TextLayout layout (Shape shape)
-    {
-        return layout(shape, (AffineTransform) null);
-    }
-
-    //--------//
-    // layout //
-    //--------//
-    /**
-     * Build a TextLayout from a String of MusicFont character codes.
-     *
-     * @param codes the MusicFont codes
-     * @return the TextLayout ready to be drawn
-     */
-    public TextLayout layout (int... codes)
-    {
-        return layout(new String(codes, 0, codes.length));
-    }
-
-    //-------------------//
-    // getStaffInterline //
-    //-------------------//
-    /**
-     * Report the number of pixels of the interline that corresponds to the staves
-     * where this font is used.
-     *
-     * @return the scaled interline of the related staff size.
-     */
-    protected int getStaffInterline ()
-    {
-        return staffInterline;
-    }
-
-    //~ Inner Classes ------------------------------------------------------------------------------
-=======
->>>>>>> 8e2b0fd5
-    //-----------//
-    // Constants //
-    //-----------//
-    private static class Constants
-            extends ConstantSet
-    {
-
-        private final Constant.Ratio headRatio = new Constant.Ratio(
-                1.1,
-                "Ratio applied on font size for better head rendering");
-    }
-
-    //---------//
-    // Scaling //
-    //---------//
-    private static class Scaling
-    {
-
-        public int pointSize;
-
-        public int staffInterline;
-
-        Scaling (int pointSize,
-                 int staffInterline)
-        {
-            this.pointSize = pointSize;
-            this.staffInterline = staffInterline;
-        }
-
-        @Override
-        public boolean equals (Object obj)
-        {
-            if (!(obj instanceof Scaling)) {
-                return false;
-            }
-
-            Scaling that = (Scaling) obj;
-
-            return (this.pointSize == that.pointSize)
-                           && (this.staffInterline == that.staffInterline);
-        }
-
-        @Override
-        public int hashCode ()
-        {
-            int hash = 7;
-            hash = (43 * hash) + this.pointSize;
-            hash = (43 * hash) + this.staffInterline;
-
-            return hash;
-        }
-
-        @Override
-        public String toString ()
-        {
-            return pointSize + "/" + staffInterline;
-        }
-    }
-}
+//------------------------------------------------------------------------------------------------//
+//                                                                                                //
+//                                       M u s i c F o n t                                        //
+//                                                                                                //
+//------------------------------------------------------------------------------------------------//
+// <editor-fold defaultstate="collapsed" desc="hdr">
+//
+//  Copyright © Audiveris 2018. All rights reserved.
+//
+//  This program is free software: you can redistribute it and/or modify it under the terms of the
+//  GNU Affero General Public License as published by the Free Software Foundation, either version
+//  3 of the License, or (at your option) any later version.
+//
+//  This program is distributed in the hope that it will be useful, but WITHOUT ANY WARRANTY;
+//  without even the implied warranty of MERCHANTABILITY or FITNESS FOR A PARTICULAR PURPOSE.
+//  See the GNU Affero General Public License for more details.
+//
+//  You should have received a copy of the GNU Affero General Public License along with this
+//  program.  If not, see <http://www.gnu.org/licenses/>.
+//------------------------------------------------------------------------------------------------//
+// </editor-fold>
+package org.audiveris.omr.ui.symbol;
+
+import org.audiveris.omr.OMR;
+import org.audiveris.omr.constant.Constant;
+import org.audiveris.omr.constant.ConstantSet;
+import org.audiveris.omr.glyph.Shape;
+import org.audiveris.omr.sheet.Scale;
+import org.audiveris.omr.sheet.Scale.MusicFontScale;
+
+import org.slf4j.Logger;
+import org.slf4j.LoggerFactory;
+
+import java.awt.Dimension;
+import java.awt.Font;
+import java.awt.font.TextLayout;
+import java.awt.geom.AffineTransform;
+import java.awt.geom.Rectangle2D;
+import java.awt.image.BufferedImage;
+import java.util.HashMap;
+import java.util.Map;
+
+/**
+ * Class {@code MusicFont} is meant to simplify the use of the underlying music font
+ * when rendering score views.
+ * <p>
+ * The strategy is to use a properly scaled instance of this class to carry out the drawing of music
+ * symbols with the correct size. The scaling should address:
+ * <ul>
+ * <li>An interline value adapted to current sheet (or even staff) scaling,</li>
+ * <li>A specific font size meant for heads rendering, which may significantly differ from pure
+ * interline-based scaling.</li>
+ * </ul>
+ * To get properly scaled instances, use the convenient methods {@link #getBaseFont(int)} and
+ * {@link #getHeadFont(Scale, int)}.
+ * <p>
+ * There are two well-known pre-scaled instances of this class:
+ * <ul>
+ * <li>{@link #baseMusicFont} for standard symbols (scale = 1)</li>
+ * <li>{@link #iconMusicFont} for icon symbols (scale = 1/2)</li>
+ * </ul>
+ * The current underlying font is <b>MusicalSymbols</b>.
+ *
+ * @see
+ * <a href=
+ *      "http://fonts.simplythebest.net/font/108/musical_symbols-font.font">http://fonts.simplythebest.net/font/108/musical_symbols-font.font</a>
+ * @author Hervé Bitteur
+ */
+public class MusicFont
+        extends OmrFont
+{
+
+    private static final Constants constants = new Constants();
+
+    private static final Logger logger = LoggerFactory.getLogger(MusicFont.class);
+
+    /**
+     * The music font name: {@value} (no other one is used).
+     * Possibilities: MusicalSymbols, Symbola, Bravura
+     */
+    public static final String FONT_NAME = "MusicalSymbols";
+
+    /**
+     * Offset for code range.
+     * 0xf000 for MusicalSymbols
+     * 0x1d100 for Symbola or Bravura
+     */
+    public static final int CODE_OFFSET = 0xf000;
+
+    /** Cache of font according to scaling value (pointSize, staffInterline). */
+    private static final Map<Scaling, MusicFont> scalingMap = new HashMap<>();
+
+    /** Default interline value, consistent with base font: {@value}. */
+    public static final int DEFAULT_INTERLINE = 16;
+
+    /** The music font used for default interline. */
+    public static final MusicFont baseMusicFont = getPointFont(
+            getPointSize(DEFAULT_INTERLINE),
+            DEFAULT_INTERLINE);
+
+    /** The music font used just for icons (half-size). */
+    public static final MusicFont iconMusicFont = getPointFont(
+            getPointSize(DEFAULT_INTERLINE) / 2,
+            DEFAULT_INTERLINE / 2);
+
+    /** Interline value of the staves where this font is used. */
+    private final int staffInterline;
+
+    /**
+     * Creates a new MusicFont object.
+     *
+     * @param sizePts        the point size of the {@code Font}
+     * @param staffInterline the staff interline value where this font is used
+     */
+    private MusicFont (int sizePts,
+                       int staffInterline)
+    {
+        super(FONT_NAME, Font.PLAIN, sizePts);
+        this.staffInterline = staffInterline;
+    }
+
+    //------------//
+    // buildImage //
+    //------------//
+    /**
+     * Build an image from the shape definition in MusicFont, using the
+     * intrinsic scaling of this font.
+     *
+     * @param shape     the desired shape
+     * @param decorated true if shape display must use decorations
+     * @return the image built with proper scaling, or null
+     */
+    public BufferedImage buildImage (Shape shape,
+                                     boolean decorated)
+    {
+        ShapeSymbol symbol = Symbols.getSymbol(shape, decorated);
+
+        if (symbol == null) {
+            return null;
+        } else {
+            return symbol.buildImage(this);
+        }
+    }
+
+    //--------//
+    // equals //
+    //--------//
+    @Override
+    public boolean equals (Object obj)
+    {
+        if (obj == this) {
+            return true;
+        }
+
+        if (obj instanceof MusicFont) {
+            MusicFont that = (MusicFont) obj;
+
+            if (this.staffInterline != that.staffInterline) {
+                return false;
+            }
+
+            return super.equals(obj);
+        }
+
+        return false;
+    }
+
+    //----------//
+    // hashCode //
+    //----------//
+    @Override
+    public int hashCode ()
+    {
+        int hash = 7;
+        hash = (71 * hash) + this.staffInterline;
+
+        return hash;
+    }
+
+    //--------//
+    // layout //
+    //--------//
+    /**
+     * Build a TextLayout from a Shape, using its related String of MusicFont characters,
+     * and potentially sized by an AffineTransform instance.
+     *
+     * @param shape the shape to be drawn with MusicFont chars
+     * @param fat   potential affine transformation
+     * @return the (sized) TextLayout ready to be drawn
+     */
+    public TextLayout layout (Shape shape,
+                              AffineTransform fat)
+    {
+        ShapeSymbol symbol = Symbols.getSymbol(shape);
+
+        if (symbol == null) {
+            logger.debug("No MusicFont symbol for {}", shape);
+
+            return null;
+        }
+
+        return layout(symbol.getString(), fat);
+    }
+
+    //--------//
+    // layout //
+    //--------//
+    /**
+     * Build a TextLayout from a Shape, using its related String of
+     * MusicFont characters, and sized to fit the provided dimension.
+     *
+     * @param shape     the shape to be drawn with MusicFont chars
+     * @param dimension the dim to fit as much as possible
+     * @return the adjusted TextLayout ready to be drawn
+     */
+    public TextLayout layout (Shape shape,
+                              Dimension dimension)
+    {
+        ShapeSymbol symbol = Symbols.getSymbol(shape);
+
+        if (symbol != null) {
+            return layout(symbol, dimension);
+        } else {
+            return null;
+        }
+    }
+
+    //--------//
+    // layout //
+    //--------//
+    /**
+     * Build a TextLayout from a symbol, using its related String of
+     * MusicFont characters, and sized to fit the provided dimension.
+     *
+     * @param symbol    the symbol to be drawn with MusicFont chars
+     * @param dimension the dim to fit as much as possible
+     * @return the adjusted TextLayout ready to be drawn
+     */
+    public TextLayout layout (BasicSymbol symbol,
+                              Dimension dimension)
+    {
+        String str = symbol.getString();
+        TextLayout layout = new TextLayout(str, this, frc);
+
+        // Compute proper affine transformation
+        Rectangle2D rect = layout.getBounds();
+        AffineTransform fat = AffineTransform.getScaleInstance(
+                dimension.width / rect.getWidth(),
+                dimension.height / rect.getHeight());
+
+        return layout(str, fat);
+    }
+
+    //--------//
+    // layout //
+    //--------//
+    /**
+     * Build a TextLayout from a Shape, using its related String of
+     * MusicFont character codes.
+     *
+     * @param shape the shape to be drawn with MusicFont chars
+     * @return the TextLayout ready to be drawn
+     */
+    public TextLayout layout (Shape shape)
+    {
+        return layout(shape, (AffineTransform) null);
+    }
+
+    //--------//
+    // layout //
+    //--------//
+    /**
+     * Build a TextLayout from a String of MusicFont character codes.
+     *
+     * @param codes the MusicFont codes
+     * @return the TextLayout ready to be drawn
+     */
+    public TextLayout layout (int... codes)
+    {
+        return layout(new String(codes, 0, codes.length));
+    }
+
+    //-------------------//
+    // getStaffInterline //
+    //-------------------//
+    /**
+     * Report the number of pixels of the interline that corresponds to the staves
+     * where this font is used.
+     *
+     * @return the scaled interline of the related staff size.
+     */
+    protected int getStaffInterline ()
+    {
+        return staffInterline;
+    }
+
+    //------------//
+    // buildImage //
+    //------------//
+    /**
+     * Build an image from the shape definition in MusicFont, using the
+     * scaling determined by the provided interline value.
+     *
+     * @param shape     the desired shape
+     * @param interline the related interline value
+     * @param decorated true if shape display must use decorations
+     * @return the image built with proper scaling, or null
+     */
+    public static BufferedImage buildImage (Shape shape,
+                                            int interline,
+                                            boolean decorated)
+    {
+        MusicFont font = getBaseFont(interline);
+
+        return font.buildImage(shape, decorated);
+    }
+
+    //---------------------//
+    // buildMusicFontScale //
+    //---------------------//
+    /**
+     * Build scaling information for music font, based on provided head width.
+     *
+     * @param width with of black heads
+     * @return the music font scaling info
+     */
+    public static MusicFontScale buildMusicFontScale (double width)
+    {
+        return new Scale.MusicFontScale(MusicFont.FONT_NAME, computePointSize(width));
+    }
+
+    //----------------//
+    // checkMusicFont //
+    //----------------//
+    /**
+     * Check whether we have been able to load the font.
+     *
+     * @return true if OK
+     */
+    public static boolean checkMusicFont ()
+    {
+        if (baseMusicFont.getFamily().equals("Dialog")) {
+            String msg = FONT_NAME + " font not found." + " Please install " + FONT_NAME + ".ttf";
+            logger.error(msg);
+
+            if (OMR.gui != null) {
+                OMR.gui.displayError(msg);
+            }
+
+            return false;
+        }
+
+        return true;
+    }
+
+    //------------------//
+    // computePointSize //
+    //------------------//
+    /**
+     * Compute the point size for the FONT_NAME font that matches the provided size
+     * of typical symbol (NOTEHEAD_BLACK).
+     *
+     * @param width actual width of black head
+     * @return the corresponding point size with FONT_NAME font
+     */
+    public static int computePointSize (double width)
+    {
+        final Shape shape = Shape.NOTEHEAD_BLACK;
+        final ShapeSymbol symbol = Symbols.getSymbol(shape);
+        final int dv = (int) Math.rint(width * 0.25); // Should be OK
+
+        final int v1 = (int) Math.rint(width * 3.3); // Very rough value to start with
+        final MusicFont font1 = new MusicFont(v1, 0);
+        final TextLayout layout1 = symbol.layout(font1);
+        final double w1 = layout1.getBounds().getWidth();
+
+        final int v2 = (w1 < width) ? (v1 + dv) : (v1 - dv); // Other value for interpolation
+        final MusicFont font2 = new MusicFont(v2, 0);
+        final TextLayout layout2 = symbol.layout(font2);
+        final double w2 = layout2.getBounds().getWidth();
+
+        final double dw = w2 - w1;
+        final int v = (Math.abs(dw) < 0.01) ? v1
+                : (int) Math.rint(v1 + ((v2 - v1) * ((width - w1) / (w2 - w1))));
+
+        // Verification
+        final MusicFont font = new MusicFont(v, 0);
+        final TextLayout layout = symbol.layout(font);
+        final double w = layout.getBounds().getWidth();
+        logger.debug("width:{}", width);
+        logger.debug("v1:{},w1:{} v:{},w:{} v2:{},w2:{}", v1, w1, v, w, v2, w2);
+
+        return v;
+    }
+
+    //-------------//
+    // getBaseFont //
+    //-------------//
+    /**
+     * Report the (cached) music font based on predefined font.
+     *
+     * @param staffInterline real interline value for related staves
+     * @return proper scaled music font
+     */
+    public static MusicFont getBaseFont (int staffInterline)
+    {
+        return getPointFont(getPointSize(staffInterline), staffInterline);
+    }
+
+    //-------------//
+    // getHeadFont //
+    //-------------//
+    /**
+     * Report the (cached) music font meant for heads.
+     *
+     * @param scale          scaling information for the sheet
+     * @param staffInterline real interline value for related staves.
+     * @return proper scaled music font
+     */
+    public static MusicFont getHeadFont (Scale scale,
+                                         int staffInterline)
+    {
+        return getPointFont(getHeadPointSize(scale, staffInterline), staffInterline);
+    }
+
+    //------------------//
+    // getHeadPointSize //
+    //------------------//
+    /**
+     * Compute the proper point size for head rendering.
+     *
+     * @param scale          sheet scaling information
+     * @param staffInterline interline for related staff
+     * @return proper point size for font
+     */
+    public static int getHeadPointSize (Scale scale,
+                                        int staffInterline)
+    {
+        final Scale.MusicFontScale musicFontScale = scale.getMusicFontScale();
+        final Scale smallScale = scale.getSmallScale();
+        final boolean isSmallStaff = (smallScale != null) && (smallScale
+                .getInterline() == staffInterline);
+
+        if (musicFontScale != null) {
+            if (isSmallStaff) {
+                MusicFontScale smallFontScale = smallScale.getMusicFontScale();
+
+                if (smallFontScale != null) {
+                    // Precise small information
+                    return smallFontScale.getPointSize();
+                } else {
+                    // No precise small information, interpolate from large information
+                    final double smallRatio = (double) staffInterline / scale.getInterline();
+
+                    return (int) Math.rint(smallRatio * musicFontScale.getPointSize());
+                }
+            } else {
+                // Precise large information
+                return musicFontScale.getPointSize();
+            }
+        } else {
+            // No precise information available, fall back using head ratio...
+            return getPointSize((int) Math.rint(staffInterline * getHeadRatio()));
+        }
+    }
+
+    //--------------//
+    // getHeadRatio //
+    //--------------//
+    /**
+     * Report an increase in head size, a trick for better head rendering.
+     *
+     * @return ratio slightly over 1.0
+     */
+    public static double getHeadRatio ()
+    {
+        return constants.headRatio.getValue();
+    }
+
+    //--------------//
+    // getPointFont //
+    //--------------//
+    /**
+     * Report the music font properly scaled by point size and staffInterline.
+     *
+     * @param pointSize      precise point size value (perhaps different from 4 * staffInterline)
+     * @param staffInterline real interline value for related staves
+     * @return proper scaled music font
+     */
+    public static MusicFont getPointFont (int pointSize,
+                                          int staffInterline)
+    {
+        final Scaling scaling = new Scaling(pointSize, staffInterline);
+        MusicFont font = scalingMap.get(scaling);
+
+        if (font == null) {
+            scalingMap.put(scaling, font = new MusicFont(pointSize, staffInterline));
+        }
+
+        return font;
+    }
+
+    //--------------//
+    // getPointSize //
+    //--------------//
+    /**
+     * Report the point size that generally corresponds to the provided staff interline,
+     * with the exception of note heads that may need a slightly larger point size.
+     *
+     * @param staffInterline the provided staff interline
+     * @return the general point size value
+     */
+    public static int getPointSize (int staffInterline)
+    {
+        return 4 * staffInterline;
+    }
+
+    //-----------//
+    // Constants //
+    //-----------//
+    private static class Constants
+            extends ConstantSet
+    {
+
+        private final Constant.Ratio headRatio = new Constant.Ratio(
+                1.1,
+                "Ratio applied on font size for better head rendering");
+    }
+
+    //---------//
+    // Scaling //
+    //---------//
+    private static class Scaling
+    {
+
+        public int pointSize;
+
+        public int staffInterline;
+
+        Scaling (int pointSize,
+                 int staffInterline)
+        {
+            this.pointSize = pointSize;
+            this.staffInterline = staffInterline;
+        }
+
+        @Override
+        public boolean equals (Object obj)
+        {
+            if (!(obj instanceof Scaling)) {
+                return false;
+            }
+
+            Scaling that = (Scaling) obj;
+
+            return (this.pointSize == that.pointSize)
+                           && (this.staffInterline == that.staffInterline);
+        }
+
+        @Override
+        public int hashCode ()
+        {
+            int hash = 7;
+            hash = (43 * hash) + this.pointSize;
+            hash = (43 * hash) + this.staffInterline;
+
+            return hash;
+        }
+
+        @Override
+        public String toString ()
+        {
+            return pointSize + "/" + staffInterline;
+        }
+    }
+}