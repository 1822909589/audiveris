//------------------------------------------------------------------------------------------------//
//                                                                                                //
//                                     B a s i c S y m b o l                                      //
//                                                                                                //
//------------------------------------------------------------------------------------------------//
// <editor-fold defaultstate="collapsed" desc="hdr">
//
//  Copyright © Audiveris 2018. All rights reserved.
//
//  This program is free software: you can redistribute it and/or modify it under the terms of the
//  GNU Affero General Public License as published by the Free Software Foundation, either version
//  3 of the License, or (at your option) any later version.
//
//  This program is distributed in the hope that it will be useful, but WITHOUT ANY WARRANTY;
//  without even the implied warranty of MERCHANTABILITY or FITNESS FOR A PARTICULAR PURPOSE.
//  See the GNU Affero General Public License for more details.
//
//  You should have received a copy of the GNU Affero General Public License along with this
//  program.  If not, see <http://www.gnu.org/licenses/>.
//------------------------------------------------------------------------------------------------//
// </editor-fold>
package org.audiveris.omr.ui.symbol;

import static org.audiveris.omr.ui.symbol.Alignment.*;

import org.slf4j.Logger;
import org.slf4j.LoggerFactory;

import java.awt.Color;
import java.awt.Component;
import java.awt.Dimension;
import java.awt.Graphics;
import java.awt.Graphics2D;
import java.awt.Point;
import java.awt.Rectangle;
import java.awt.RenderingHints;
import java.awt.font.TextLayout;
import java.awt.geom.AffineTransform;
import java.awt.geom.Point2D;
import java.awt.geom.Rectangle2D;
import java.awt.image.BufferedImage;
import java.util.Arrays;

import javax.xml.bind.annotation.XmlRootElement;

/**
 * Class {@code BasicSymbol} is the base for implementing instances of {@link SymbolIcon}
 * interface.
 * It does not handle a specific Shape as its subclass ShapeSymbol, but only handles a sequence of
 * MusicFont codes.
 *
 * @author Hervé Bitteur
 */
@XmlRootElement(name = "symbol")
public class BasicSymbol
        implements SymbolIcon
{

    protected static final Logger logger = LoggerFactory.getLogger(BasicSymbol.class);

    /** Painting origin for images. */
    protected static final Point ORIGIN = new Point(0, 0);

    /** A transformation to flip horizontally (x' = -x). */
    protected static final AffineTransform horizontalFlip = new AffineTransform(
            -1, // m00 (x' = -x)
            0, //  m01
            0, //  m02
            1, //  m10 (y' = y)
            0, //  m11
            0); // m12

    /** A transformation to flip vertically (y' = -y). */
    protected static final AffineTransform verticalFlip = new AffineTransform(
            1, // m00 (x' = x)
            0, //  m01
            0, //  m02
            -1, //  m10 (y' = -y)
            0, //  m11
            0); // m12

    /** A transformation to turn 1 quadrant clockwise. */
    protected static final AffineTransform quadrantRotateOne = AffineTransform
            .getQuadrantRotateInstance(1);

    /** A transformation to turn 2 quadrants clockwise. */
    protected static final AffineTransform quadrantRotateTwo = AffineTransform
            .getQuadrantRotateInstance(2);

    /** A transformation for really small icon display. */
    protected static final AffineTransform tiny = AffineTransform.getScaleInstance(0.5, 0.5);
<<<<<<< HEAD

    //~ Instance fields ----------------------------------------------------------------------------
    /** To flag an icon symbol. */
    protected final boolean isIcon;
=======
>>>>>>> 8e2b0fd5

    /** Sequence of point codes. */
    public final int[] codes;

    /** To flag an icon symbol. */
    protected final boolean isIcon;

    /** Pre-scaled symbol for icon display. */
    protected BasicSymbol icon;

    /** Offset of centroid WRT area center, specified in ratio of width and height. */
    protected Point2D centroidOffset;

    /** Related image, corresponding to standard interline. */
    private BufferedImage image;

    /** Image dimension corresponding to standard interline. */
    private Dimension dimension;

    /**
     * Creates a new BasicSymbol object.
     *
     * @param isIcon true for an icon
     * @param codes  the codes for MusicFont characters
     */
    public BasicSymbol (boolean isIcon,
                        int... codes)
    {
        this.isIcon = isIcon;
        this.codes = shiftedCodesOf(codes);
    }

    /**
     * Creates a new BasicSymbol object, standard size.
     *
     * @param codes the codes for MusicFont characters
     */
    public BasicSymbol (int... codes)
    {
        this(false, codes);
    }

    /**
     * Useful?
     */
    public BasicSymbol ()
    {
        this.isIcon = false;
        this.codes = null;
    }

    //------------//
    // buildImage //
    //------------//
    @Override
    public SymbolImage buildImage (MusicFont font)
    {
        // Params
        Params p = getParams(font);

        // Allocate image of proper size
        SymbolImage img = new SymbolImage(p.rect.width, p.rect.height, p.offset);

        // Paint the image
        Graphics2D g = (Graphics2D) img.getGraphics();
        g.setColor(OmrFont.defaultImageColor);
        g.setRenderingHint(RenderingHints.KEY_ANTIALIASING, RenderingHints.VALUE_ANTIALIAS_OFF);
        paint(g, p, ORIGIN, TOP_LEFT);

        return img;
    }

    //-------------//
    // getCentroid //
    //-------------//
    @Override
    public Point getCentroid (Rectangle box)
    {
        if (centroidOffset == null) {
            computeCentroidOffset();
        }

        return new Point(
                (int) Math.rint(box.getCenterX() + (box.getWidth() * centroidOffset.getX())),
                (int) Math.rint(box.getCenterY() + (box.getHeight() * centroidOffset.getY())));
    }

    //--------------//
    // getDimension //
    //--------------//
    @Override
    public Dimension getDimension (MusicFont font)
    {
        Params p = getParams(font);

        return new Dimension(p.rect.width, p.rect.height);
    }

    //---------------//
    // getIconHeight //
    //---------------//
    /**
     * Report the icon height.
     *
     * @return the height of the icon image in pixels
     */
    @Override
    public int getIconHeight ()
    {
        return getIcon().getHeight();
    }

    //--------------//
    // getIconImage //
    //--------------//
    @Override
    public BufferedImage getIconImage ()
    {
        return getIcon().getImage();
    }

    //--------------//
    // getIconWidth //
    //--------------//
    /**
     * Report the width of the icon (used by swing when painting).
     *
     * @return the icon image width in pixels
     */
    @Override
    public int getIconWidth ()
    {
        return getIcon().getWidth();
    }

    //-------------//
    // getRefPoint //
    //-------------//
    @Override
    public Point getRefPoint (Rectangle box)
    {
        return new Point(box.x + (box.width / 2), box.y + (box.height / 2));
    }

    //-----------//
    // getString //
    //-----------//
    /**
     * Report the String defined by Unicode characters
     *
     * @return the resulting String
     */
    public final String getString ()
    {
        return new String(codes, 0, codes.length);
    }

    //-----------//
    // paintIcon //
    //-----------//
    /**
     * Implements Icon interface paintIcon() method.
     *
     * @param c containing component
     * @param g graphic context
     * @param x abscissa
     * @param y ordinate
     */
    @Override
    public void paintIcon (Component c,
                           Graphics g,
                           int x,
                           int y)
    {
        g.drawImage(getIconImage(), x, y, c);
    }

    //-------------//
    // paintSymbol //
    //-------------//
    @Override
    public void paintSymbol (Graphics2D g,
                             MusicFont font,
                             Point location,
                             Alignment alignment)
    {
        paint(g, getParams(font), location, alignment);
    }

    //----------//
    // toString //
    //----------//
    @Override
    public String toString ()
    {
        StringBuilder sb = new StringBuilder(getClass().getSimpleName());
        sb.append("{");

        sb.append(internals());

        sb.append("}");

        return sb.toString();
    }

    //------------//
    // createIcon //
    //------------//
    /**
     * To be redefined by each subclass in order to create a icon symbol
     * using the subclass.
     *
     * @return the icon-sized instance of proper symbol class
     */
    protected BasicSymbol createIcon ()
    {
        return new BasicSymbol(true, codes);
    }

    //--------------//
    // getDimension //
    //--------------//
    /**
     * Report the normalized bounding dimension of the symbol.
     *
     * @return the size of the symbol
     */
    protected Dimension getDimension ()
    {
        if (dimension == null) {
            computeImage();
        }

        return dimension;
    }

    //-----------//
    // getHeight //
    //-----------//
    /**
     * Report the height of the symbol, for a standard interline.
     *
     * @return the real image height in pixels
     */
    protected int getHeight ()
    {
        if (dimension == null) {
            computeImage();
        }

        return dimension.height;
    }

    //----------//
    // getImage //
    //----------//
    /**
     * Report the underlying image, scaled for standard interline value.
     *
     * @return the underlying image
     */
    protected BufferedImage getImage ()
    {
        if (dimension == null) {
            computeImage();
        }

        return image;
    }

    //-----------//
    // getParams //
    //-----------//
    /**
     * Report the specific Params object to draw this symbol.
     *
     * @param font scaled music font
     * @return the specific Params object
     */
    protected Params getParams (MusicFont font)
    {
        Params p = new Params();

        p.layout = layout(font);

        Rectangle2D r = p.layout.getBounds();

        p.rect = new Rectangle((int) Math.ceil(r.getWidth()), (int) Math.ceil(r.getHeight()));

        return p;
    }

    //----------//
    // getWidth //
    //----------//
    /**
     * Report the width of the symbol, for a standard interline.
     *
     * @return the real image width in pixels
     */
    protected int getWidth ()
    {
        if (dimension == null) {
            computeImage();
        }

        return dimension.width;
    }

    //-----------//
    // internals //
    //-----------//
    /**
     * Report a string description of internals.
     *
     * @return string of internal informations
     */
    protected String internals ()
    {
        StringBuilder sb = new StringBuilder();

        if (isIcon) {
            sb.append(" icon");
        }

        //        sb.append(" dim:")
        //          .append(getWidth())
        //          .append("x")
        //          .append(getHeight());
        //
        if (codes != null) {
            sb.append(" codes:").append(Arrays.toString(codes));
        }

        return sb.toString();
    }

    //--------//
    // layout //
    //--------//
    /**
     * Report a single layout, based on symbol codes if they exist.
     * This feature can work only with a single "line" of music codes.
     *
     * @param font the specifically-scaled font to use
     * @return the layout ready to be drawn, or null
     */
    protected TextLayout layout (MusicFont font)
    {
        return font.layout(getString());
    }

    //-------//
    // paint //
    //-------//
    /**
     * Actual painting, to be redefined by subclasses if needed.
     *
     * @param g         graphics context
     * @param p         the parameters fed by getParams()
     * @param location  where to paint
     * @param alignment relative position of provided location wrt symbol
     */
    protected void paint (Graphics2D g,
                          Params p,
                          Point location,
                          Alignment alignment)
    {
        OmrFont.paint(g, p.layout, location, alignment);
    }

    //-----------------------//
    // computeCentroidOffset //
    //-----------------------//
    private void computeCentroidOffset ()
    {
        if (dimension == null) {
            computeImage();
        }

        double xBar = 0;
        double yBar = 0;
        double weight = 0;

        for (int y = 0, h = image.getHeight(); y < h; y++) {
            for (int x = 0, w = image.getWidth(); x < w; x++) {
                Color pix = new Color(image.getRGB(x, y), true);
                double alpha = pix.getAlpha() / 255.0;

                if (alpha > 0) {
                    xBar += (alpha * x);
                    yBar += (alpha * y);
                    weight += alpha;
                }
            }
        }

        xBar /= weight;
        yBar /= weight;

        centroidOffset = new Point2D.Double(
                (xBar / image.getWidth()) - 0.5,
                (yBar / image.getHeight()) - 0.5);
    }

    //--------------//
    // computeImage //
    //--------------//
    private void computeImage ()
    {
        image = buildImage(isIcon ? MusicFont.iconMusicFont : MusicFont.baseMusicFont);

        dimension = new Dimension(image.getWidth(), image.getHeight());
    }

    //---------//
    // getIcon //
    //---------//
    private BasicSymbol getIcon ()
    {
        if (isIcon) {
            return null;
        } else {
            if (icon == null) {
                icon = createIcon();
            }

            return icon;
        }
    }

    //----------------//
    // shiftedCodesOf //
    //----------------//
    /**
     * Make sure the codes are above the CODE_OFFSET value.
     *
     * @param codes raw codes
     * @return codes suitable for font display
     */
    private int[] shiftedCodesOf (int[] codes)
    {
        int[] values = new int[codes.length];

        for (int i = 0; i < codes.length; i++) {
            if (codes[i] < MusicFont.CODE_OFFSET) {
                values[i] = codes[i] + MusicFont.CODE_OFFSET;
            } else {
                values[i] = codes[i];
            }
        }

        return values;
    }

    //--------//
    // Params //
    //--------//
    /**
     * A set of parameters used for building an image and for painting a symbol.
     */
    protected class Params
    {

        /** Specific offset, if any, from area center. */
        Point offset;

        /** (Main) layout. */
        TextLayout layout;

        /** Image bounds. */
        Rectangle rect;
    }
}
<|MERGE_RESOLUTION|>--- conflicted
+++ resolved
@@ -1,572 +1,565 @@
-//------------------------------------------------------------------------------------------------//
-//                                                                                                //
-//                                     B a s i c S y m b o l                                      //
-//                                                                                                //
-//------------------------------------------------------------------------------------------------//
-// <editor-fold defaultstate="collapsed" desc="hdr">
-//
-//  Copyright © Audiveris 2018. All rights reserved.
-//
-//  This program is free software: you can redistribute it and/or modify it under the terms of the
-//  GNU Affero General Public License as published by the Free Software Foundation, either version
-//  3 of the License, or (at your option) any later version.
-//
-//  This program is distributed in the hope that it will be useful, but WITHOUT ANY WARRANTY;
-//  without even the implied warranty of MERCHANTABILITY or FITNESS FOR A PARTICULAR PURPOSE.
-//  See the GNU Affero General Public License for more details.
-//
-//  You should have received a copy of the GNU Affero General Public License along with this
-//  program.  If not, see <http://www.gnu.org/licenses/>.
-//------------------------------------------------------------------------------------------------//
-// </editor-fold>
-package org.audiveris.omr.ui.symbol;
-
-import static org.audiveris.omr.ui.symbol.Alignment.*;
-
-import org.slf4j.Logger;
-import org.slf4j.LoggerFactory;
-
-import java.awt.Color;
-import java.awt.Component;
-import java.awt.Dimension;
-import java.awt.Graphics;
-import java.awt.Graphics2D;
-import java.awt.Point;
-import java.awt.Rectangle;
-import java.awt.RenderingHints;
-import java.awt.font.TextLayout;
-import java.awt.geom.AffineTransform;
-import java.awt.geom.Point2D;
-import java.awt.geom.Rectangle2D;
-import java.awt.image.BufferedImage;
-import java.util.Arrays;
-
-import javax.xml.bind.annotation.XmlRootElement;
-
-/**
- * Class {@code BasicSymbol} is the base for implementing instances of {@link SymbolIcon}
- * interface.
- * It does not handle a specific Shape as its subclass ShapeSymbol, but only handles a sequence of
- * MusicFont codes.
- *
- * @author Hervé Bitteur
- */
-@XmlRootElement(name = "symbol")
-public class BasicSymbol
-        implements SymbolIcon
-{
-
-    protected static final Logger logger = LoggerFactory.getLogger(BasicSymbol.class);
-
-    /** Painting origin for images. */
-    protected static final Point ORIGIN = new Point(0, 0);
-
-    /** A transformation to flip horizontally (x' = -x). */
-    protected static final AffineTransform horizontalFlip = new AffineTransform(
-            -1, // m00 (x' = -x)
-            0, //  m01
-            0, //  m02
-            1, //  m10 (y' = y)
-            0, //  m11
-            0); // m12
-
-    /** A transformation to flip vertically (y' = -y). */
-    protected static final AffineTransform verticalFlip = new AffineTransform(
-            1, // m00 (x' = x)
-            0, //  m01
-            0, //  m02
-            -1, //  m10 (y' = -y)
-            0, //  m11
-            0); // m12
-
-    /** A transformation to turn 1 quadrant clockwise. */
-    protected static final AffineTransform quadrantRotateOne = AffineTransform
-            .getQuadrantRotateInstance(1);
-
-    /** A transformation to turn 2 quadrants clockwise. */
-    protected static final AffineTransform quadrantRotateTwo = AffineTransform
-            .getQuadrantRotateInstance(2);
-
-    /** A transformation for really small icon display. */
-    protected static final AffineTransform tiny = AffineTransform.getScaleInstance(0.5, 0.5);
-<<<<<<< HEAD
-
-    //~ Instance fields ----------------------------------------------------------------------------
-    /** To flag an icon symbol. */
-    protected final boolean isIcon;
-=======
->>>>>>> 8e2b0fd5
-
-    /** Sequence of point codes. */
-    public final int[] codes;
-
-    /** To flag an icon symbol. */
-    protected final boolean isIcon;
-
-    /** Pre-scaled symbol for icon display. */
-    protected BasicSymbol icon;
-
-    /** Offset of centroid WRT area center, specified in ratio of width and height. */
-    protected Point2D centroidOffset;
-
-    /** Related image, corresponding to standard interline. */
-    private BufferedImage image;
-
-    /** Image dimension corresponding to standard interline. */
-    private Dimension dimension;
-
-    /**
-     * Creates a new BasicSymbol object.
-     *
-     * @param isIcon true for an icon
-     * @param codes  the codes for MusicFont characters
-     */
-    public BasicSymbol (boolean isIcon,
-                        int... codes)
-    {
-        this.isIcon = isIcon;
-        this.codes = shiftedCodesOf(codes);
-    }
-
-    /**
-     * Creates a new BasicSymbol object, standard size.
-     *
-     * @param codes the codes for MusicFont characters
-     */
-    public BasicSymbol (int... codes)
-    {
-        this(false, codes);
-    }
-
-    /**
-     * Useful?
-     */
-    public BasicSymbol ()
-    {
-        this.isIcon = false;
-        this.codes = null;
-    }
-
-    //------------//
-    // buildImage //
-    //------------//
-    @Override
-    public SymbolImage buildImage (MusicFont font)
-    {
-        // Params
-        Params p = getParams(font);
-
-        // Allocate image of proper size
-        SymbolImage img = new SymbolImage(p.rect.width, p.rect.height, p.offset);
-
-        // Paint the image
-        Graphics2D g = (Graphics2D) img.getGraphics();
-        g.setColor(OmrFont.defaultImageColor);
-        g.setRenderingHint(RenderingHints.KEY_ANTIALIASING, RenderingHints.VALUE_ANTIALIAS_OFF);
-        paint(g, p, ORIGIN, TOP_LEFT);
-
-        return img;
-    }
-
-    //-------------//
-    // getCentroid //
-    //-------------//
-    @Override
-    public Point getCentroid (Rectangle box)
-    {
-        if (centroidOffset == null) {
-            computeCentroidOffset();
-        }
-
-        return new Point(
-                (int) Math.rint(box.getCenterX() + (box.getWidth() * centroidOffset.getX())),
-                (int) Math.rint(box.getCenterY() + (box.getHeight() * centroidOffset.getY())));
-    }
-
-    //--------------//
-    // getDimension //
-    //--------------//
-    @Override
-    public Dimension getDimension (MusicFont font)
-    {
-        Params p = getParams(font);
-
-        return new Dimension(p.rect.width, p.rect.height);
-    }
-
-    //---------------//
-    // getIconHeight //
-    //---------------//
-    /**
-     * Report the icon height.
-     *
-     * @return the height of the icon image in pixels
-     */
-    @Override
-    public int getIconHeight ()
-    {
-        return getIcon().getHeight();
-    }
-
-    //--------------//
-    // getIconImage //
-    //--------------//
-    @Override
-    public BufferedImage getIconImage ()
-    {
-        return getIcon().getImage();
-    }
-
-    //--------------//
-    // getIconWidth //
-    //--------------//
-    /**
-     * Report the width of the icon (used by swing when painting).
-     *
-     * @return the icon image width in pixels
-     */
-    @Override
-    public int getIconWidth ()
-    {
-        return getIcon().getWidth();
-    }
-
-    //-------------//
-    // getRefPoint //
-    //-------------//
-    @Override
-    public Point getRefPoint (Rectangle box)
-    {
-        return new Point(box.x + (box.width / 2), box.y + (box.height / 2));
-    }
-
-    //-----------//
-    // getString //
-    //-----------//
-    /**
-     * Report the String defined by Unicode characters
-     *
-     * @return the resulting String
-     */
-    public final String getString ()
-    {
-        return new String(codes, 0, codes.length);
-    }
-
-    //-----------//
-    // paintIcon //
-    //-----------//
-    /**
-     * Implements Icon interface paintIcon() method.
-     *
-     * @param c containing component
-     * @param g graphic context
-     * @param x abscissa
-     * @param y ordinate
-     */
-    @Override
-    public void paintIcon (Component c,
-                           Graphics g,
-                           int x,
-                           int y)
-    {
-        g.drawImage(getIconImage(), x, y, c);
-    }
-
-    //-------------//
-    // paintSymbol //
-    //-------------//
-    @Override
-    public void paintSymbol (Graphics2D g,
-                             MusicFont font,
-                             Point location,
-                             Alignment alignment)
-    {
-        paint(g, getParams(font), location, alignment);
-    }
-
-    //----------//
-    // toString //
-    //----------//
-    @Override
-    public String toString ()
-    {
-        StringBuilder sb = new StringBuilder(getClass().getSimpleName());
-        sb.append("{");
-
-        sb.append(internals());
-
-        sb.append("}");
-
-        return sb.toString();
-    }
-
-    //------------//
-    // createIcon //
-    //------------//
-    /**
-     * To be redefined by each subclass in order to create a icon symbol
-     * using the subclass.
-     *
-     * @return the icon-sized instance of proper symbol class
-     */
-    protected BasicSymbol createIcon ()
-    {
-        return new BasicSymbol(true, codes);
-    }
-
-    //--------------//
-    // getDimension //
-    //--------------//
-    /**
-     * Report the normalized bounding dimension of the symbol.
-     *
-     * @return the size of the symbol
-     */
-    protected Dimension getDimension ()
-    {
-        if (dimension == null) {
-            computeImage();
-        }
-
-        return dimension;
-    }
-
-    //-----------//
-    // getHeight //
-    //-----------//
-    /**
-     * Report the height of the symbol, for a standard interline.
-     *
-     * @return the real image height in pixels
-     */
-    protected int getHeight ()
-    {
-        if (dimension == null) {
-            computeImage();
-        }
-
-        return dimension.height;
-    }
-
-    //----------//
-    // getImage //
-    //----------//
-    /**
-     * Report the underlying image, scaled for standard interline value.
-     *
-     * @return the underlying image
-     */
-    protected BufferedImage getImage ()
-    {
-        if (dimension == null) {
-            computeImage();
-        }
-
-        return image;
-    }
-
-    //-----------//
-    // getParams //
-    //-----------//
-    /**
-     * Report the specific Params object to draw this symbol.
-     *
-     * @param font scaled music font
-     * @return the specific Params object
-     */
-    protected Params getParams (MusicFont font)
-    {
-        Params p = new Params();
-
-        p.layout = layout(font);
-
-        Rectangle2D r = p.layout.getBounds();
-
-        p.rect = new Rectangle((int) Math.ceil(r.getWidth()), (int) Math.ceil(r.getHeight()));
-
-        return p;
-    }
-
-    //----------//
-    // getWidth //
-    //----------//
-    /**
-     * Report the width of the symbol, for a standard interline.
-     *
-     * @return the real image width in pixels
-     */
-    protected int getWidth ()
-    {
-        if (dimension == null) {
-            computeImage();
-        }
-
-        return dimension.width;
-    }
-
-    //-----------//
-    // internals //
-    //-----------//
-    /**
-     * Report a string description of internals.
-     *
-     * @return string of internal informations
-     */
-    protected String internals ()
-    {
-        StringBuilder sb = new StringBuilder();
-
-        if (isIcon) {
-            sb.append(" icon");
-        }
-
-        //        sb.append(" dim:")
-        //          .append(getWidth())
-        //          .append("x")
-        //          .append(getHeight());
-        //
-        if (codes != null) {
-            sb.append(" codes:").append(Arrays.toString(codes));
-        }
-
-        return sb.toString();
-    }
-
-    //--------//
-    // layout //
-    //--------//
-    /**
-     * Report a single layout, based on symbol codes if they exist.
-     * This feature can work only with a single "line" of music codes.
-     *
-     * @param font the specifically-scaled font to use
-     * @return the layout ready to be drawn, or null
-     */
-    protected TextLayout layout (MusicFont font)
-    {
-        return font.layout(getString());
-    }
-
-    //-------//
-    // paint //
-    //-------//
-    /**
-     * Actual painting, to be redefined by subclasses if needed.
-     *
-     * @param g         graphics context
-     * @param p         the parameters fed by getParams()
-     * @param location  where to paint
-     * @param alignment relative position of provided location wrt symbol
-     */
-    protected void paint (Graphics2D g,
-                          Params p,
-                          Point location,
-                          Alignment alignment)
-    {
-        OmrFont.paint(g, p.layout, location, alignment);
-    }
-
-    //-----------------------//
-    // computeCentroidOffset //
-    //-----------------------//
-    private void computeCentroidOffset ()
-    {
-        if (dimension == null) {
-            computeImage();
-        }
-
-        double xBar = 0;
-        double yBar = 0;
-        double weight = 0;
-
-        for (int y = 0, h = image.getHeight(); y < h; y++) {
-            for (int x = 0, w = image.getWidth(); x < w; x++) {
-                Color pix = new Color(image.getRGB(x, y), true);
-                double alpha = pix.getAlpha() / 255.0;
-
-                if (alpha > 0) {
-                    xBar += (alpha * x);
-                    yBar += (alpha * y);
-                    weight += alpha;
-                }
-            }
-        }
-
-        xBar /= weight;
-        yBar /= weight;
-
-        centroidOffset = new Point2D.Double(
-                (xBar / image.getWidth()) - 0.5,
-                (yBar / image.getHeight()) - 0.5);
-    }
-
-    //--------------//
-    // computeImage //
-    //--------------//
-    private void computeImage ()
-    {
-        image = buildImage(isIcon ? MusicFont.iconMusicFont : MusicFont.baseMusicFont);
-
-        dimension = new Dimension(image.getWidth(), image.getHeight());
-    }
-
-    //---------//
-    // getIcon //
-    //---------//
-    private BasicSymbol getIcon ()
-    {
-        if (isIcon) {
-            return null;
-        } else {
-            if (icon == null) {
-                icon = createIcon();
-            }
-
-            return icon;
-        }
-    }
-
-    //----------------//
-    // shiftedCodesOf //
-    //----------------//
-    /**
-     * Make sure the codes are above the CODE_OFFSET value.
-     *
-     * @param codes raw codes
-     * @return codes suitable for font display
-     */
-    private int[] shiftedCodesOf (int[] codes)
-    {
-        int[] values = new int[codes.length];
-
-        for (int i = 0; i < codes.length; i++) {
-            if (codes[i] < MusicFont.CODE_OFFSET) {
-                values[i] = codes[i] + MusicFont.CODE_OFFSET;
-            } else {
-                values[i] = codes[i];
-            }
-        }
-
-        return values;
-    }
-
-    //--------//
-    // Params //
-    //--------//
-    /**
-     * A set of parameters used for building an image and for painting a symbol.
-     */
-    protected class Params
-    {
-
-        /** Specific offset, if any, from area center. */
-        Point offset;
-
-        /** (Main) layout. */
-        TextLayout layout;
-
-        /** Image bounds. */
-        Rectangle rect;
-    }
-}
+//------------------------------------------------------------------------------------------------//
+//                                                                                                //
+//                                     B a s i c S y m b o l                                      //
+//                                                                                                //
+//------------------------------------------------------------------------------------------------//
+// <editor-fold defaultstate="collapsed" desc="hdr">
+//
+//  Copyright © Audiveris 2018. All rights reserved.
+//
+//  This program is free software: you can redistribute it and/or modify it under the terms of the
+//  GNU Affero General Public License as published by the Free Software Foundation, either version
+//  3 of the License, or (at your option) any later version.
+//
+//  This program is distributed in the hope that it will be useful, but WITHOUT ANY WARRANTY;
+//  without even the implied warranty of MERCHANTABILITY or FITNESS FOR A PARTICULAR PURPOSE.
+//  See the GNU Affero General Public License for more details.
+//
+//  You should have received a copy of the GNU Affero General Public License along with this
+//  program.  If not, see <http://www.gnu.org/licenses/>.
+//------------------------------------------------------------------------------------------------//
+// </editor-fold>
+package org.audiveris.omr.ui.symbol;
+
+import static org.audiveris.omr.ui.symbol.Alignment.*;
+
+import org.slf4j.Logger;
+import org.slf4j.LoggerFactory;
+
+import java.awt.Color;
+import java.awt.Component;
+import java.awt.Dimension;
+import java.awt.Graphics;
+import java.awt.Graphics2D;
+import java.awt.Point;
+import java.awt.Rectangle;
+import java.awt.RenderingHints;
+import java.awt.font.TextLayout;
+import java.awt.geom.AffineTransform;
+import java.awt.geom.Point2D;
+import java.awt.geom.Rectangle2D;
+import java.awt.image.BufferedImage;
+import java.util.Arrays;
+
+import javax.xml.bind.annotation.XmlRootElement;
+
+/**
+ * Class {@code BasicSymbol} is the base for implementing instances of {@link SymbolIcon}
+ * interface.
+ * It does not handle a specific Shape as its subclass ShapeSymbol, but only handles a sequence of
+ * MusicFont codes.
+ *
+ * @author Hervé Bitteur
+ */
+@XmlRootElement(name = "symbol")
+public class BasicSymbol
+        implements SymbolIcon
+{
+
+    protected static final Logger logger = LoggerFactory.getLogger(BasicSymbol.class);
+
+    /** Painting origin for images. */
+    protected static final Point ORIGIN = new Point(0, 0);
+
+    /** A transformation to flip horizontally (x' = -x). */
+    protected static final AffineTransform horizontalFlip = new AffineTransform(
+            -1, // m00 (x' = -x)
+            0, //  m01
+            0, //  m02
+            1, //  m10 (y' = y)
+            0, //  m11
+            0); // m12
+
+    /** A transformation to flip vertically (y' = -y). */
+    protected static final AffineTransform verticalFlip = new AffineTransform(
+            1, // m00 (x' = x)
+            0, //  m01
+            0, //  m02
+            -1, //  m10 (y' = -y)
+            0, //  m11
+            0); // m12
+
+    /** A transformation to turn 1 quadrant clockwise. */
+    protected static final AffineTransform quadrantRotateOne = AffineTransform
+            .getQuadrantRotateInstance(1);
+
+    /** A transformation to turn 2 quadrants clockwise. */
+    protected static final AffineTransform quadrantRotateTwo = AffineTransform
+            .getQuadrantRotateInstance(2);
+
+    /** A transformation for really small icon display. */
+    protected static final AffineTransform tiny = AffineTransform.getScaleInstance(0.5, 0.5);
+
+    /** Sequence of point codes. */
+    public final int[] codes;
+
+    /** To flag an icon symbol. */
+    protected final boolean isIcon;
+
+    /** Pre-scaled symbol for icon display. */
+    protected BasicSymbol icon;
+
+    /** Offset of centroid WRT area center, specified in ratio of width and height. */
+    protected Point2D centroidOffset;
+
+    /** Related image, corresponding to standard interline. */
+    private BufferedImage image;
+
+    /** Image dimension corresponding to standard interline. */
+    private Dimension dimension;
+
+    /**
+     * Creates a new BasicSymbol object.
+     *
+     * @param isIcon true for an icon
+     * @param codes  the codes for MusicFont characters
+     */
+    public BasicSymbol (boolean isIcon,
+                        int... codes)
+    {
+        this.isIcon = isIcon;
+        this.codes = shiftedCodesOf(codes);
+    }
+
+    /**
+     * Creates a new BasicSymbol object, standard size.
+     *
+     * @param codes the codes for MusicFont characters
+     */
+    public BasicSymbol (int... codes)
+    {
+        this(false, codes);
+    }
+
+    /**
+     * Useful?
+     */
+    public BasicSymbol ()
+    {
+        this.isIcon = false;
+        this.codes = null;
+    }
+
+    //------------//
+    // buildImage //
+    //------------//
+    @Override
+    public SymbolImage buildImage (MusicFont font)
+    {
+        // Params
+        Params p = getParams(font);
+
+        // Allocate image of proper size
+        SymbolImage img = new SymbolImage(p.rect.width, p.rect.height, p.offset);
+
+        // Paint the image
+        Graphics2D g = (Graphics2D) img.getGraphics();
+        g.setColor(OmrFont.defaultImageColor);
+        g.setRenderingHint(RenderingHints.KEY_ANTIALIASING, RenderingHints.VALUE_ANTIALIAS_OFF);
+        paint(g, p, ORIGIN, TOP_LEFT);
+
+        return img;
+    }
+
+    //-------------//
+    // getCentroid //
+    //-------------//
+    @Override
+    public Point getCentroid (Rectangle box)
+    {
+        if (centroidOffset == null) {
+            computeCentroidOffset();
+        }
+
+        return new Point(
+                (int) Math.rint(box.getCenterX() + (box.getWidth() * centroidOffset.getX())),
+                (int) Math.rint(box.getCenterY() + (box.getHeight() * centroidOffset.getY())));
+    }
+
+    //--------------//
+    // getDimension //
+    //--------------//
+    @Override
+    public Dimension getDimension (MusicFont font)
+    {
+        Params p = getParams(font);
+
+        return new Dimension(p.rect.width, p.rect.height);
+    }
+
+    //---------------//
+    // getIconHeight //
+    //---------------//
+    /**
+     * Report the icon height.
+     *
+     * @return the height of the icon image in pixels
+     */
+    @Override
+    public int getIconHeight ()
+    {
+        return getIcon().getHeight();
+    }
+
+    //--------------//
+    // getIconImage //
+    //--------------//
+    @Override
+    public BufferedImage getIconImage ()
+    {
+        return getIcon().getImage();
+    }
+
+    //--------------//
+    // getIconWidth //
+    //--------------//
+    /**
+     * Report the width of the icon (used by swing when painting).
+     *
+     * @return the icon image width in pixels
+     */
+    @Override
+    public int getIconWidth ()
+    {
+        return getIcon().getWidth();
+    }
+
+    //-------------//
+    // getRefPoint //
+    //-------------//
+    @Override
+    public Point getRefPoint (Rectangle box)
+    {
+        return new Point(box.x + (box.width / 2), box.y + (box.height / 2));
+    }
+
+    //-----------//
+    // getString //
+    //-----------//
+    /**
+     * Report the String defined by Unicode characters
+     *
+     * @return the resulting String
+     */
+    public final String getString ()
+    {
+        return new String(codes, 0, codes.length);
+    }
+
+    //-----------//
+    // paintIcon //
+    //-----------//
+    /**
+     * Implements Icon interface paintIcon() method.
+     *
+     * @param c containing component
+     * @param g graphic context
+     * @param x abscissa
+     * @param y ordinate
+     */
+    @Override
+    public void paintIcon (Component c,
+                           Graphics g,
+                           int x,
+                           int y)
+    {
+        g.drawImage(getIconImage(), x, y, c);
+    }
+
+    //-------------//
+    // paintSymbol //
+    //-------------//
+    @Override
+    public void paintSymbol (Graphics2D g,
+                             MusicFont font,
+                             Point location,
+                             Alignment alignment)
+    {
+        paint(g, getParams(font), location, alignment);
+    }
+
+    //----------//
+    // toString //
+    //----------//
+    @Override
+    public String toString ()
+    {
+        StringBuilder sb = new StringBuilder(getClass().getSimpleName());
+        sb.append("{");
+
+        sb.append(internals());
+
+        sb.append("}");
+
+        return sb.toString();
+    }
+
+    //------------//
+    // createIcon //
+    //------------//
+    /**
+     * To be redefined by each subclass in order to create a icon symbol
+     * using the subclass.
+     *
+     * @return the icon-sized instance of proper symbol class
+     */
+    protected BasicSymbol createIcon ()
+    {
+        return new BasicSymbol(true, codes);
+    }
+
+    //--------------//
+    // getDimension //
+    //--------------//
+    /**
+     * Report the normalized bounding dimension of the symbol.
+     *
+     * @return the size of the symbol
+     */
+    protected Dimension getDimension ()
+    {
+        if (dimension == null) {
+            computeImage();
+        }
+
+        return dimension;
+    }
+
+    //-----------//
+    // getHeight //
+    //-----------//
+    /**
+     * Report the height of the symbol, for a standard interline.
+     *
+     * @return the real image height in pixels
+     */
+    protected int getHeight ()
+    {
+        if (dimension == null) {
+            computeImage();
+        }
+
+        return dimension.height;
+    }
+
+    //----------//
+    // getImage //
+    //----------//
+    /**
+     * Report the underlying image, scaled for standard interline value.
+     *
+     * @return the underlying image
+     */
+    protected BufferedImage getImage ()
+    {
+        if (dimension == null) {
+            computeImage();
+        }
+
+        return image;
+    }
+
+    //-----------//
+    // getParams //
+    //-----------//
+    /**
+     * Report the specific Params object to draw this symbol.
+     *
+     * @param font scaled music font
+     * @return the specific Params object
+     */
+    protected Params getParams (MusicFont font)
+    {
+        Params p = new Params();
+
+        p.layout = layout(font);
+
+        Rectangle2D r = p.layout.getBounds();
+
+        p.rect = new Rectangle((int) Math.ceil(r.getWidth()), (int) Math.ceil(r.getHeight()));
+
+        return p;
+    }
+
+    //----------//
+    // getWidth //
+    //----------//
+    /**
+     * Report the width of the symbol, for a standard interline.
+     *
+     * @return the real image width in pixels
+     */
+    protected int getWidth ()
+    {
+        if (dimension == null) {
+            computeImage();
+        }
+
+        return dimension.width;
+    }
+
+    //-----------//
+    // internals //
+    //-----------//
+    /**
+     * Report a string description of internals.
+     *
+     * @return string of internal informations
+     */
+    protected String internals ()
+    {
+        StringBuilder sb = new StringBuilder();
+
+        if (isIcon) {
+            sb.append(" icon");
+        }
+
+        //        sb.append(" dim:")
+        //          .append(getWidth())
+        //          .append("x")
+        //          .append(getHeight());
+        //
+        if (codes != null) {
+            sb.append(" codes:").append(Arrays.toString(codes));
+        }
+
+        return sb.toString();
+    }
+
+    //--------//
+    // layout //
+    //--------//
+    /**
+     * Report a single layout, based on symbol codes if they exist.
+     * This feature can work only with a single "line" of music codes.
+     *
+     * @param font the specifically-scaled font to use
+     * @return the layout ready to be drawn, or null
+     */
+    protected TextLayout layout (MusicFont font)
+    {
+        return font.layout(getString());
+    }
+
+    //-------//
+    // paint //
+    //-------//
+    /**
+     * Actual painting, to be redefined by subclasses if needed.
+     *
+     * @param g         graphics context
+     * @param p         the parameters fed by getParams()
+     * @param location  where to paint
+     * @param alignment relative position of provided location wrt symbol
+     */
+    protected void paint (Graphics2D g,
+                          Params p,
+                          Point location,
+                          Alignment alignment)
+    {
+        OmrFont.paint(g, p.layout, location, alignment);
+    }
+
+    //-----------------------//
+    // computeCentroidOffset //
+    //-----------------------//
+    private void computeCentroidOffset ()
+    {
+        if (dimension == null) {
+            computeImage();
+        }
+
+        double xBar = 0;
+        double yBar = 0;
+        double weight = 0;
+
+        for (int y = 0, h = image.getHeight(); y < h; y++) {
+            for (int x = 0, w = image.getWidth(); x < w; x++) {
+                Color pix = new Color(image.getRGB(x, y), true);
+                double alpha = pix.getAlpha() / 255.0;
+
+                if (alpha > 0) {
+                    xBar += (alpha * x);
+                    yBar += (alpha * y);
+                    weight += alpha;
+                }
+            }
+        }
+
+        xBar /= weight;
+        yBar /= weight;
+
+        centroidOffset = new Point2D.Double(
+                (xBar / image.getWidth()) - 0.5,
+                (yBar / image.getHeight()) - 0.5);
+    }
+
+    //--------------//
+    // computeImage //
+    //--------------//
+    private void computeImage ()
+    {
+        image = buildImage(isIcon ? MusicFont.iconMusicFont : MusicFont.baseMusicFont);
+
+        dimension = new Dimension(image.getWidth(), image.getHeight());
+    }
+
+    //---------//
+    // getIcon //
+    //---------//
+    private BasicSymbol getIcon ()
+    {
+        if (isIcon) {
+            return null;
+        } else {
+            if (icon == null) {
+                icon = createIcon();
+            }
+
+            return icon;
+        }
+    }
+
+    //----------------//
+    // shiftedCodesOf //
+    //----------------//
+    /**
+     * Make sure the codes are above the CODE_OFFSET value.
+     *
+     * @param codes raw codes
+     * @return codes suitable for font display
+     */
+    private int[] shiftedCodesOf (int[] codes)
+    {
+        int[] values = new int[codes.length];
+
+        for (int i = 0; i < codes.length; i++) {
+            if (codes[i] < MusicFont.CODE_OFFSET) {
+                values[i] = codes[i] + MusicFont.CODE_OFFSET;
+            } else {
+                values[i] = codes[i];
+            }
+        }
+
+        return values;
+    }
+
+    //--------//
+    // Params //
+    //--------//
+    /**
+     * A set of parameters used for building an image and for painting a symbol.
+     */
+    protected class Params
+    {
+
+        /** Specific offset, if any, from area center. */
+        Point offset;
+
+        /** (Main) layout. */
+        TextLayout layout;
+
+        /** Image bounds. */
+        Rectangle rect;
+    }
+}