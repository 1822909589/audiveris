//------------------------------------------------------------------------------------------------//
//                                                                                                //
//                                            Z o o m                                             //
//                                                                                                //
//------------------------------------------------------------------------------------------------//
// <editor-fold defaultstate="collapsed" desc="hdr">
//
//  Copyright © Audiveris 2018. All rights reserved.
//
//  This program is free software: you can redistribute it and/or modify it under the terms of the
//  GNU Affero General Public License as published by the Free Software Foundation, either version
//  3 of the License, or (at your option) any later version.
//
//  This program is distributed in the hope that it will be useful, but WITHOUT ANY WARRANTY;
//  without even the implied warranty of MERCHANTABILITY or FITNESS FOR A PARTICULAR PURPOSE.
//  See the GNU Affero General Public License for more details.
//
//  You should have received a copy of the GNU Affero General Public License along with this
//  program.  If not, see <http://www.gnu.org/licenses/>.
//------------------------------------------------------------------------------------------------//
// </editor-fold>
package org.audiveris.omr.ui.view;

import org.audiveris.omr.constant.Constant;
import org.audiveris.omr.constant.ConstantSet;

import org.slf4j.Logger;
import org.slf4j.LoggerFactory;

import java.awt.Dimension;
import java.awt.Point;
import java.awt.Rectangle;
import java.awt.geom.Line2D;
import java.util.LinkedHashSet;
import java.util.Set;
import java.util.concurrent.atomic.AtomicInteger;

import javax.swing.event.ChangeEvent;
import javax.swing.event.ChangeListener;

/**
 * Class {@code Zoom} encapsulates a zoom ratio, which is typically the ratio between
 * display values (such as the size of the display of an entity) and model values
 * (such as the size of the entity itself).
 * <p>
 * For example, a Zoom with ratio set to a 2.0 value would double the display of a given entity.
 * <p>
 * Since this class is meant to be used when handling display tasks, it also provides utility
 * methods to go back and forth between display and model values, for simple items such as primitive
 * data (double), Point, Dimension and Rectangle.
 * <p>
 * It handles an internal collection of change listeners, that are entities registered to be
 * notified whenever a new ratio value is set.
 * <p>
 * A new value is programmatically set by calling the {@link #setRatio} method. The newly defined
 * ratio value is then pushed to all registered observers.
 * <p>
 * A {@link LogSlider} can be connected to this zoom entity, to provide UI for both output and
 * input.
 *
 * @author Hervé Bitteur
 */
public class Zoom
{

    private static final Constants constants = new Constants();

    private static final Logger logger = LoggerFactory.getLogger(Zoom.class);

<<<<<<< HEAD
    // To assign a unique Id
=======
    /** To assign a unique Id. */
>>>>>>> 8e2b0fd5
    private static AtomicInteger globalId = new AtomicInteger(0);

    /** Unique event, created lazily. */
    protected ChangeEvent changeEvent = null;

    /** Potential logarithmic slider to drive this zoom. */
    protected LogSlider slider;

    /** Collection of event listeners. */
    protected Set<ChangeListener> listeners = new LinkedHashSet<>();

    /** Current ratio value. */
    protected double ratio;

<<<<<<< HEAD
    // Unique Id (to ease debugging)
    private int id = globalId.incrementAndGet();
=======
    /** Unique Id (to ease debugging). */
    private final int id = globalId.incrementAndGet();
>>>>>>> 8e2b0fd5

    /**
     * Create a zoom entity, with a default ratio value of 1.
     */
    public Zoom ()
    {
        this(1);
    }

    /**
     * Create a zoom entity, with the provided initial ratio value.
     *
     * @param ratio the initial ratio value
     */
    public Zoom (double ratio)
    {
        logger.debug("Zoom created with ratio {}", ratio);
        setRatio(ratio);
    }

    /**
     * Create a zoom entity, with the provided initial ratio value. and a
     * related slider
     *
     * @param slider the related slider
     * @param ratio  the initial ratio value
     */
    public Zoom (LogSlider slider,
                 double ratio)
    {
        logger.debug("Zoom created" + " slider={} ratio={}", slider, ratio);
        setSlider(slider);
        setRatio(ratio);
    }

    //-------------------//
    // addChangeListener //
    //-------------------//
    /**
     * Register a change listener, to be notified when the zoom value is
     * changed
     *
     * @param listener the listener to be notified
     */
    public void addChangeListener (ChangeListener listener)
    {
        listeners.add(listener);
        logger.debug("addChangeListener {} -> {}", listener, listeners.size());
    }

    //------------------//
    // fireStateChanged //
    //------------------//
    /**
     * In charge of forwarding the change notification to all registered
     * listeners
     */
    public void fireStateChanged ()
    {
        for (ChangeListener listener : listeners) {
            if (changeEvent == null) {
                changeEvent = new ChangeEvent(this);
            }

            logger.debug("{} Firing {}", this, listener);
            listener.stateChanged(changeEvent);
        }
    }

    //----------//
    // getRatio //
    //----------//
    /**
     * Return the current zoom ratio. Ratio is defined as display / source.
     *
     * @return the ratio
     */
    public double getRatio ()
    {
        return ratio;
    }

    //----------//
    // setRatio //
    //----------//
    /**
     * Change the display zoom ratio. Nota, if the zoom is coupled with a
     * slider, this slider has the final word concerning the precise zoom
     * value, since the slider uses integer (or fractional) values.
     *
     * @param ratio the new ratio
     */
    public final void setRatio (double ratio)
    {
        logger.debug("setRatio ratio={}", ratio);

        // Propagate to slider (useful to keep slider in sync when ratio is
        // set programmatically)
        if (slider != null) {
            slider.setDoubleValue(ratio);
        } else {
            forceRatio(ratio);
        }
    }

    //----------------------//
    // removeChangeListener //
    //----------------------//
    /**
     * Unregister a change listener
     *
     * @param listener the listener to remove
     * @return true if actually removed
     */
    public boolean removeChangeListener (ChangeListener listener)
    {
        return listeners.remove(listener);
    }

    //-------//
    // scale //
    //-------//
    /**
     * Scale all the elements of provided point
     *
     * @param pt the point to be scaled
     */
    public void scale (Point pt)
    {
        pt.x = scaled(pt.x);
        pt.y = scaled(pt.y);
    }

    //-------//
    // scale //
    //-------//
    /**
     * Scale all the elements of provided dimension
     *
     * @param dim the dimension to be scaled
     */
    public void scale (Dimension dim)
    {
        dim.width = scaled(dim.width);
        dim.height = scaled(dim.height);
    }

    //-------//
    // scale //
    //-------//
    /**
     * Scale all the elements of provided rectangle
     *
     * @param rect the rectangle to be scaled
     */
    public void scale (Rectangle rect)
    {
        rect.x = scaled(rect.x);
        rect.y = scaled(rect.y);
        rect.width = scaled(rect.width);
        rect.height = scaled(rect.height);
    }

    //-------//
    // scale //
    //-------//
    /**
     * Scale provided line
     *
     * @param line the line to be scaled
     */
    public void scale (Line2D line)
    {
        line.setLine(
                scaled(line.getX1()),
                scaled(line.getY1()),
                scaled(line.getX2()),
                scaled(line.getY2()));
    }

    //--------//
    // scaled //
    //--------//
    /**
     * Coordinate computation, Source &rarr; Display
     *
     * @param val a source value
     * @return the (scaled) display value
     */
    public int scaled (double val)
    {
        return (int) Math.rint(val * ratio);
    }

    //--------//
    // scaled //
    //--------//
    /**
     * Coordinate computation, Source &rarr; Display
     *
     * @param pt source point
     * @return the corresponding (scaled) point
     */
    public Point scaled (Point pt)
    {
        Point p = new Point(pt);
        scale(p);

        return p;
    }

    //--------//
    // scaled //
    //--------//
    /**
     * Coordinate computation, Source &rarr; Display
     *
     * @param dim source dimension
     * @return the corresponding (scaled) dimension
     */
    public Dimension scaled (Dimension dim)
    {
        Dimension d = new Dimension(dim);
        scale(d);

        return d;
    }

    //--------//
    // scaled //
    //--------//
    /**
     * Coordinate computation, Source &rarr; Display
     *
     * @param rect source rectangle
     * @return the corresponding (scaled) rectangle
     */
    public Rectangle scaled (Rectangle rect)
    {
        Rectangle r = new Rectangle(rect);
        scale(r);

        return r;
    }

    //-----------//
    // setSlider //
    //-----------//
    /**
     * Define a related logarithmic slider, as a UI to adjust the zoom
     * value
     *
     * @param slider the related slider UI
     */
    public final void setSlider (final LogSlider slider)
    {
        this.slider = slider;
        logger.debug("setSlider");

        if (slider != null) {
            slider.setFocusable(false);
            slider.setDoubleValue(ratio);

            slider.addChangeListener(new ChangeListener()
            {
                @Override
                public void stateChanged (ChangeEvent e)
                {
                    // Forward the new zoom ratio
                    if (constants.continuousSliderReading.getValue() || !slider
                            .getValueIsAdjusting()) {
                        double newRatio = slider.getDoubleValue();
                        logger.debug("Slider firing zoom newRatio={}", newRatio);

                        // Stop condition to avoid endless loop between
                        // slider and zoom
                        if (Math.abs(newRatio - ratio) > .001) {
                            forceRatio(newRatio);
                        }
                    }
                }
            });
        }
    }

    //----------//
    // toString //
    //----------//
    /**
     * Report a quick description
     *
     * @return the zoom information
     */
    @Override
    public String toString ()
    {
        return "{Zoom#" + id + " listeners=" + listeners.size() + " ratio=" + ratio + "}";
    }

    //-------------//
    // truncScaled //
    //-------------//
    /**
     * Coordinate computation, Source &rarr; Display, but with a truncation
     * rather than rounding.
     *
     * @param val a source value
     * @return the (scaled) display value
     */
    public int truncScaled (double val)
    {
        return (int) Math.floor(val * ratio);
    }

    //---------------//
    // truncUnscaled //
    //---------------//
    /**
     * Coordinate computation, Display &rarr; Source, but with a truncation
     * rather than rounding.
     *
     * @param val a display value
     * @return the corresponding (unscaled) source coordinate
     */
    public int truncUnscaled (double val)
    {
        return (int) Math.floor(val / ratio);
    }

    //---------//
    // unscale //
    //---------//
    /**
     * Unscale a point
     *
     * @param pt the point to unscale
     */
    public void unscale (Point pt)
    {
        pt.x = unscaled(pt.x);
        pt.y = unscaled(pt.y);
    }

    //----------//
    // unscaled //
    //----------//
    /**
     * Coordinate computation Display &rarr; Source
     *
     * @param val a display value
     * @return the corresponding (unscaled) source coordinate
     */
    public int unscaled (double val)
    {
        return (int) Math.rint(val / ratio);
    }

    //----------//
    // unscaled //
    //----------//
    /**
     * Point computation Display &rarr; Source
     *
     * @param pt a display point
     * @return the corresponding (unscaled) source point
     */
    public Point unscaled (Point pt)
    {
        return new Point((int) Math.rint(pt.x / ratio), (int) Math.rint(pt.y / ratio));
    }

    //------------//
    // forceRatio //
    //------------//
    /**
     * Impose and propagate the new ratio
     *
     * @param ratio the new ratio
     */
    private void forceRatio (double ratio)
    {
        logger.debug("forceRatio ratio={}", ratio);
        this.ratio = ratio;

        // Propagate to listeners
        fireStateChanged();
    }

    //-----------//
    // Constants //
    //-----------//
    private static class Constants
            extends ConstantSet
    {

        private final Constant.Boolean continuousSliderReading = new Constant.Boolean(
                true,
                "Should we allow continuous reading of the zoom slider");
    }
}
<|MERGE_RESOLUTION|>--- conflicted
+++ resolved
@@ -1,495 +1,486 @@
-//------------------------------------------------------------------------------------------------//
-//                                                                                                //
-//                                            Z o o m                                             //
-//                                                                                                //
-//------------------------------------------------------------------------------------------------//
-// <editor-fold defaultstate="collapsed" desc="hdr">
-//
-//  Copyright © Audiveris 2018. All rights reserved.
-//
-//  This program is free software: you can redistribute it and/or modify it under the terms of the
-//  GNU Affero General Public License as published by the Free Software Foundation, either version
-//  3 of the License, or (at your option) any later version.
-//
-//  This program is distributed in the hope that it will be useful, but WITHOUT ANY WARRANTY;
-//  without even the implied warranty of MERCHANTABILITY or FITNESS FOR A PARTICULAR PURPOSE.
-//  See the GNU Affero General Public License for more details.
-//
-//  You should have received a copy of the GNU Affero General Public License along with this
-//  program.  If not, see <http://www.gnu.org/licenses/>.
-//------------------------------------------------------------------------------------------------//
-// </editor-fold>
-package org.audiveris.omr.ui.view;
-
-import org.audiveris.omr.constant.Constant;
-import org.audiveris.omr.constant.ConstantSet;
-
-import org.slf4j.Logger;
-import org.slf4j.LoggerFactory;
-
-import java.awt.Dimension;
-import java.awt.Point;
-import java.awt.Rectangle;
-import java.awt.geom.Line2D;
-import java.util.LinkedHashSet;
-import java.util.Set;
-import java.util.concurrent.atomic.AtomicInteger;
-
-import javax.swing.event.ChangeEvent;
-import javax.swing.event.ChangeListener;
-
-/**
- * Class {@code Zoom} encapsulates a zoom ratio, which is typically the ratio between
- * display values (such as the size of the display of an entity) and model values
- * (such as the size of the entity itself).
- * <p>
- * For example, a Zoom with ratio set to a 2.0 value would double the display of a given entity.
- * <p>
- * Since this class is meant to be used when handling display tasks, it also provides utility
- * methods to go back and forth between display and model values, for simple items such as primitive
- * data (double), Point, Dimension and Rectangle.
- * <p>
- * It handles an internal collection of change listeners, that are entities registered to be
- * notified whenever a new ratio value is set.
- * <p>
- * A new value is programmatically set by calling the {@link #setRatio} method. The newly defined
- * ratio value is then pushed to all registered observers.
- * <p>
- * A {@link LogSlider} can be connected to this zoom entity, to provide UI for both output and
- * input.
- *
- * @author Hervé Bitteur
- */
-public class Zoom
-{
-
-    private static final Constants constants = new Constants();
-
-    private static final Logger logger = LoggerFactory.getLogger(Zoom.class);
-
-<<<<<<< HEAD
-    // To assign a unique Id
-=======
-    /** To assign a unique Id. */
->>>>>>> 8e2b0fd5
-    private static AtomicInteger globalId = new AtomicInteger(0);
-
-    /** Unique event, created lazily. */
-    protected ChangeEvent changeEvent = null;
-
-    /** Potential logarithmic slider to drive this zoom. */
-    protected LogSlider slider;
-
-    /** Collection of event listeners. */
-    protected Set<ChangeListener> listeners = new LinkedHashSet<>();
-
-    /** Current ratio value. */
-    protected double ratio;
-
-<<<<<<< HEAD
-    // Unique Id (to ease debugging)
-    private int id = globalId.incrementAndGet();
-=======
-    /** Unique Id (to ease debugging). */
-    private final int id = globalId.incrementAndGet();
->>>>>>> 8e2b0fd5
-
-    /**
-     * Create a zoom entity, with a default ratio value of 1.
-     */
-    public Zoom ()
-    {
-        this(1);
-    }
-
-    /**
-     * Create a zoom entity, with the provided initial ratio value.
-     *
-     * @param ratio the initial ratio value
-     */
-    public Zoom (double ratio)
-    {
-        logger.debug("Zoom created with ratio {}", ratio);
-        setRatio(ratio);
-    }
-
-    /**
-     * Create a zoom entity, with the provided initial ratio value. and a
-     * related slider
-     *
-     * @param slider the related slider
-     * @param ratio  the initial ratio value
-     */
-    public Zoom (LogSlider slider,
-                 double ratio)
-    {
-        logger.debug("Zoom created" + " slider={} ratio={}", slider, ratio);
-        setSlider(slider);
-        setRatio(ratio);
-    }
-
-    //-------------------//
-    // addChangeListener //
-    //-------------------//
-    /**
-     * Register a change listener, to be notified when the zoom value is
-     * changed
-     *
-     * @param listener the listener to be notified
-     */
-    public void addChangeListener (ChangeListener listener)
-    {
-        listeners.add(listener);
-        logger.debug("addChangeListener {} -> {}", listener, listeners.size());
-    }
-
-    //------------------//
-    // fireStateChanged //
-    //------------------//
-    /**
-     * In charge of forwarding the change notification to all registered
-     * listeners
-     */
-    public void fireStateChanged ()
-    {
-        for (ChangeListener listener : listeners) {
-            if (changeEvent == null) {
-                changeEvent = new ChangeEvent(this);
-            }
-
-            logger.debug("{} Firing {}", this, listener);
-            listener.stateChanged(changeEvent);
-        }
-    }
-
-    //----------//
-    // getRatio //
-    //----------//
-    /**
-     * Return the current zoom ratio. Ratio is defined as display / source.
-     *
-     * @return the ratio
-     */
-    public double getRatio ()
-    {
-        return ratio;
-    }
-
-    //----------//
-    // setRatio //
-    //----------//
-    /**
-     * Change the display zoom ratio. Nota, if the zoom is coupled with a
-     * slider, this slider has the final word concerning the precise zoom
-     * value, since the slider uses integer (or fractional) values.
-     *
-     * @param ratio the new ratio
-     */
-    public final void setRatio (double ratio)
-    {
-        logger.debug("setRatio ratio={}", ratio);
-
-        // Propagate to slider (useful to keep slider in sync when ratio is
-        // set programmatically)
-        if (slider != null) {
-            slider.setDoubleValue(ratio);
-        } else {
-            forceRatio(ratio);
-        }
-    }
-
-    //----------------------//
-    // removeChangeListener //
-    //----------------------//
-    /**
-     * Unregister a change listener
-     *
-     * @param listener the listener to remove
-     * @return true if actually removed
-     */
-    public boolean removeChangeListener (ChangeListener listener)
-    {
-        return listeners.remove(listener);
-    }
-
-    //-------//
-    // scale //
-    //-------//
-    /**
-     * Scale all the elements of provided point
-     *
-     * @param pt the point to be scaled
-     */
-    public void scale (Point pt)
-    {
-        pt.x = scaled(pt.x);
-        pt.y = scaled(pt.y);
-    }
-
-    //-------//
-    // scale //
-    //-------//
-    /**
-     * Scale all the elements of provided dimension
-     *
-     * @param dim the dimension to be scaled
-     */
-    public void scale (Dimension dim)
-    {
-        dim.width = scaled(dim.width);
-        dim.height = scaled(dim.height);
-    }
-
-    //-------//
-    // scale //
-    //-------//
-    /**
-     * Scale all the elements of provided rectangle
-     *
-     * @param rect the rectangle to be scaled
-     */
-    public void scale (Rectangle rect)
-    {
-        rect.x = scaled(rect.x);
-        rect.y = scaled(rect.y);
-        rect.width = scaled(rect.width);
-        rect.height = scaled(rect.height);
-    }
-
-    //-------//
-    // scale //
-    //-------//
-    /**
-     * Scale provided line
-     *
-     * @param line the line to be scaled
-     */
-    public void scale (Line2D line)
-    {
-        line.setLine(
-                scaled(line.getX1()),
-                scaled(line.getY1()),
-                scaled(line.getX2()),
-                scaled(line.getY2()));
-    }
-
-    //--------//
-    // scaled //
-    //--------//
-    /**
-     * Coordinate computation, Source &rarr; Display
-     *
-     * @param val a source value
-     * @return the (scaled) display value
-     */
-    public int scaled (double val)
-    {
-        return (int) Math.rint(val * ratio);
-    }
-
-    //--------//
-    // scaled //
-    //--------//
-    /**
-     * Coordinate computation, Source &rarr; Display
-     *
-     * @param pt source point
-     * @return the corresponding (scaled) point
-     */
-    public Point scaled (Point pt)
-    {
-        Point p = new Point(pt);
-        scale(p);
-
-        return p;
-    }
-
-    //--------//
-    // scaled //
-    //--------//
-    /**
-     * Coordinate computation, Source &rarr; Display
-     *
-     * @param dim source dimension
-     * @return the corresponding (scaled) dimension
-     */
-    public Dimension scaled (Dimension dim)
-    {
-        Dimension d = new Dimension(dim);
-        scale(d);
-
-        return d;
-    }
-
-    //--------//
-    // scaled //
-    //--------//
-    /**
-     * Coordinate computation, Source &rarr; Display
-     *
-     * @param rect source rectangle
-     * @return the corresponding (scaled) rectangle
-     */
-    public Rectangle scaled (Rectangle rect)
-    {
-        Rectangle r = new Rectangle(rect);
-        scale(r);
-
-        return r;
-    }
-
-    //-----------//
-    // setSlider //
-    //-----------//
-    /**
-     * Define a related logarithmic slider, as a UI to adjust the zoom
-     * value
-     *
-     * @param slider the related slider UI
-     */
-    public final void setSlider (final LogSlider slider)
-    {
-        this.slider = slider;
-        logger.debug("setSlider");
-
-        if (slider != null) {
-            slider.setFocusable(false);
-            slider.setDoubleValue(ratio);
-
-            slider.addChangeListener(new ChangeListener()
-            {
-                @Override
-                public void stateChanged (ChangeEvent e)
-                {
-                    // Forward the new zoom ratio
-                    if (constants.continuousSliderReading.getValue() || !slider
-                            .getValueIsAdjusting()) {
-                        double newRatio = slider.getDoubleValue();
-                        logger.debug("Slider firing zoom newRatio={}", newRatio);
-
-                        // Stop condition to avoid endless loop between
-                        // slider and zoom
-                        if (Math.abs(newRatio - ratio) > .001) {
-                            forceRatio(newRatio);
-                        }
-                    }
-                }
-            });
-        }
-    }
-
-    //----------//
-    // toString //
-    //----------//
-    /**
-     * Report a quick description
-     *
-     * @return the zoom information
-     */
-    @Override
-    public String toString ()
-    {
-        return "{Zoom#" + id + " listeners=" + listeners.size() + " ratio=" + ratio + "}";
-    }
-
-    //-------------//
-    // truncScaled //
-    //-------------//
-    /**
-     * Coordinate computation, Source &rarr; Display, but with a truncation
-     * rather than rounding.
-     *
-     * @param val a source value
-     * @return the (scaled) display value
-     */
-    public int truncScaled (double val)
-    {
-        return (int) Math.floor(val * ratio);
-    }
-
-    //---------------//
-    // truncUnscaled //
-    //---------------//
-    /**
-     * Coordinate computation, Display &rarr; Source, but with a truncation
-     * rather than rounding.
-     *
-     * @param val a display value
-     * @return the corresponding (unscaled) source coordinate
-     */
-    public int truncUnscaled (double val)
-    {
-        return (int) Math.floor(val / ratio);
-    }
-
-    //---------//
-    // unscale //
-    //---------//
-    /**
-     * Unscale a point
-     *
-     * @param pt the point to unscale
-     */
-    public void unscale (Point pt)
-    {
-        pt.x = unscaled(pt.x);
-        pt.y = unscaled(pt.y);
-    }
-
-    //----------//
-    // unscaled //
-    //----------//
-    /**
-     * Coordinate computation Display &rarr; Source
-     *
-     * @param val a display value
-     * @return the corresponding (unscaled) source coordinate
-     */
-    public int unscaled (double val)
-    {
-        return (int) Math.rint(val / ratio);
-    }
-
-    //----------//
-    // unscaled //
-    //----------//
-    /**
-     * Point computation Display &rarr; Source
-     *
-     * @param pt a display point
-     * @return the corresponding (unscaled) source point
-     */
-    public Point unscaled (Point pt)
-    {
-        return new Point((int) Math.rint(pt.x / ratio), (int) Math.rint(pt.y / ratio));
-    }
-
-    //------------//
-    // forceRatio //
-    //------------//
-    /**
-     * Impose and propagate the new ratio
-     *
-     * @param ratio the new ratio
-     */
-    private void forceRatio (double ratio)
-    {
-        logger.debug("forceRatio ratio={}", ratio);
-        this.ratio = ratio;
-
-        // Propagate to listeners
-        fireStateChanged();
-    }
-
-    //-----------//
-    // Constants //
-    //-----------//
-    private static class Constants
-            extends ConstantSet
-    {
-
-        private final Constant.Boolean continuousSliderReading = new Constant.Boolean(
-                true,
-                "Should we allow continuous reading of the zoom slider");
-    }
-}
+//------------------------------------------------------------------------------------------------//
+//                                                                                                //
+//                                            Z o o m                                             //
+//                                                                                                //
+//------------------------------------------------------------------------------------------------//
+// <editor-fold defaultstate="collapsed" desc="hdr">
+//
+//  Copyright © Audiveris 2018. All rights reserved.
+//
+//  This program is free software: you can redistribute it and/or modify it under the terms of the
+//  GNU Affero General Public License as published by the Free Software Foundation, either version
+//  3 of the License, or (at your option) any later version.
+//
+//  This program is distributed in the hope that it will be useful, but WITHOUT ANY WARRANTY;
+//  without even the implied warranty of MERCHANTABILITY or FITNESS FOR A PARTICULAR PURPOSE.
+//  See the GNU Affero General Public License for more details.
+//
+//  You should have received a copy of the GNU Affero General Public License along with this
+//  program.  If not, see <http://www.gnu.org/licenses/>.
+//------------------------------------------------------------------------------------------------//
+// </editor-fold>
+package org.audiveris.omr.ui.view;
+
+import org.audiveris.omr.constant.Constant;
+import org.audiveris.omr.constant.ConstantSet;
+
+import org.slf4j.Logger;
+import org.slf4j.LoggerFactory;
+
+import java.awt.Dimension;
+import java.awt.Point;
+import java.awt.Rectangle;
+import java.awt.geom.Line2D;
+import java.util.LinkedHashSet;
+import java.util.Set;
+import java.util.concurrent.atomic.AtomicInteger;
+
+import javax.swing.event.ChangeEvent;
+import javax.swing.event.ChangeListener;
+
+/**
+ * Class {@code Zoom} encapsulates a zoom ratio, which is typically the ratio between
+ * display values (such as the size of the display of an entity) and model values
+ * (such as the size of the entity itself).
+ * <p>
+ * For example, a Zoom with ratio set to a 2.0 value would double the display of a given entity.
+ * <p>
+ * Since this class is meant to be used when handling display tasks, it also provides utility
+ * methods to go back and forth between display and model values, for simple items such as primitive
+ * data (double), Point, Dimension and Rectangle.
+ * <p>
+ * It handles an internal collection of change listeners, that are entities registered to be
+ * notified whenever a new ratio value is set.
+ * <p>
+ * A new value is programmatically set by calling the {@link #setRatio} method. The newly defined
+ * ratio value is then pushed to all registered observers.
+ * <p>
+ * A {@link LogSlider} can be connected to this zoom entity, to provide UI for both output and
+ * input.
+ *
+ * @author Hervé Bitteur
+ */
+public class Zoom
+{
+
+    private static final Constants constants = new Constants();
+
+    private static final Logger logger = LoggerFactory.getLogger(Zoom.class);
+
+    /** To assign a unique Id. */
+    private static AtomicInteger globalId = new AtomicInteger(0);
+
+    /** Unique event, created lazily. */
+    protected ChangeEvent changeEvent = null;
+
+    /** Potential logarithmic slider to drive this zoom. */
+    protected LogSlider slider;
+
+    /** Collection of event listeners. */
+    protected Set<ChangeListener> listeners = new LinkedHashSet<>();
+
+    /** Current ratio value. */
+    protected double ratio;
+
+    /** Unique Id (to ease debugging). */
+    private final int id = globalId.incrementAndGet();
+
+    /**
+     * Create a zoom entity, with a default ratio value of 1.
+     */
+    public Zoom ()
+    {
+        this(1);
+    }
+
+    /**
+     * Create a zoom entity, with the provided initial ratio value.
+     *
+     * @param ratio the initial ratio value
+     */
+    public Zoom (double ratio)
+    {
+        logger.debug("Zoom created with ratio {}", ratio);
+        setRatio(ratio);
+    }
+
+    /**
+     * Create a zoom entity, with the provided initial ratio value. and a
+     * related slider
+     *
+     * @param slider the related slider
+     * @param ratio  the initial ratio value
+     */
+    public Zoom (LogSlider slider,
+                 double ratio)
+    {
+        logger.debug("Zoom created" + " slider={} ratio={}", slider, ratio);
+        setSlider(slider);
+        setRatio(ratio);
+    }
+
+    //-------------------//
+    // addChangeListener //
+    //-------------------//
+    /**
+     * Register a change listener, to be notified when the zoom value is
+     * changed
+     *
+     * @param listener the listener to be notified
+     */
+    public void addChangeListener (ChangeListener listener)
+    {
+        listeners.add(listener);
+        logger.debug("addChangeListener {} -> {}", listener, listeners.size());
+    }
+
+    //------------------//
+    // fireStateChanged //
+    //------------------//
+    /**
+     * In charge of forwarding the change notification to all registered
+     * listeners
+     */
+    public void fireStateChanged ()
+    {
+        for (ChangeListener listener : listeners) {
+            if (changeEvent == null) {
+                changeEvent = new ChangeEvent(this);
+            }
+
+            logger.debug("{} Firing {}", this, listener);
+            listener.stateChanged(changeEvent);
+        }
+    }
+
+    //----------//
+    // getRatio //
+    //----------//
+    /**
+     * Return the current zoom ratio. Ratio is defined as display / source.
+     *
+     * @return the ratio
+     */
+    public double getRatio ()
+    {
+        return ratio;
+    }
+
+    //----------//
+    // setRatio //
+    //----------//
+    /**
+     * Change the display zoom ratio. Nota, if the zoom is coupled with a
+     * slider, this slider has the final word concerning the precise zoom
+     * value, since the slider uses integer (or fractional) values.
+     *
+     * @param ratio the new ratio
+     */
+    public final void setRatio (double ratio)
+    {
+        logger.debug("setRatio ratio={}", ratio);
+
+        // Propagate to slider (useful to keep slider in sync when ratio is
+        // set programmatically)
+        if (slider != null) {
+            slider.setDoubleValue(ratio);
+        } else {
+            forceRatio(ratio);
+        }
+    }
+
+    //----------------------//
+    // removeChangeListener //
+    //----------------------//
+    /**
+     * Unregister a change listener
+     *
+     * @param listener the listener to remove
+     * @return true if actually removed
+     */
+    public boolean removeChangeListener (ChangeListener listener)
+    {
+        return listeners.remove(listener);
+    }
+
+    //-------//
+    // scale //
+    //-------//
+    /**
+     * Scale all the elements of provided point
+     *
+     * @param pt the point to be scaled
+     */
+    public void scale (Point pt)
+    {
+        pt.x = scaled(pt.x);
+        pt.y = scaled(pt.y);
+    }
+
+    //-------//
+    // scale //
+    //-------//
+    /**
+     * Scale all the elements of provided dimension
+     *
+     * @param dim the dimension to be scaled
+     */
+    public void scale (Dimension dim)
+    {
+        dim.width = scaled(dim.width);
+        dim.height = scaled(dim.height);
+    }
+
+    //-------//
+    // scale //
+    //-------//
+    /**
+     * Scale all the elements of provided rectangle
+     *
+     * @param rect the rectangle to be scaled
+     */
+    public void scale (Rectangle rect)
+    {
+        rect.x = scaled(rect.x);
+        rect.y = scaled(rect.y);
+        rect.width = scaled(rect.width);
+        rect.height = scaled(rect.height);
+    }
+
+    //-------//
+    // scale //
+    //-------//
+    /**
+     * Scale provided line
+     *
+     * @param line the line to be scaled
+     */
+    public void scale (Line2D line)
+    {
+        line.setLine(
+                scaled(line.getX1()),
+                scaled(line.getY1()),
+                scaled(line.getX2()),
+                scaled(line.getY2()));
+    }
+
+    //--------//
+    // scaled //
+    //--------//
+    /**
+     * Coordinate computation, Source &rarr; Display
+     *
+     * @param val a source value
+     * @return the (scaled) display value
+     */
+    public int scaled (double val)
+    {
+        return (int) Math.rint(val * ratio);
+    }
+
+    //--------//
+    // scaled //
+    //--------//
+    /**
+     * Coordinate computation, Source &rarr; Display
+     *
+     * @param pt source point
+     * @return the corresponding (scaled) point
+     */
+    public Point scaled (Point pt)
+    {
+        Point p = new Point(pt);
+        scale(p);
+
+        return p;
+    }
+
+    //--------//
+    // scaled //
+    //--------//
+    /**
+     * Coordinate computation, Source &rarr; Display
+     *
+     * @param dim source dimension
+     * @return the corresponding (scaled) dimension
+     */
+    public Dimension scaled (Dimension dim)
+    {
+        Dimension d = new Dimension(dim);
+        scale(d);
+
+        return d;
+    }
+
+    //--------//
+    // scaled //
+    //--------//
+    /**
+     * Coordinate computation, Source &rarr; Display
+     *
+     * @param rect source rectangle
+     * @return the corresponding (scaled) rectangle
+     */
+    public Rectangle scaled (Rectangle rect)
+    {
+        Rectangle r = new Rectangle(rect);
+        scale(r);
+
+        return r;
+    }
+
+    //-----------//
+    // setSlider //
+    //-----------//
+    /**
+     * Define a related logarithmic slider, as a UI to adjust the zoom
+     * value
+     *
+     * @param slider the related slider UI
+     */
+    public final void setSlider (final LogSlider slider)
+    {
+        this.slider = slider;
+        logger.debug("setSlider");
+
+        if (slider != null) {
+            slider.setFocusable(false);
+            slider.setDoubleValue(ratio);
+
+            slider.addChangeListener(new ChangeListener()
+            {
+                @Override
+                public void stateChanged (ChangeEvent e)
+                {
+                    // Forward the new zoom ratio
+                    if (constants.continuousSliderReading.getValue() || !slider
+                            .getValueIsAdjusting()) {
+                        double newRatio = slider.getDoubleValue();
+                        logger.debug("Slider firing zoom newRatio={}", newRatio);
+
+                        // Stop condition to avoid endless loop between
+                        // slider and zoom
+                        if (Math.abs(newRatio - ratio) > .001) {
+                            forceRatio(newRatio);
+                        }
+                    }
+                }
+            });
+        }
+    }
+
+    //----------//
+    // toString //
+    //----------//
+    /**
+     * Report a quick description
+     *
+     * @return the zoom information
+     */
+    @Override
+    public String toString ()
+    {
+        return "{Zoom#" + id + " listeners=" + listeners.size() + " ratio=" + ratio + "}";
+    }
+
+    //-------------//
+    // truncScaled //
+    //-------------//
+    /**
+     * Coordinate computation, Source &rarr; Display, but with a truncation
+     * rather than rounding.
+     *
+     * @param val a source value
+     * @return the (scaled) display value
+     */
+    public int truncScaled (double val)
+    {
+        return (int) Math.floor(val * ratio);
+    }
+
+    //---------------//
+    // truncUnscaled //
+    //---------------//
+    /**
+     * Coordinate computation, Display &rarr; Source, but with a truncation
+     * rather than rounding.
+     *
+     * @param val a display value
+     * @return the corresponding (unscaled) source coordinate
+     */
+    public int truncUnscaled (double val)
+    {
+        return (int) Math.floor(val / ratio);
+    }
+
+    //---------//
+    // unscale //
+    //---------//
+    /**
+     * Unscale a point
+     *
+     * @param pt the point to unscale
+     */
+    public void unscale (Point pt)
+    {
+        pt.x = unscaled(pt.x);
+        pt.y = unscaled(pt.y);
+    }
+
+    //----------//
+    // unscaled //
+    //----------//
+    /**
+     * Coordinate computation Display &rarr; Source
+     *
+     * @param val a display value
+     * @return the corresponding (unscaled) source coordinate
+     */
+    public int unscaled (double val)
+    {
+        return (int) Math.rint(val / ratio);
+    }
+
+    //----------//
+    // unscaled //
+    //----------//
+    /**
+     * Point computation Display &rarr; Source
+     *
+     * @param pt a display point
+     * @return the corresponding (unscaled) source point
+     */
+    public Point unscaled (Point pt)
+    {
+        return new Point((int) Math.rint(pt.x / ratio), (int) Math.rint(pt.y / ratio));
+    }
+
+    //------------//
+    // forceRatio //
+    //------------//
+    /**
+     * Impose and propagate the new ratio
+     *
+     * @param ratio the new ratio
+     */
+    private void forceRatio (double ratio)
+    {
+        logger.debug("forceRatio ratio={}", ratio);
+        this.ratio = ratio;
+
+        // Propagate to listeners
+        fireStateChanged();
+    }
+
+    //-----------//
+    // Constants //
+    //-----------//
+    private static class Constants
+            extends ConstantSet
+    {
+
+        private final Constant.Boolean continuousSliderReading = new Constant.Boolean(
+                true,
+                "Should we allow continuous reading of the zoom slider");
+    }
+}