//------------------------------------------------------------------------------------------------//
//                                                                                                //
//                                   C h o r d N a m e I n t e r                                  //
//                                                                                                //
//------------------------------------------------------------------------------------------------//
// <editor-fold defaultstate="collapsed" desc="hdr">
//
//  Copyright © Audiveris 2018. All rights reserved.
//
//  This program is free software: you can redistribute it and/or modify it under the terms of the
//  GNU Affero General Public License as published by the Free Software Foundation, either version
//  3 of the License, or (at your option) any later version.
//
//  This program is distributed in the hope that it will be useful, but WITHOUT ANY WARRANTY;
//  without even the implied warranty of MERCHANTABILITY or FITNESS FOR A PARTICULAR PURPOSE.
//  See the GNU Affero General Public License for more details.
//
//  You should have received a copy of the GNU Affero General Public License along with this
//  program.  If not, see <http://www.gnu.org/licenses/>.
//------------------------------------------------------------------------------------------------//
// </editor-fold>
package org.audiveris.omr.sig.inter;

import org.audiveris.omr.glyph.Grades;
import org.audiveris.omr.sig.inter.ChordNameInter.Degree.DegreeType;
import static org.audiveris.omr.sig.inter.ChordNameInter.Kind.Type.*;
import org.audiveris.omr.text.TextLine;
import org.audiveris.omr.text.TextWord;
import org.audiveris.omr.util.Jaxb;
import static org.audiveris.omr.util.RegexUtil.*;

import org.slf4j.Logger;
import org.slf4j.LoggerFactory;

import java.util.ArrayList;
import java.util.Arrays;
import java.util.List;
import java.util.regex.Matcher;
import java.util.regex.Pattern;

import javax.xml.bind.annotation.XmlAccessType;
import javax.xml.bind.annotation.XmlAccessorType;
import javax.xml.bind.annotation.XmlAttribute;
import javax.xml.bind.annotation.XmlElement;
import javax.xml.bind.annotation.XmlRootElement;
import javax.xml.bind.annotation.adapters.XmlJavaTypeAdapter;

/**
 * Class {@code ChordNameInter} is a formatted piece of text that
 * describes a chord symbol such as F#m7, A(9) or BMaj7/D#.
 * This class is organized according to the target MusicXML harmony element.
 * <p>
 * TODO: Add support for degree subtract (besides add and alter)
 * <p>
 * TODO: Add support for classical functions (besides root)
 * <p>
 * TODO: Add support for French steps: Do, Ré, Mi, etc.
 *
 * @author Hervé Bitteur
 */
@XmlAccessorType(XmlAccessType.NONE)
@XmlRootElement(name = "chord-name")
public class ChordNameInter
        extends WordInter
{

    private static final Logger logger = LoggerFactory.getLogger(ChordNameInter.class);

    /** Unicode value for <b>flat</b> sign: {@value}. */
    public static final String FLAT = "\u266D";

    /** Unicode value for <b>natural</b> sign: {@value}. (not used) */
    public static final String NATURAL = "\u266E";

    /** Unicode value for <b>sharp</b> sign: {@value}. */
    public static final String SHARP = "\u266F";

    /** Unicode value for <b>triangle</b> sign: {@value}. */
    public static final String DELTA = "\u25B3";

    // String constants to be used by their names to avoid any typo.
    // Their values are not relevant, but must be unique.
    private static final String ROOT_STEP = "rootStep";

    private static final String ROOT_ALTER = "rootAlter";

    private static final String BASS_STEP = "bassStep";

    private static final String BASS_ALTER = "bassAlter";

    private static final String MAJ = "maj";

    private static final String MIN = "min";

    private static final String AUG = "aug";

    private static final String DIM = "dim";

    private static final String HDIM = "hdim";

    private static final String DEGS = "degs";

    private static final String SUS = "sus";

    private static final String KIND = "kind";

    private static final String PARS = "pars";

    private static final String PMAJ7 = "pmaj7";

    private static final String DEG_VALUE = "degValue";

    private static final String DEG_ALTER = "degAlter";

    /** Pattern for any step. */
    private static final String STEP_CLASS = "[A-G]";

    /** Pattern for root value. A, A# or Ab */
    private static final String rootPat = group(ROOT_STEP, STEP_CLASS) + group(
            ROOT_ALTER,
            Alter.CLASS) + "?";

    /** Pattern for bass value, if any. /A, /A# or /Ab */
    private static final String bassPat = "(/" + group(BASS_STEP, STEP_CLASS)
                                                  + group(BASS_ALTER, Alter.CLASS)
                                                  + "?"
                                                  + ")";

    /** Pattern for major indication. M, maj or DELTA */
    private static final String majPat = group(MAJ, "(M|[Mm][Aa][Jj]|" + DELTA + ")");

    /** Pattern for minor indication. min, m or - */
    private static final String minPat = group(MIN, "(m|[Mm][Ii][Nn]|-)");

    /** Pattern for augmented indication. aug or + */
    private static final String augPat = group(AUG, "([Aa][Uu][Gg]|\\+)");

    /** Pattern for diminished indication. dim or ° */
    private static final String dimPat = group(DIM, "([Dd][Ii][Mm]|°)");

    /** Pattern for half-diminished indication. o with a slash */
    private static final String hdimPat = group(HDIM, "\u00F8");

    /** Pattern for any of the indication alternatives. (except sus) */
    private static final String modePat = "(" + majPat
                                                  + "|"
                                                  + minPat
                                                  + "|"
                                                  + augPat
                                                  + "|"
                                                  + dimPat
                                                  + "|"
                                                  + hdimPat
                                                  + ")";

    /** Pattern for (maj7) in min(maj7) = MAJOR_MINOR. */
    private static final String parMajPat = "(\\(" + group(PMAJ7, "(M|[Mm][Aa][Jj]|" + DELTA + ")7")
                                                    + "\\))";

    /** Pattern for any degree value. 5, 6, 7, 9, 11 or 13 */
    private static final String DEG_CLASS = "(5|6|7|9|11|13)";

    /** Pattern for a sequence of degrees. */
    private static final String degsPat = group(
            DEGS,
            DEG_CLASS + "(" + Alter.CLASS + DEG_CLASS + ")?");

    /** Pattern for a suspended indication. sus2 or sus4 */
    private static final String susPat = group(SUS, "([Ss][Uu][Ss][24])");

    /** Pattern for the whole kind value. */
    private static final String kindPat = group(
            KIND,
            modePat + "?" + parMajPat + "?" + degsPat + "?" + susPat + "?");

    /** Pattern for parenthesized degrees if any. (6), (#9), (#11b13) */
    private static final String parPat = "(\\(" + group(
            PARS,
            Alter.CLASS + "?" + DEG_CLASS + "(" + Alter.CLASS + DEG_CLASS + ")*") + "\\))";

    /** Un-compiled patterns for whole chord symbol. */
    private static final String[] raws = new String[]{
        rootPat + kindPat + "?" + parPat + "?" + bassPat + "?" // TODO: add a pattern for functions
    };

    /** Compiled patterns for whole chord symbol. */
    private static List<Pattern> patterns;

    /** Pattern for one degree. (in a sequence of degrees) */
    private static final String degPat = group(DEG_ALTER, Alter.CLASS) + "?"
                                                 + group(DEG_VALUE, DEG_CLASS);

    /** Compiled pattern for one degree. */
    private static final Pattern degPattern = Pattern.compile(degPat);

    /** Root. */
    @XmlElement
    private final Pitch root;

    /** Kind. */
    @XmlElement
    private final Kind kind;

    /** Bass, if any. */
    @XmlElement
    private final Pitch bass;

    /** Degrees, if any. */
    @XmlElement(name = "degree")
    private final List<Degree> degrees;

    /**
     * Creates a new ChordInfo object, with all parameters.
     *
     * @param textWord the full underlying text
     * @param root     root of the chord
     * @param kind     type of the chord
     * @param bass     bass of the chord, or null
     * @param degrees  additions / subtractions / alterations if any
     */
    public ChordNameInter (TextWord textWord,
                           Pitch root,
                           Kind kind,
                           Pitch bass,
                           List<Degree> degrees)
    {
        super(textWord);
        this.root = root;
        this.kind = kind;
        this.bass = bass;
        this.degrees = degrees;
    }

    /**
     * Creates a new ChordInfo object, with all parameters.
     *
     * @param textWord the full underlying text
     * @param root     root of the chord
     * @param kind     type of the chord
     * @param bass     bass of the chord, or null
     * @param degrees  additions / subtractions / alterations if any
     */
    public ChordNameInter (TextWord textWord,
                           Pitch root,
                           Kind kind,
                           Pitch bass,
                           Degree... degrees)
    {
        this(textWord, root, kind, bass, Arrays.asList(degrees));
    }

    /**
     * Convenient constructor that creates a new ChordInfo object with no bass info.
     *
     * @param textWord the full underlying text
     * @param root     root of the chord
     * @param kind     type of the chord
     * @param degrees  additions / subtractions / alterations if any
     */
    public ChordNameInter (TextWord textWord,
                           Pitch root,
                           Kind kind,
                           Degree... degrees)
    {
        this(textWord, root, kind, null, Arrays.asList(degrees));
    }

    /**
     * No-arg constructor meant for JAXB.
     */
    private ChordNameInter ()
    {
        this.root = null;
        this.kind = null;
        this.bass = null;
        this.degrees = null;
    }

    //--------//
    // accept //
    //--------//
    @Override
    public void accept (InterVisitor visitor)
    {
        visitor.visit(this);
    }

    /**
     * @return the bass
     */
    public Pitch getBass ()
    {
        return bass;
    }

    /**
     * @return the degrees
     */
    public List<Degree> getDegrees ()
    {
        return degrees;
    }

    /**
     * @return the kind
     */
    public Kind getKind ()
    {
        return kind;
    }

    /**
     * @return the root
     */
    public Pitch getRoot ()
    {
        return root;
    }

    //-------------//
    // shapeString //
    //-------------//
    @Override
    public String shapeString ()
    {
        return "CHORD_NAME_\"" + value + "\"";
    }

    //----------//
    // toString //
    //----------//
    @Override
    public String toString ()
    {
        StringBuilder sb = new StringBuilder(getClass().getSimpleName());
        sb.append("{");

        sb.append(" '").append(value).append("'");

        sb.append(" root:").append(root);

        sb.append(" kind:").append(kind);

        if (bass != null) {
            sb.append(" bass:").append(bass);
        }

        for (Degree degree : degrees) {
            sb.append(" deg:").append(degree);
        }

        sb.append("}");

        return sb.toString();
    }

    //--------//
    // create //
    //--------//
    /**
     * From a line of words assumed to be chord names, create a sentence of
     * ChordNameInter instances.
     *
     * @param line the sequence of chord name words
     * @return created sentence of created ChordNameInter instances
     */
    public static SentenceInter create (TextLine line)
    {
        SentenceInter sentence = new SentenceInter(
                line.getBounds(),
                line.getConfidence() * Grades.intrinsicRatio,
                line.getMeanFont(),
                line.getRole());

        return sentence;
    }

    //-------------//
    // createValid //
    //-------------//
    /**
     * Convenient method to try to build a ChordNameInter instance from a
     * provided piece of text.
     *
     * @param textWord text the precise text of the chord symbol
     * @return a populated ChordNameInter instance if successful, null otherwise
     */
    public static ChordNameInter createValid (TextWord textWord)
    {
        for (Pattern pattern : getPatterns()) {
            Matcher matcher = pattern.matcher(textWord.getValue());

            if (matcher.matches()) {
                // Root
                Pitch root = Pitch.create(
                        getGroup(matcher, ROOT_STEP),
                        getGroup(matcher, ROOT_ALTER));

                // Degrees
                String degStr = getGroup(matcher, DEGS);
                List<Degree> degrees = Degree.createList(degStr, null);
                Degree firstDeg = (!degrees.isEmpty()) ? degrees.get(0) : null;
                String firstDegStr = (firstDeg != null) ? Integer.toString(degrees.get(0).value)
                        : "";

                // (maj7) special stuff
                String pmaj7 = standard(matcher, PMAJ7);

                // Kind
                Kind kind = Kind.create(matcher, firstDegStr + pmaj7);

                // Bass
                Pitch bass = Pitch.create(
                        getGroup(matcher, BASS_STEP),
                        getGroup(matcher, BASS_ALTER));

                if ((firstDeg != null) && (kind.type != SUSPENDED_FOURTH)
                            && (kind.type != SUSPENDED_SECOND)) {
                    // Remove first degree
                    degrees.remove(firstDeg);
                }

                // Degrees in parentheses
                String parStr = getGroup(matcher, PARS);
                degrees.addAll(Degree.createList(parStr, firstDeg));

                return new ChordNameInter(textWord, root, kind, bass, degrees);
            }
        }

        logger.debug("No pattern match for chord text {}", textWord);

        return null;
    }

    //-------------//
    // getPatterns //
    //-------------//
    /**
     * Compile if needed, and provide the patterns ready to use.
     *
     * @return the compiled patterns
     */
    private static List<Pattern> getPatterns ()
    {
        if (patterns == null) {
<<<<<<< HEAD
            List<Pattern> ps = new ArrayList<Pattern>();
=======
            List<Pattern> ps = new ArrayList<>();
>>>>>>> 8e2b0fd5

            for (String raw : raws) {
                ps.add(Pattern.compile(raw));
            }

            patterns = ps;
        }

        return patterns;
    }

    //----------//
    // standard //
    //----------//
    /**
     * Standardize an input sequence, by returning the standard
     * value when the token is valid.
     *
     * @param matcher the matcher
     * @param name    group name which is also the standard value to return if the token is valid
     * @return standard value, or empty string
     */
    private static String standard (Matcher matcher,
                                    String name)
    {
        String token = getGroup(matcher, name);

        return token.isEmpty() ? "" : name;
    }

    public static class Alter
    {

        /** Alter class. */
        private static final String CLASS = "[" + FLAT + "b" + SHARP + "#" + "]";

        /**
         * Convert sharp/flat/empty sign to Integer.
         *
         * @param str the alteration sign
         * @return the Integer value, null if input string has unexpected value
         */
        private static Integer toAlter (String str)
        {
            switch (str) {
            case SHARP:
            case "#":
                return 1;

            case FLAT:
            case "b":
                return -1;

            case "":
                return 0;

            default:
                return null;
            }
        }

        /**
         * Convert an alteration Integer value to the corresponding sign.
         *
         * @param alter Integer value, perhaps null
         * @return the sign string, perhaps empty but not null
         */
        private static String toString (Integer alter)
        {
            if (alter == null) {
                return "";
            } else {
                return (alter == 1) ? "#" : ((alter == -1) ? "b" : "");
            }
        }

        private Alter ()
        {
        }
    }

    public static class Degree
    {

        //
        /** nth value of the degree, wrt the chord root. */
        @XmlAttribute
        public final int value;

        /** Alteration, if any. */
        @XmlAttribute
        public final Integer alter;

        /** Which operation is performed. */
        @XmlAttribute
        public final DegreeType type;

        /** Specific text display for degree operation, if any. */
        @XmlAttribute
        public final String text;

        public Degree (int value,
                       Integer alter,
                       DegreeType type)
        {
            this(value, alter, type, "");
        }

        public Degree (int value,
                       Integer alter,
                       DegreeType type,
                       String text)
        {
            this.value = value;
            this.alter = alter;
            this.type = type;
            this.text = text;
        }

        @Override
        public String toString ()
        {
            StringBuilder sb = new StringBuilder("(");

            sb.append(value);

            sb.append(Alter.toString(alter));

            sb.append(" ").append(type);

            if (!text.isEmpty()) {
                sb.append(" '").append(text).append("'");
            }

            sb.append(")");

            return sb.toString();
        }

        //
        /**
         * Build a sequence of Degree instances from the provided string
         *
         * @param str      the provided string, without parentheses, such as 7b13
         * @param dominant the chord dominant degree, if any, otherwise null
         * @return the list of degrees
         */
        public static List<Degree> createList (String str,
                                               Degree dominant)
        {
            List<Degree> degrees = new ArrayList<>();
            if ((str == null) || str.isEmpty()) {
                return degrees;
            }
            // Loop on occurrences of the one-degree pattern
            Matcher matcher = degPattern.matcher(str);
            while (matcher.find()) {
                // Deg value
                String degStr = getGroup(matcher, DEG_VALUE);
                final int deg = Integer.decode(degStr);

                // Deg type: 'add' or 'alter'
                // TODO: handle 'subtract' as well
                final DegreeType type;

                if ((dominant != null) && (dominant.value > deg)) {
                    type = DegreeType.ALTER;
                } else if (deg <= 5) {
                    type = DegreeType.ALTER;
                } else {
                    type = DegreeType.ADD;
                }

                // Deg alter
                final String altStr = getGroup(matcher, DEG_ALTER);
                final Integer alter = Alter.toAlter(altStr);

                degrees.add(new Degree(deg, alter, type, ""));
            }
            return degrees;
        }

        public static enum DegreeType
        {
            ADD,
            ALTER,
            SUBTRACT;
        }
    }

    public static class Kind
    {

        /** Precise type of kind. (subset of the 33 Music XML values) */
        @XmlAttribute
        public final Type type;

        /** Flag to signal parentheses, if any. */
        @XmlAttribute
        @XmlJavaTypeAdapter(type = boolean.class, value = Jaxb.BooleanPositiveAdapter.class)
        public final boolean parentheses;

        /** Flag to signal use of symbol, if any. */
        @XmlAttribute
        @XmlJavaTypeAdapter(type = boolean.class, value = Jaxb.BooleanPositiveAdapter.class)
        public final boolean symbol;

        /** Exact display text for the chord kind. (For example min vs m) */
        @XmlAttribute
        public final String text;

        public Kind (Type type)
        {
            this(type, "", false, false);
        }

        public Kind (Type type,
                     String text)
        {
            this(type, text, false, false);
        }

        public Kind (Type type,
                     String text,
                     boolean symbol)
        {
            this(type, text, symbol, false);
        }

        public Kind (Type type,
                     String text,
                     boolean symbol,
                     boolean parentheses)
        {
            this.type = type;
            this.parentheses = parentheses;
            this.text = text;
            this.symbol = symbol;
        }

        // For JAXB
        private Kind ()
        {
            this.type = null;
            this.parentheses = false;
            this.symbol = false;
            this.text = null;
        }

        @Override
        public String toString ()
        {
            StringBuilder sb = new StringBuilder(getClass().getSimpleName());
            sb.append("{");

            sb.append(type);

            if (!text.isEmpty()) {
                sb.append(" '").append(text).append("'");
            }

            if (parentheses) {
                sb.append(" parens");
            }

            if (symbol) {
                sb.append(" symbol");
            }

            sb.append("}");

            return sb.toString();
        }

        /**
         * Create proper Kind object from a provided matcher, augmented
         * by dominant string if any.
         *
         * @param matcher  matcher on input string
         * @param dominant dominant information if any, empty string otherwise
         * @return Kind instance, or null if failed
         */
        private static Kind create (Matcher matcher,
                                    String dominant)
        {
            String kindStr = getGroup(matcher, KIND);

            String parStr = getGroup(matcher, PARS);
            Boolean parentheses = (!parStr.isEmpty()) ? Boolean.TRUE : null;

            // Check for suspended first
            String susStr = getGroup(matcher, SUS);

            switch (susStr.toLowerCase()) {
            case "sus2":
                return new Kind(SUSPENDED_SECOND, kindStr, false, parentheses);

            case "sus4":
                return new Kind(SUSPENDED_FOURTH, kindStr, false, parentheses);

            case "": // Fall through

            }

            // Then check for other combinations
            final String str = standard(matcher, MIN) + standard(matcher, MAJ)
                                       + standard(matcher, AUG)
                                       + standard(matcher, DIM)
                                       + standard(matcher, HDIM)
                                       + dominant;
            Type type = typeOf(str);

            // Special case for Triangle sign => maj7 rather than major
            if ((type == MAJOR) && getGroup(matcher, MAJ).equals(DELTA)) {
                type = MAJOR_SEVENTH;
            }

            // Use of symbol?
            Boolean symbol = (getGroup(matcher, MAJ).equals(DELTA) || getGroup(matcher, MIN).equals(
                    "-") || getGroup(matcher, AUG).equals("+")) ? Boolean.TRUE : null;

            return (type != null) ? new Kind(type, kindStr, symbol, parentheses) : null;
        }

        /**
         * Convert a provided string to proper Type value.
         *
         * @param str provided string, assumed to contain only 'standard' values
         * @return the corresponding type, or null if none found
         */
        private static Type typeOf (String str)
        {
            switch (str) {
            case "":
            case MAJ:
                return MAJOR;

            case MIN:
                return MINOR;

            case AUG:
                return AUGMENTED;

            case DIM:
                return DIMINISHED;

            case "7":
                return DOMINANT;

            case MAJ + "7":
                return MAJOR_SEVENTH;

            case MIN + "7":
                return MINOR_SEVENTH;

            case DIM + "7":
                return DIMINISHED_SEVENTH;

            case AUG + "7":
                return AUGMENTED_SEVENTH;

            case HDIM:
                return HALF_DIMINISHED;

            case MIN + PMAJ7:
                return MAJOR_MINOR;

            case MAJ + "6":
            case "6":
                return MAJOR_SIXTH;

            case MIN + "6":
                return MINOR_SIXTH;

            case "9":
                return DOMINANT_NINTH;

            case MAJ + "9":
                return MAJOR_NINTH;

            case MIN + "9":
                return MINOR_NINTH;

            case "11":
                return DOMINANT_11_TH;

            case MAJ + "11":
                return MAJOR_11_TH;

            case MIN + "11":
                return MINOR_11_TH;

            case "13":
                return DOMINANT_13_TH;

            case MAJ + "13":
                return MAJOR_13_TH;

            case MIN + "13":
                return MINOR_13_TH;

            default:
                // Nota: Thanks to regexp match, this should not happen
                logger.warn("No kind type for {}", str);

                return null;
            }
        }

        public static enum Type
        {
            MAJOR,
            MINOR,
            AUGMENTED,
            DIMINISHED,
            DOMINANT,
            MAJOR_SEVENTH,
            MINOR_SEVENTH,
            DIMINISHED_SEVENTH,
            AUGMENTED_SEVENTH,
            HALF_DIMINISHED,
            MAJOR_MINOR,
            MAJOR_SIXTH,
            MINOR_SIXTH,
            DOMINANT_NINTH,
            MAJOR_NINTH,
            MINOR_NINTH,
            DOMINANT_11_TH,
            MAJOR_11_TH,
            MINOR_11_TH,
            DOMINANT_13_TH,
            MAJOR_13_TH,
            MINOR_13_TH,
            SUSPENDED_SECOND,
            SUSPENDED_FOURTH,

            //        NEAPOLITAN,
            //        ITALIAN,
            //        FRENCH,
            //        GERMAN,
            //        PEDAL,
            //        POWER,
            //        TRISTAN,
            OTHER,
            NONE;
        }
    }

    @XmlAccessorType(XmlAccessType.NONE)
    public static class Pitch
    {

        /** Related step. */
        @XmlAttribute
        public final AbstractNoteInter.Step step;

        /** Alteration, if any. */
        @XmlAttribute
        public final Integer alter;

        public Pitch (AbstractNoteInter.Step step,
                      Integer alter)
        {
            this.step = step;
            this.alter = alter;
        }

        public Pitch (AbstractNoteInter.Step step)
        {
            this(step, 0);
        }

        // For JAXB
        private Pitch ()
        {
            this.step = null;
            this.alter = null;
        }

        @Override
        public String toString ()
        {
            StringBuilder sb = new StringBuilder();

            sb.append(step);

            sb.append(Alter.toString(alter));

            return sb.toString();
        }

        /**
         * Create a Pitch object from provided step and alter strings
         *
         * @param stepStr  provided step string
         * @param alterStr provided alteration string
         * @return Pitch instance, or null if failed
         */
        public static Pitch create (String stepStr,
                                    String alterStr)
        {
            stepStr = stepStr.trim();
            alterStr = alterStr.trim();

            if (!stepStr.isEmpty()) {
                return new Pitch(AbstractNoteInter.Step.valueOf(stepStr), Alter.toAlter(alterStr));
            } else {
                return null;
            }
        }
    }
}
<|MERGE_RESOLUTION|>--- conflicted
+++ resolved
@@ -1,963 +1,959 @@
-//------------------------------------------------------------------------------------------------//
-//                                                                                                //
-//                                   C h o r d N a m e I n t e r                                  //
-//                                                                                                //
-//------------------------------------------------------------------------------------------------//
-// <editor-fold defaultstate="collapsed" desc="hdr">
-//
-//  Copyright © Audiveris 2018. All rights reserved.
-//
-//  This program is free software: you can redistribute it and/or modify it under the terms of the
-//  GNU Affero General Public License as published by the Free Software Foundation, either version
-//  3 of the License, or (at your option) any later version.
-//
-//  This program is distributed in the hope that it will be useful, but WITHOUT ANY WARRANTY;
-//  without even the implied warranty of MERCHANTABILITY or FITNESS FOR A PARTICULAR PURPOSE.
-//  See the GNU Affero General Public License for more details.
-//
-//  You should have received a copy of the GNU Affero General Public License along with this
-//  program.  If not, see <http://www.gnu.org/licenses/>.
-//------------------------------------------------------------------------------------------------//
-// </editor-fold>
-package org.audiveris.omr.sig.inter;
-
-import org.audiveris.omr.glyph.Grades;
-import org.audiveris.omr.sig.inter.ChordNameInter.Degree.DegreeType;
-import static org.audiveris.omr.sig.inter.ChordNameInter.Kind.Type.*;
-import org.audiveris.omr.text.TextLine;
-import org.audiveris.omr.text.TextWord;
-import org.audiveris.omr.util.Jaxb;
-import static org.audiveris.omr.util.RegexUtil.*;
-
-import org.slf4j.Logger;
-import org.slf4j.LoggerFactory;
-
-import java.util.ArrayList;
-import java.util.Arrays;
-import java.util.List;
-import java.util.regex.Matcher;
-import java.util.regex.Pattern;
-
-import javax.xml.bind.annotation.XmlAccessType;
-import javax.xml.bind.annotation.XmlAccessorType;
-import javax.xml.bind.annotation.XmlAttribute;
-import javax.xml.bind.annotation.XmlElement;
-import javax.xml.bind.annotation.XmlRootElement;
-import javax.xml.bind.annotation.adapters.XmlJavaTypeAdapter;
-
-/**
- * Class {@code ChordNameInter} is a formatted piece of text that
- * describes a chord symbol such as F#m7, A(9) or BMaj7/D#.
- * This class is organized according to the target MusicXML harmony element.
- * <p>
- * TODO: Add support for degree subtract (besides add and alter)
- * <p>
- * TODO: Add support for classical functions (besides root)
- * <p>
- * TODO: Add support for French steps: Do, Ré, Mi, etc.
- *
- * @author Hervé Bitteur
- */
-@XmlAccessorType(XmlAccessType.NONE)
-@XmlRootElement(name = "chord-name")
-public class ChordNameInter
-        extends WordInter
-{
-
-    private static final Logger logger = LoggerFactory.getLogger(ChordNameInter.class);
-
-    /** Unicode value for <b>flat</b> sign: {@value}. */
-    public static final String FLAT = "\u266D";
-
-    /** Unicode value for <b>natural</b> sign: {@value}. (not used) */
-    public static final String NATURAL = "\u266E";
-
-    /** Unicode value for <b>sharp</b> sign: {@value}. */
-    public static final String SHARP = "\u266F";
-
-    /** Unicode value for <b>triangle</b> sign: {@value}. */
-    public static final String DELTA = "\u25B3";
-
-    // String constants to be used by their names to avoid any typo.
-    // Their values are not relevant, but must be unique.
-    private static final String ROOT_STEP = "rootStep";
-
-    private static final String ROOT_ALTER = "rootAlter";
-
-    private static final String BASS_STEP = "bassStep";
-
-    private static final String BASS_ALTER = "bassAlter";
-
-    private static final String MAJ = "maj";
-
-    private static final String MIN = "min";
-
-    private static final String AUG = "aug";
-
-    private static final String DIM = "dim";
-
-    private static final String HDIM = "hdim";
-
-    private static final String DEGS = "degs";
-
-    private static final String SUS = "sus";
-
-    private static final String KIND = "kind";
-
-    private static final String PARS = "pars";
-
-    private static final String PMAJ7 = "pmaj7";
-
-    private static final String DEG_VALUE = "degValue";
-
-    private static final String DEG_ALTER = "degAlter";
-
-    /** Pattern for any step. */
-    private static final String STEP_CLASS = "[A-G]";
-
-    /** Pattern for root value. A, A# or Ab */
-    private static final String rootPat = group(ROOT_STEP, STEP_CLASS) + group(
-            ROOT_ALTER,
-            Alter.CLASS) + "?";
-
-    /** Pattern for bass value, if any. /A, /A# or /Ab */
-    private static final String bassPat = "(/" + group(BASS_STEP, STEP_CLASS)
-                                                  + group(BASS_ALTER, Alter.CLASS)
-                                                  + "?"
-                                                  + ")";
-
-    /** Pattern for major indication. M, maj or DELTA */
-    private static final String majPat = group(MAJ, "(M|[Mm][Aa][Jj]|" + DELTA + ")");
-
-    /** Pattern for minor indication. min, m or - */
-    private static final String minPat = group(MIN, "(m|[Mm][Ii][Nn]|-)");
-
-    /** Pattern for augmented indication. aug or + */
-    private static final String augPat = group(AUG, "([Aa][Uu][Gg]|\\+)");
-
-    /** Pattern for diminished indication. dim or ° */
-    private static final String dimPat = group(DIM, "([Dd][Ii][Mm]|°)");
-
-    /** Pattern for half-diminished indication. o with a slash */
-    private static final String hdimPat = group(HDIM, "\u00F8");
-
-    /** Pattern for any of the indication alternatives. (except sus) */
-    private static final String modePat = "(" + majPat
-                                                  + "|"
-                                                  + minPat
-                                                  + "|"
-                                                  + augPat
-                                                  + "|"
-                                                  + dimPat
-                                                  + "|"
-                                                  + hdimPat
-                                                  + ")";
-
-    /** Pattern for (maj7) in min(maj7) = MAJOR_MINOR. */
-    private static final String parMajPat = "(\\(" + group(PMAJ7, "(M|[Mm][Aa][Jj]|" + DELTA + ")7")
-                                                    + "\\))";
-
-    /** Pattern for any degree value. 5, 6, 7, 9, 11 or 13 */
-    private static final String DEG_CLASS = "(5|6|7|9|11|13)";
-
-    /** Pattern for a sequence of degrees. */
-    private static final String degsPat = group(
-            DEGS,
-            DEG_CLASS + "(" + Alter.CLASS + DEG_CLASS + ")?");
-
-    /** Pattern for a suspended indication. sus2 or sus4 */
-    private static final String susPat = group(SUS, "([Ss][Uu][Ss][24])");
-
-    /** Pattern for the whole kind value. */
-    private static final String kindPat = group(
-            KIND,
-            modePat + "?" + parMajPat + "?" + degsPat + "?" + susPat + "?");
-
-    /** Pattern for parenthesized degrees if any. (6), (#9), (#11b13) */
-    private static final String parPat = "(\\(" + group(
-            PARS,
-            Alter.CLASS + "?" + DEG_CLASS + "(" + Alter.CLASS + DEG_CLASS + ")*") + "\\))";
-
-    /** Un-compiled patterns for whole chord symbol. */
-    private static final String[] raws = new String[]{
-        rootPat + kindPat + "?" + parPat + "?" + bassPat + "?" // TODO: add a pattern for functions
-    };
-
-    /** Compiled patterns for whole chord symbol. */
-    private static List<Pattern> patterns;
-
-    /** Pattern for one degree. (in a sequence of degrees) */
-    private static final String degPat = group(DEG_ALTER, Alter.CLASS) + "?"
-                                                 + group(DEG_VALUE, DEG_CLASS);
-
-    /** Compiled pattern for one degree. */
-    private static final Pattern degPattern = Pattern.compile(degPat);
-
-    /** Root. */
-    @XmlElement
-    private final Pitch root;
-
-    /** Kind. */
-    @XmlElement
-    private final Kind kind;
-
-    /** Bass, if any. */
-    @XmlElement
-    private final Pitch bass;
-
-    /** Degrees, if any. */
-    @XmlElement(name = "degree")
-    private final List<Degree> degrees;
-
-    /**
-     * Creates a new ChordInfo object, with all parameters.
-     *
-     * @param textWord the full underlying text
-     * @param root     root of the chord
-     * @param kind     type of the chord
-     * @param bass     bass of the chord, or null
-     * @param degrees  additions / subtractions / alterations if any
-     */
-    public ChordNameInter (TextWord textWord,
-                           Pitch root,
-                           Kind kind,
-                           Pitch bass,
-                           List<Degree> degrees)
-    {
-        super(textWord);
-        this.root = root;
-        this.kind = kind;
-        this.bass = bass;
-        this.degrees = degrees;
-    }
-
-    /**
-     * Creates a new ChordInfo object, with all parameters.
-     *
-     * @param textWord the full underlying text
-     * @param root     root of the chord
-     * @param kind     type of the chord
-     * @param bass     bass of the chord, or null
-     * @param degrees  additions / subtractions / alterations if any
-     */
-    public ChordNameInter (TextWord textWord,
-                           Pitch root,
-                           Kind kind,
-                           Pitch bass,
-                           Degree... degrees)
-    {
-        this(textWord, root, kind, bass, Arrays.asList(degrees));
-    }
-
-    /**
-     * Convenient constructor that creates a new ChordInfo object with no bass info.
-     *
-     * @param textWord the full underlying text
-     * @param root     root of the chord
-     * @param kind     type of the chord
-     * @param degrees  additions / subtractions / alterations if any
-     */
-    public ChordNameInter (TextWord textWord,
-                           Pitch root,
-                           Kind kind,
-                           Degree... degrees)
-    {
-        this(textWord, root, kind, null, Arrays.asList(degrees));
-    }
-
-    /**
-     * No-arg constructor meant for JAXB.
-     */
-    private ChordNameInter ()
-    {
-        this.root = null;
-        this.kind = null;
-        this.bass = null;
-        this.degrees = null;
-    }
-
-    //--------//
-    // accept //
-    //--------//
-    @Override
-    public void accept (InterVisitor visitor)
-    {
-        visitor.visit(this);
-    }
-
-    /**
-     * @return the bass
-     */
-    public Pitch getBass ()
-    {
-        return bass;
-    }
-
-    /**
-     * @return the degrees
-     */
-    public List<Degree> getDegrees ()
-    {
-        return degrees;
-    }
-
-    /**
-     * @return the kind
-     */
-    public Kind getKind ()
-    {
-        return kind;
-    }
-
-    /**
-     * @return the root
-     */
-    public Pitch getRoot ()
-    {
-        return root;
-    }
-
-    //-------------//
-    // shapeString //
-    //-------------//
-    @Override
-    public String shapeString ()
-    {
-        return "CHORD_NAME_\"" + value + "\"";
-    }
-
-    //----------//
-    // toString //
-    //----------//
-    @Override
-    public String toString ()
-    {
-        StringBuilder sb = new StringBuilder(getClass().getSimpleName());
-        sb.append("{");
-
-        sb.append(" '").append(value).append("'");
-
-        sb.append(" root:").append(root);
-
-        sb.append(" kind:").append(kind);
-
-        if (bass != null) {
-            sb.append(" bass:").append(bass);
-        }
-
-        for (Degree degree : degrees) {
-            sb.append(" deg:").append(degree);
-        }
-
-        sb.append("}");
-
-        return sb.toString();
-    }
-
-    //--------//
-    // create //
-    //--------//
-    /**
-     * From a line of words assumed to be chord names, create a sentence of
-     * ChordNameInter instances.
-     *
-     * @param line the sequence of chord name words
-     * @return created sentence of created ChordNameInter instances
-     */
-    public static SentenceInter create (TextLine line)
-    {
-        SentenceInter sentence = new SentenceInter(
-                line.getBounds(),
-                line.getConfidence() * Grades.intrinsicRatio,
-                line.getMeanFont(),
-                line.getRole());
-
-        return sentence;
-    }
-
-    //-------------//
-    // createValid //
-    //-------------//
-    /**
-     * Convenient method to try to build a ChordNameInter instance from a
-     * provided piece of text.
-     *
-     * @param textWord text the precise text of the chord symbol
-     * @return a populated ChordNameInter instance if successful, null otherwise
-     */
-    public static ChordNameInter createValid (TextWord textWord)
-    {
-        for (Pattern pattern : getPatterns()) {
-            Matcher matcher = pattern.matcher(textWord.getValue());
-
-            if (matcher.matches()) {
-                // Root
-                Pitch root = Pitch.create(
-                        getGroup(matcher, ROOT_STEP),
-                        getGroup(matcher, ROOT_ALTER));
-
-                // Degrees
-                String degStr = getGroup(matcher, DEGS);
-                List<Degree> degrees = Degree.createList(degStr, null);
-                Degree firstDeg = (!degrees.isEmpty()) ? degrees.get(0) : null;
-                String firstDegStr = (firstDeg != null) ? Integer.toString(degrees.get(0).value)
-                        : "";
-
-                // (maj7) special stuff
-                String pmaj7 = standard(matcher, PMAJ7);
-
-                // Kind
-                Kind kind = Kind.create(matcher, firstDegStr + pmaj7);
-
-                // Bass
-                Pitch bass = Pitch.create(
-                        getGroup(matcher, BASS_STEP),
-                        getGroup(matcher, BASS_ALTER));
-
-                if ((firstDeg != null) && (kind.type != SUSPENDED_FOURTH)
-                            && (kind.type != SUSPENDED_SECOND)) {
-                    // Remove first degree
-                    degrees.remove(firstDeg);
-                }
-
-                // Degrees in parentheses
-                String parStr = getGroup(matcher, PARS);
-                degrees.addAll(Degree.createList(parStr, firstDeg));
-
-                return new ChordNameInter(textWord, root, kind, bass, degrees);
-            }
-        }
-
-        logger.debug("No pattern match for chord text {}", textWord);
-
-        return null;
-    }
-
-    //-------------//
-    // getPatterns //
-    //-------------//
-    /**
-     * Compile if needed, and provide the patterns ready to use.
-     *
-     * @return the compiled patterns
-     */
-    private static List<Pattern> getPatterns ()
-    {
-        if (patterns == null) {
-<<<<<<< HEAD
-            List<Pattern> ps = new ArrayList<Pattern>();
-=======
-            List<Pattern> ps = new ArrayList<>();
->>>>>>> 8e2b0fd5
-
-            for (String raw : raws) {
-                ps.add(Pattern.compile(raw));
-            }
-
-            patterns = ps;
-        }
-
-        return patterns;
-    }
-
-    //----------//
-    // standard //
-    //----------//
-    /**
-     * Standardize an input sequence, by returning the standard
-     * value when the token is valid.
-     *
-     * @param matcher the matcher
-     * @param name    group name which is also the standard value to return if the token is valid
-     * @return standard value, or empty string
-     */
-    private static String standard (Matcher matcher,
-                                    String name)
-    {
-        String token = getGroup(matcher, name);
-
-        return token.isEmpty() ? "" : name;
-    }
-
-    public static class Alter
-    {
-
-        /** Alter class. */
-        private static final String CLASS = "[" + FLAT + "b" + SHARP + "#" + "]";
-
-        /**
-         * Convert sharp/flat/empty sign to Integer.
-         *
-         * @param str the alteration sign
-         * @return the Integer value, null if input string has unexpected value
-         */
-        private static Integer toAlter (String str)
-        {
-            switch (str) {
-            case SHARP:
-            case "#":
-                return 1;
-
-            case FLAT:
-            case "b":
-                return -1;
-
-            case "":
-                return 0;
-
-            default:
-                return null;
-            }
-        }
-
-        /**
-         * Convert an alteration Integer value to the corresponding sign.
-         *
-         * @param alter Integer value, perhaps null
-         * @return the sign string, perhaps empty but not null
-         */
-        private static String toString (Integer alter)
-        {
-            if (alter == null) {
-                return "";
-            } else {
-                return (alter == 1) ? "#" : ((alter == -1) ? "b" : "");
-            }
-        }
-
-        private Alter ()
-        {
-        }
-    }
-
-    public static class Degree
-    {
-
-        //
-        /** nth value of the degree, wrt the chord root. */
-        @XmlAttribute
-        public final int value;
-
-        /** Alteration, if any. */
-        @XmlAttribute
-        public final Integer alter;
-
-        /** Which operation is performed. */
-        @XmlAttribute
-        public final DegreeType type;
-
-        /** Specific text display for degree operation, if any. */
-        @XmlAttribute
-        public final String text;
-
-        public Degree (int value,
-                       Integer alter,
-                       DegreeType type)
-        {
-            this(value, alter, type, "");
-        }
-
-        public Degree (int value,
-                       Integer alter,
-                       DegreeType type,
-                       String text)
-        {
-            this.value = value;
-            this.alter = alter;
-            this.type = type;
-            this.text = text;
-        }
-
-        @Override
-        public String toString ()
-        {
-            StringBuilder sb = new StringBuilder("(");
-
-            sb.append(value);
-
-            sb.append(Alter.toString(alter));
-
-            sb.append(" ").append(type);
-
-            if (!text.isEmpty()) {
-                sb.append(" '").append(text).append("'");
-            }
-
-            sb.append(")");
-
-            return sb.toString();
-        }
-
-        //
-        /**
-         * Build a sequence of Degree instances from the provided string
-         *
-         * @param str      the provided string, without parentheses, such as 7b13
-         * @param dominant the chord dominant degree, if any, otherwise null
-         * @return the list of degrees
-         */
-        public static List<Degree> createList (String str,
-                                               Degree dominant)
-        {
-            List<Degree> degrees = new ArrayList<>();
-            if ((str == null) || str.isEmpty()) {
-                return degrees;
-            }
-            // Loop on occurrences of the one-degree pattern
-            Matcher matcher = degPattern.matcher(str);
-            while (matcher.find()) {
-                // Deg value
-                String degStr = getGroup(matcher, DEG_VALUE);
-                final int deg = Integer.decode(degStr);
-
-                // Deg type: 'add' or 'alter'
-                // TODO: handle 'subtract' as well
-                final DegreeType type;
-
-                if ((dominant != null) && (dominant.value > deg)) {
-                    type = DegreeType.ALTER;
-                } else if (deg <= 5) {
-                    type = DegreeType.ALTER;
-                } else {
-                    type = DegreeType.ADD;
-                }
-
-                // Deg alter
-                final String altStr = getGroup(matcher, DEG_ALTER);
-                final Integer alter = Alter.toAlter(altStr);
-
-                degrees.add(new Degree(deg, alter, type, ""));
-            }
-            return degrees;
-        }
-
-        public static enum DegreeType
-        {
-            ADD,
-            ALTER,
-            SUBTRACT;
-        }
-    }
-
-    public static class Kind
-    {
-
-        /** Precise type of kind. (subset of the 33 Music XML values) */
-        @XmlAttribute
-        public final Type type;
-
-        /** Flag to signal parentheses, if any. */
-        @XmlAttribute
-        @XmlJavaTypeAdapter(type = boolean.class, value = Jaxb.BooleanPositiveAdapter.class)
-        public final boolean parentheses;
-
-        /** Flag to signal use of symbol, if any. */
-        @XmlAttribute
-        @XmlJavaTypeAdapter(type = boolean.class, value = Jaxb.BooleanPositiveAdapter.class)
-        public final boolean symbol;
-
-        /** Exact display text for the chord kind. (For example min vs m) */
-        @XmlAttribute
-        public final String text;
-
-        public Kind (Type type)
-        {
-            this(type, "", false, false);
-        }
-
-        public Kind (Type type,
-                     String text)
-        {
-            this(type, text, false, false);
-        }
-
-        public Kind (Type type,
-                     String text,
-                     boolean symbol)
-        {
-            this(type, text, symbol, false);
-        }
-
-        public Kind (Type type,
-                     String text,
-                     boolean symbol,
-                     boolean parentheses)
-        {
-            this.type = type;
-            this.parentheses = parentheses;
-            this.text = text;
-            this.symbol = symbol;
-        }
-
-        // For JAXB
-        private Kind ()
-        {
-            this.type = null;
-            this.parentheses = false;
-            this.symbol = false;
-            this.text = null;
-        }
-
-        @Override
-        public String toString ()
-        {
-            StringBuilder sb = new StringBuilder(getClass().getSimpleName());
-            sb.append("{");
-
-            sb.append(type);
-
-            if (!text.isEmpty()) {
-                sb.append(" '").append(text).append("'");
-            }
-
-            if (parentheses) {
-                sb.append(" parens");
-            }
-
-            if (symbol) {
-                sb.append(" symbol");
-            }
-
-            sb.append("}");
-
-            return sb.toString();
-        }
-
-        /**
-         * Create proper Kind object from a provided matcher, augmented
-         * by dominant string if any.
-         *
-         * @param matcher  matcher on input string
-         * @param dominant dominant information if any, empty string otherwise
-         * @return Kind instance, or null if failed
-         */
-        private static Kind create (Matcher matcher,
-                                    String dominant)
-        {
-            String kindStr = getGroup(matcher, KIND);
-
-            String parStr = getGroup(matcher, PARS);
-            Boolean parentheses = (!parStr.isEmpty()) ? Boolean.TRUE : null;
-
-            // Check for suspended first
-            String susStr = getGroup(matcher, SUS);
-
-            switch (susStr.toLowerCase()) {
-            case "sus2":
-                return new Kind(SUSPENDED_SECOND, kindStr, false, parentheses);
-
-            case "sus4":
-                return new Kind(SUSPENDED_FOURTH, kindStr, false, parentheses);
-
-            case "": // Fall through
-
-            }
-
-            // Then check for other combinations
-            final String str = standard(matcher, MIN) + standard(matcher, MAJ)
-                                       + standard(matcher, AUG)
-                                       + standard(matcher, DIM)
-                                       + standard(matcher, HDIM)
-                                       + dominant;
-            Type type = typeOf(str);
-
-            // Special case for Triangle sign => maj7 rather than major
-            if ((type == MAJOR) && getGroup(matcher, MAJ).equals(DELTA)) {
-                type = MAJOR_SEVENTH;
-            }
-
-            // Use of symbol?
-            Boolean symbol = (getGroup(matcher, MAJ).equals(DELTA) || getGroup(matcher, MIN).equals(
-                    "-") || getGroup(matcher, AUG).equals("+")) ? Boolean.TRUE : null;
-
-            return (type != null) ? new Kind(type, kindStr, symbol, parentheses) : null;
-        }
-
-        /**
-         * Convert a provided string to proper Type value.
-         *
-         * @param str provided string, assumed to contain only 'standard' values
-         * @return the corresponding type, or null if none found
-         */
-        private static Type typeOf (String str)
-        {
-            switch (str) {
-            case "":
-            case MAJ:
-                return MAJOR;
-
-            case MIN:
-                return MINOR;
-
-            case AUG:
-                return AUGMENTED;
-
-            case DIM:
-                return DIMINISHED;
-
-            case "7":
-                return DOMINANT;
-
-            case MAJ + "7":
-                return MAJOR_SEVENTH;
-
-            case MIN + "7":
-                return MINOR_SEVENTH;
-
-            case DIM + "7":
-                return DIMINISHED_SEVENTH;
-
-            case AUG + "7":
-                return AUGMENTED_SEVENTH;
-
-            case HDIM:
-                return HALF_DIMINISHED;
-
-            case MIN + PMAJ7:
-                return MAJOR_MINOR;
-
-            case MAJ + "6":
-            case "6":
-                return MAJOR_SIXTH;
-
-            case MIN + "6":
-                return MINOR_SIXTH;
-
-            case "9":
-                return DOMINANT_NINTH;
-
-            case MAJ + "9":
-                return MAJOR_NINTH;
-
-            case MIN + "9":
-                return MINOR_NINTH;
-
-            case "11":
-                return DOMINANT_11_TH;
-
-            case MAJ + "11":
-                return MAJOR_11_TH;
-
-            case MIN + "11":
-                return MINOR_11_TH;
-
-            case "13":
-                return DOMINANT_13_TH;
-
-            case MAJ + "13":
-                return MAJOR_13_TH;
-
-            case MIN + "13":
-                return MINOR_13_TH;
-
-            default:
-                // Nota: Thanks to regexp match, this should not happen
-                logger.warn("No kind type for {}", str);
-
-                return null;
-            }
-        }
-
-        public static enum Type
-        {
-            MAJOR,
-            MINOR,
-            AUGMENTED,
-            DIMINISHED,
-            DOMINANT,
-            MAJOR_SEVENTH,
-            MINOR_SEVENTH,
-            DIMINISHED_SEVENTH,
-            AUGMENTED_SEVENTH,
-            HALF_DIMINISHED,
-            MAJOR_MINOR,
-            MAJOR_SIXTH,
-            MINOR_SIXTH,
-            DOMINANT_NINTH,
-            MAJOR_NINTH,
-            MINOR_NINTH,
-            DOMINANT_11_TH,
-            MAJOR_11_TH,
-            MINOR_11_TH,
-            DOMINANT_13_TH,
-            MAJOR_13_TH,
-            MINOR_13_TH,
-            SUSPENDED_SECOND,
-            SUSPENDED_FOURTH,
-
-            //        NEAPOLITAN,
-            //        ITALIAN,
-            //        FRENCH,
-            //        GERMAN,
-            //        PEDAL,
-            //        POWER,
-            //        TRISTAN,
-            OTHER,
-            NONE;
-        }
-    }
-
-    @XmlAccessorType(XmlAccessType.NONE)
-    public static class Pitch
-    {
-
-        /** Related step. */
-        @XmlAttribute
-        public final AbstractNoteInter.Step step;
-
-        /** Alteration, if any. */
-        @XmlAttribute
-        public final Integer alter;
-
-        public Pitch (AbstractNoteInter.Step step,
-                      Integer alter)
-        {
-            this.step = step;
-            this.alter = alter;
-        }
-
-        public Pitch (AbstractNoteInter.Step step)
-        {
-            this(step, 0);
-        }
-
-        // For JAXB
-        private Pitch ()
-        {
-            this.step = null;
-            this.alter = null;
-        }
-
-        @Override
-        public String toString ()
-        {
-            StringBuilder sb = new StringBuilder();
-
-            sb.append(step);
-
-            sb.append(Alter.toString(alter));
-
-            return sb.toString();
-        }
-
-        /**
-         * Create a Pitch object from provided step and alter strings
-         *
-         * @param stepStr  provided step string
-         * @param alterStr provided alteration string
-         * @return Pitch instance, or null if failed
-         */
-        public static Pitch create (String stepStr,
-                                    String alterStr)
-        {
-            stepStr = stepStr.trim();
-            alterStr = alterStr.trim();
-
-            if (!stepStr.isEmpty()) {
-                return new Pitch(AbstractNoteInter.Step.valueOf(stepStr), Alter.toAlter(alterStr));
-            } else {
-                return null;
-            }
-        }
-    }
-}
+//------------------------------------------------------------------------------------------------//
+//                                                                                                //
+//                                   C h o r d N a m e I n t e r                                  //
+//                                                                                                //
+//------------------------------------------------------------------------------------------------//
+// <editor-fold defaultstate="collapsed" desc="hdr">
+//
+//  Copyright © Audiveris 2018. All rights reserved.
+//
+//  This program is free software: you can redistribute it and/or modify it under the terms of the
+//  GNU Affero General Public License as published by the Free Software Foundation, either version
+//  3 of the License, or (at your option) any later version.
+//
+//  This program is distributed in the hope that it will be useful, but WITHOUT ANY WARRANTY;
+//  without even the implied warranty of MERCHANTABILITY or FITNESS FOR A PARTICULAR PURPOSE.
+//  See the GNU Affero General Public License for more details.
+//
+//  You should have received a copy of the GNU Affero General Public License along with this
+//  program.  If not, see <http://www.gnu.org/licenses/>.
+//------------------------------------------------------------------------------------------------//
+// </editor-fold>
+package org.audiveris.omr.sig.inter;
+
+import org.audiveris.omr.glyph.Grades;
+import org.audiveris.omr.sig.inter.ChordNameInter.Degree.DegreeType;
+import static org.audiveris.omr.sig.inter.ChordNameInter.Kind.Type.*;
+import org.audiveris.omr.text.TextLine;
+import org.audiveris.omr.text.TextWord;
+import org.audiveris.omr.util.Jaxb;
+import static org.audiveris.omr.util.RegexUtil.*;
+
+import org.slf4j.Logger;
+import org.slf4j.LoggerFactory;
+
+import java.util.ArrayList;
+import java.util.Arrays;
+import java.util.List;
+import java.util.regex.Matcher;
+import java.util.regex.Pattern;
+
+import javax.xml.bind.annotation.XmlAccessType;
+import javax.xml.bind.annotation.XmlAccessorType;
+import javax.xml.bind.annotation.XmlAttribute;
+import javax.xml.bind.annotation.XmlElement;
+import javax.xml.bind.annotation.XmlRootElement;
+import javax.xml.bind.annotation.adapters.XmlJavaTypeAdapter;
+
+/**
+ * Class {@code ChordNameInter} is a formatted piece of text that
+ * describes a chord symbol such as F#m7, A(9) or BMaj7/D#.
+ * This class is organized according to the target MusicXML harmony element.
+ * <p>
+ * TODO: Add support for degree subtract (besides add and alter)
+ * <p>
+ * TODO: Add support for classical functions (besides root)
+ * <p>
+ * TODO: Add support for French steps: Do, Ré, Mi, etc.
+ *
+ * @author Hervé Bitteur
+ */
+@XmlAccessorType(XmlAccessType.NONE)
+@XmlRootElement(name = "chord-name")
+public class ChordNameInter
+        extends WordInter
+{
+
+    private static final Logger logger = LoggerFactory.getLogger(ChordNameInter.class);
+
+    /** Unicode value for <b>flat</b> sign: {@value}. */
+    public static final String FLAT = "\u266D";
+
+    /** Unicode value for <b>natural</b> sign: {@value}. (not used) */
+    public static final String NATURAL = "\u266E";
+
+    /** Unicode value for <b>sharp</b> sign: {@value}. */
+    public static final String SHARP = "\u266F";
+
+    /** Unicode value for <b>triangle</b> sign: {@value}. */
+    public static final String DELTA = "\u25B3";
+
+    // String constants to be used by their names to avoid any typo.
+    // Their values are not relevant, but must be unique.
+    private static final String ROOT_STEP = "rootStep";
+
+    private static final String ROOT_ALTER = "rootAlter";
+
+    private static final String BASS_STEP = "bassStep";
+
+    private static final String BASS_ALTER = "bassAlter";
+
+    private static final String MAJ = "maj";
+
+    private static final String MIN = "min";
+
+    private static final String AUG = "aug";
+
+    private static final String DIM = "dim";
+
+    private static final String HDIM = "hdim";
+
+    private static final String DEGS = "degs";
+
+    private static final String SUS = "sus";
+
+    private static final String KIND = "kind";
+
+    private static final String PARS = "pars";
+
+    private static final String PMAJ7 = "pmaj7";
+
+    private static final String DEG_VALUE = "degValue";
+
+    private static final String DEG_ALTER = "degAlter";
+
+    /** Pattern for any step. */
+    private static final String STEP_CLASS = "[A-G]";
+
+    /** Pattern for root value. A, A# or Ab */
+    private static final String rootPat = group(ROOT_STEP, STEP_CLASS) + group(
+            ROOT_ALTER,
+            Alter.CLASS) + "?";
+
+    /** Pattern for bass value, if any. /A, /A# or /Ab */
+    private static final String bassPat = "(/" + group(BASS_STEP, STEP_CLASS)
+                                                  + group(BASS_ALTER, Alter.CLASS)
+                                                  + "?"
+                                                  + ")";
+
+    /** Pattern for major indication. M, maj or DELTA */
+    private static final String majPat = group(MAJ, "(M|[Mm][Aa][Jj]|" + DELTA + ")");
+
+    /** Pattern for minor indication. min, m or - */
+    private static final String minPat = group(MIN, "(m|[Mm][Ii][Nn]|-)");
+
+    /** Pattern for augmented indication. aug or + */
+    private static final String augPat = group(AUG, "([Aa][Uu][Gg]|\\+)");
+
+    /** Pattern for diminished indication. dim or ° */
+    private static final String dimPat = group(DIM, "([Dd][Ii][Mm]|°)");
+
+    /** Pattern for half-diminished indication. o with a slash */
+    private static final String hdimPat = group(HDIM, "\u00F8");
+
+    /** Pattern for any of the indication alternatives. (except sus) */
+    private static final String modePat = "(" + majPat
+                                                  + "|"
+                                                  + minPat
+                                                  + "|"
+                                                  + augPat
+                                                  + "|"
+                                                  + dimPat
+                                                  + "|"
+                                                  + hdimPat
+                                                  + ")";
+
+    /** Pattern for (maj7) in min(maj7) = MAJOR_MINOR. */
+    private static final String parMajPat = "(\\(" + group(PMAJ7, "(M|[Mm][Aa][Jj]|" + DELTA + ")7")
+                                                    + "\\))";
+
+    /** Pattern for any degree value. 5, 6, 7, 9, 11 or 13 */
+    private static final String DEG_CLASS = "(5|6|7|9|11|13)";
+
+    /** Pattern for a sequence of degrees. */
+    private static final String degsPat = group(
+            DEGS,
+            DEG_CLASS + "(" + Alter.CLASS + DEG_CLASS + ")?");
+
+    /** Pattern for a suspended indication. sus2 or sus4 */
+    private static final String susPat = group(SUS, "([Ss][Uu][Ss][24])");
+
+    /** Pattern for the whole kind value. */
+    private static final String kindPat = group(
+            KIND,
+            modePat + "?" + parMajPat + "?" + degsPat + "?" + susPat + "?");
+
+    /** Pattern for parenthesized degrees if any. (6), (#9), (#11b13) */
+    private static final String parPat = "(\\(" + group(
+            PARS,
+            Alter.CLASS + "?" + DEG_CLASS + "(" + Alter.CLASS + DEG_CLASS + ")*") + "\\))";
+
+    /** Un-compiled patterns for whole chord symbol. */
+    private static final String[] raws = new String[]{
+        rootPat + kindPat + "?" + parPat + "?" + bassPat + "?" // TODO: add a pattern for functions
+    };
+
+    /** Compiled patterns for whole chord symbol. */
+    private static List<Pattern> patterns;
+
+    /** Pattern for one degree. (in a sequence of degrees) */
+    private static final String degPat = group(DEG_ALTER, Alter.CLASS) + "?"
+                                                 + group(DEG_VALUE, DEG_CLASS);
+
+    /** Compiled pattern for one degree. */
+    private static final Pattern degPattern = Pattern.compile(degPat);
+
+    /** Root. */
+    @XmlElement
+    private final Pitch root;
+
+    /** Kind. */
+    @XmlElement
+    private final Kind kind;
+
+    /** Bass, if any. */
+    @XmlElement
+    private final Pitch bass;
+
+    /** Degrees, if any. */
+    @XmlElement(name = "degree")
+    private final List<Degree> degrees;
+
+    /**
+     * Creates a new ChordInfo object, with all parameters.
+     *
+     * @param textWord the full underlying text
+     * @param root     root of the chord
+     * @param kind     type of the chord
+     * @param bass     bass of the chord, or null
+     * @param degrees  additions / subtractions / alterations if any
+     */
+    public ChordNameInter (TextWord textWord,
+                           Pitch root,
+                           Kind kind,
+                           Pitch bass,
+                           List<Degree> degrees)
+    {
+        super(textWord);
+        this.root = root;
+        this.kind = kind;
+        this.bass = bass;
+        this.degrees = degrees;
+    }
+
+    /**
+     * Creates a new ChordInfo object, with all parameters.
+     *
+     * @param textWord the full underlying text
+     * @param root     root of the chord
+     * @param kind     type of the chord
+     * @param bass     bass of the chord, or null
+     * @param degrees  additions / subtractions / alterations if any
+     */
+    public ChordNameInter (TextWord textWord,
+                           Pitch root,
+                           Kind kind,
+                           Pitch bass,
+                           Degree... degrees)
+    {
+        this(textWord, root, kind, bass, Arrays.asList(degrees));
+    }
+
+    /**
+     * Convenient constructor that creates a new ChordInfo object with no bass info.
+     *
+     * @param textWord the full underlying text
+     * @param root     root of the chord
+     * @param kind     type of the chord
+     * @param degrees  additions / subtractions / alterations if any
+     */
+    public ChordNameInter (TextWord textWord,
+                           Pitch root,
+                           Kind kind,
+                           Degree... degrees)
+    {
+        this(textWord, root, kind, null, Arrays.asList(degrees));
+    }
+
+    /**
+     * No-arg constructor meant for JAXB.
+     */
+    private ChordNameInter ()
+    {
+        this.root = null;
+        this.kind = null;
+        this.bass = null;
+        this.degrees = null;
+    }
+
+    //--------//
+    // accept //
+    //--------//
+    @Override
+    public void accept (InterVisitor visitor)
+    {
+        visitor.visit(this);
+    }
+
+    /**
+     * @return the bass
+     */
+    public Pitch getBass ()
+    {
+        return bass;
+    }
+
+    /**
+     * @return the degrees
+     */
+    public List<Degree> getDegrees ()
+    {
+        return degrees;
+    }
+
+    /**
+     * @return the kind
+     */
+    public Kind getKind ()
+    {
+        return kind;
+    }
+
+    /**
+     * @return the root
+     */
+    public Pitch getRoot ()
+    {
+        return root;
+    }
+
+    //-------------//
+    // shapeString //
+    //-------------//
+    @Override
+    public String shapeString ()
+    {
+        return "CHORD_NAME_\"" + value + "\"";
+    }
+
+    //----------//
+    // toString //
+    //----------//
+    @Override
+    public String toString ()
+    {
+        StringBuilder sb = new StringBuilder(getClass().getSimpleName());
+        sb.append("{");
+
+        sb.append(" '").append(value).append("'");
+
+        sb.append(" root:").append(root);
+
+        sb.append(" kind:").append(kind);
+
+        if (bass != null) {
+            sb.append(" bass:").append(bass);
+        }
+
+        for (Degree degree : degrees) {
+            sb.append(" deg:").append(degree);
+        }
+
+        sb.append("}");
+
+        return sb.toString();
+    }
+
+    //--------//
+    // create //
+    //--------//
+    /**
+     * From a line of words assumed to be chord names, create a sentence of
+     * ChordNameInter instances.
+     *
+     * @param line the sequence of chord name words
+     * @return created sentence of created ChordNameInter instances
+     */
+    public static SentenceInter create (TextLine line)
+    {
+        SentenceInter sentence = new SentenceInter(
+                line.getBounds(),
+                line.getConfidence() * Grades.intrinsicRatio,
+                line.getMeanFont(),
+                line.getRole());
+
+        return sentence;
+    }
+
+    //-------------//
+    // createValid //
+    //-------------//
+    /**
+     * Convenient method to try to build a ChordNameInter instance from a
+     * provided piece of text.
+     *
+     * @param textWord text the precise text of the chord symbol
+     * @return a populated ChordNameInter instance if successful, null otherwise
+     */
+    public static ChordNameInter createValid (TextWord textWord)
+    {
+        for (Pattern pattern : getPatterns()) {
+            Matcher matcher = pattern.matcher(textWord.getValue());
+
+            if (matcher.matches()) {
+                // Root
+                Pitch root = Pitch.create(
+                        getGroup(matcher, ROOT_STEP),
+                        getGroup(matcher, ROOT_ALTER));
+
+                // Degrees
+                String degStr = getGroup(matcher, DEGS);
+                List<Degree> degrees = Degree.createList(degStr, null);
+                Degree firstDeg = (!degrees.isEmpty()) ? degrees.get(0) : null;
+                String firstDegStr = (firstDeg != null) ? Integer.toString(degrees.get(0).value)
+                        : "";
+
+                // (maj7) special stuff
+                String pmaj7 = standard(matcher, PMAJ7);
+
+                // Kind
+                Kind kind = Kind.create(matcher, firstDegStr + pmaj7);
+
+                // Bass
+                Pitch bass = Pitch.create(
+                        getGroup(matcher, BASS_STEP),
+                        getGroup(matcher, BASS_ALTER));
+
+                if ((firstDeg != null) && (kind.type != SUSPENDED_FOURTH)
+                            && (kind.type != SUSPENDED_SECOND)) {
+                    // Remove first degree
+                    degrees.remove(firstDeg);
+                }
+
+                // Degrees in parentheses
+                String parStr = getGroup(matcher, PARS);
+                degrees.addAll(Degree.createList(parStr, firstDeg));
+
+                return new ChordNameInter(textWord, root, kind, bass, degrees);
+            }
+        }
+
+        logger.debug("No pattern match for chord text {}", textWord);
+
+        return null;
+    }
+
+    //-------------//
+    // getPatterns //
+    //-------------//
+    /**
+     * Compile if needed, and provide the patterns ready to use.
+     *
+     * @return the compiled patterns
+     */
+    private static List<Pattern> getPatterns ()
+    {
+        if (patterns == null) {
+            List<Pattern> ps = new ArrayList<>();
+
+            for (String raw : raws) {
+                ps.add(Pattern.compile(raw));
+            }
+
+            patterns = ps;
+        }
+
+        return patterns;
+    }
+
+    //----------//
+    // standard //
+    //----------//
+    /**
+     * Standardize an input sequence, by returning the standard
+     * value when the token is valid.
+     *
+     * @param matcher the matcher
+     * @param name    group name which is also the standard value to return if the token is valid
+     * @return standard value, or empty string
+     */
+    private static String standard (Matcher matcher,
+                                    String name)
+    {
+        String token = getGroup(matcher, name);
+
+        return token.isEmpty() ? "" : name;
+    }
+
+    public static class Alter
+    {
+
+        /** Alter class. */
+        private static final String CLASS = "[" + FLAT + "b" + SHARP + "#" + "]";
+
+        /**
+         * Convert sharp/flat/empty sign to Integer.
+         *
+         * @param str the alteration sign
+         * @return the Integer value, null if input string has unexpected value
+         */
+        private static Integer toAlter (String str)
+        {
+            switch (str) {
+            case SHARP:
+            case "#":
+                return 1;
+
+            case FLAT:
+            case "b":
+                return -1;
+
+            case "":
+                return 0;
+
+            default:
+                return null;
+            }
+        }
+
+        /**
+         * Convert an alteration Integer value to the corresponding sign.
+         *
+         * @param alter Integer value, perhaps null
+         * @return the sign string, perhaps empty but not null
+         */
+        private static String toString (Integer alter)
+        {
+            if (alter == null) {
+                return "";
+            } else {
+                return (alter == 1) ? "#" : ((alter == -1) ? "b" : "");
+            }
+        }
+
+        private Alter ()
+        {
+        }
+    }
+
+    public static class Degree
+    {
+
+        //
+        /** nth value of the degree, wrt the chord root. */
+        @XmlAttribute
+        public final int value;
+
+        /** Alteration, if any. */
+        @XmlAttribute
+        public final Integer alter;
+
+        /** Which operation is performed. */
+        @XmlAttribute
+        public final DegreeType type;
+
+        /** Specific text display for degree operation, if any. */
+        @XmlAttribute
+        public final String text;
+
+        public Degree (int value,
+                       Integer alter,
+                       DegreeType type)
+        {
+            this(value, alter, type, "");
+        }
+
+        public Degree (int value,
+                       Integer alter,
+                       DegreeType type,
+                       String text)
+        {
+            this.value = value;
+            this.alter = alter;
+            this.type = type;
+            this.text = text;
+        }
+
+        @Override
+        public String toString ()
+        {
+            StringBuilder sb = new StringBuilder("(");
+
+            sb.append(value);
+
+            sb.append(Alter.toString(alter));
+
+            sb.append(" ").append(type);
+
+            if (!text.isEmpty()) {
+                sb.append(" '").append(text).append("'");
+            }
+
+            sb.append(")");
+
+            return sb.toString();
+        }
+
+        //
+        /**
+         * Build a sequence of Degree instances from the provided string
+         *
+         * @param str      the provided string, without parentheses, such as 7b13
+         * @param dominant the chord dominant degree, if any, otherwise null
+         * @return the list of degrees
+         */
+        public static List<Degree> createList (String str,
+                                               Degree dominant)
+        {
+            List<Degree> degrees = new ArrayList<>();
+            if ((str == null) || str.isEmpty()) {
+                return degrees;
+            }
+            // Loop on occurrences of the one-degree pattern
+            Matcher matcher = degPattern.matcher(str);
+            while (matcher.find()) {
+                // Deg value
+                String degStr = getGroup(matcher, DEG_VALUE);
+                final int deg = Integer.decode(degStr);
+
+                // Deg type: 'add' or 'alter'
+                // TODO: handle 'subtract' as well
+                final DegreeType type;
+
+                if ((dominant != null) && (dominant.value > deg)) {
+                    type = DegreeType.ALTER;
+                } else if (deg <= 5) {
+                    type = DegreeType.ALTER;
+                } else {
+                    type = DegreeType.ADD;
+                }
+
+                // Deg alter
+                final String altStr = getGroup(matcher, DEG_ALTER);
+                final Integer alter = Alter.toAlter(altStr);
+
+                degrees.add(new Degree(deg, alter, type, ""));
+            }
+            return degrees;
+        }
+
+        public static enum DegreeType
+        {
+            ADD,
+            ALTER,
+            SUBTRACT;
+        }
+    }
+
+    public static class Kind
+    {
+
+        /** Precise type of kind. (subset of the 33 Music XML values) */
+        @XmlAttribute
+        public final Type type;
+
+        /** Flag to signal parentheses, if any. */
+        @XmlAttribute
+        @XmlJavaTypeAdapter(type = boolean.class, value = Jaxb.BooleanPositiveAdapter.class)
+        public final boolean parentheses;
+
+        /** Flag to signal use of symbol, if any. */
+        @XmlAttribute
+        @XmlJavaTypeAdapter(type = boolean.class, value = Jaxb.BooleanPositiveAdapter.class)
+        public final boolean symbol;
+
+        /** Exact display text for the chord kind. (For example min vs m) */
+        @XmlAttribute
+        public final String text;
+
+        public Kind (Type type)
+        {
+            this(type, "", false, false);
+        }
+
+        public Kind (Type type,
+                     String text)
+        {
+            this(type, text, false, false);
+        }
+
+        public Kind (Type type,
+                     String text,
+                     boolean symbol)
+        {
+            this(type, text, symbol, false);
+        }
+
+        public Kind (Type type,
+                     String text,
+                     boolean symbol,
+                     boolean parentheses)
+        {
+            this.type = type;
+            this.parentheses = parentheses;
+            this.text = text;
+            this.symbol = symbol;
+        }
+
+        // For JAXB
+        private Kind ()
+        {
+            this.type = null;
+            this.parentheses = false;
+            this.symbol = false;
+            this.text = null;
+        }
+
+        @Override
+        public String toString ()
+        {
+            StringBuilder sb = new StringBuilder(getClass().getSimpleName());
+            sb.append("{");
+
+            sb.append(type);
+
+            if (!text.isEmpty()) {
+                sb.append(" '").append(text).append("'");
+            }
+
+            if (parentheses) {
+                sb.append(" parens");
+            }
+
+            if (symbol) {
+                sb.append(" symbol");
+            }
+
+            sb.append("}");
+
+            return sb.toString();
+        }
+
+        /**
+         * Create proper Kind object from a provided matcher, augmented
+         * by dominant string if any.
+         *
+         * @param matcher  matcher on input string
+         * @param dominant dominant information if any, empty string otherwise
+         * @return Kind instance, or null if failed
+         */
+        private static Kind create (Matcher matcher,
+                                    String dominant)
+        {
+            String kindStr = getGroup(matcher, KIND);
+
+            String parStr = getGroup(matcher, PARS);
+            Boolean parentheses = (!parStr.isEmpty()) ? Boolean.TRUE : null;
+
+            // Check for suspended first
+            String susStr = getGroup(matcher, SUS);
+
+            switch (susStr.toLowerCase()) {
+            case "sus2":
+                return new Kind(SUSPENDED_SECOND, kindStr, false, parentheses);
+
+            case "sus4":
+                return new Kind(SUSPENDED_FOURTH, kindStr, false, parentheses);
+
+            case "": // Fall through
+
+            }
+
+            // Then check for other combinations
+            final String str = standard(matcher, MIN) + standard(matcher, MAJ)
+                                       + standard(matcher, AUG)
+                                       + standard(matcher, DIM)
+                                       + standard(matcher, HDIM)
+                                       + dominant;
+            Type type = typeOf(str);
+
+            // Special case for Triangle sign => maj7 rather than major
+            if ((type == MAJOR) && getGroup(matcher, MAJ).equals(DELTA)) {
+                type = MAJOR_SEVENTH;
+            }
+
+            // Use of symbol?
+            Boolean symbol = (getGroup(matcher, MAJ).equals(DELTA) || getGroup(matcher, MIN).equals(
+                    "-") || getGroup(matcher, AUG).equals("+")) ? Boolean.TRUE : null;
+
+            return (type != null) ? new Kind(type, kindStr, symbol, parentheses) : null;
+        }
+
+        /**
+         * Convert a provided string to proper Type value.
+         *
+         * @param str provided string, assumed to contain only 'standard' values
+         * @return the corresponding type, or null if none found
+         */
+        private static Type typeOf (String str)
+        {
+            switch (str) {
+            case "":
+            case MAJ:
+                return MAJOR;
+
+            case MIN:
+                return MINOR;
+
+            case AUG:
+                return AUGMENTED;
+
+            case DIM:
+                return DIMINISHED;
+
+            case "7":
+                return DOMINANT;
+
+            case MAJ + "7":
+                return MAJOR_SEVENTH;
+
+            case MIN + "7":
+                return MINOR_SEVENTH;
+
+            case DIM + "7":
+                return DIMINISHED_SEVENTH;
+
+            case AUG + "7":
+                return AUGMENTED_SEVENTH;
+
+            case HDIM:
+                return HALF_DIMINISHED;
+
+            case MIN + PMAJ7:
+                return MAJOR_MINOR;
+
+            case MAJ + "6":
+            case "6":
+                return MAJOR_SIXTH;
+
+            case MIN + "6":
+                return MINOR_SIXTH;
+
+            case "9":
+                return DOMINANT_NINTH;
+
+            case MAJ + "9":
+                return MAJOR_NINTH;
+
+            case MIN + "9":
+                return MINOR_NINTH;
+
+            case "11":
+                return DOMINANT_11_TH;
+
+            case MAJ + "11":
+                return MAJOR_11_TH;
+
+            case MIN + "11":
+                return MINOR_11_TH;
+
+            case "13":
+                return DOMINANT_13_TH;
+
+            case MAJ + "13":
+                return MAJOR_13_TH;
+
+            case MIN + "13":
+                return MINOR_13_TH;
+
+            default:
+                // Nota: Thanks to regexp match, this should not happen
+                logger.warn("No kind type for {}", str);
+
+                return null;
+            }
+        }
+
+        public static enum Type
+        {
+            MAJOR,
+            MINOR,
+            AUGMENTED,
+            DIMINISHED,
+            DOMINANT,
+            MAJOR_SEVENTH,
+            MINOR_SEVENTH,
+            DIMINISHED_SEVENTH,
+            AUGMENTED_SEVENTH,
+            HALF_DIMINISHED,
+            MAJOR_MINOR,
+            MAJOR_SIXTH,
+            MINOR_SIXTH,
+            DOMINANT_NINTH,
+            MAJOR_NINTH,
+            MINOR_NINTH,
+            DOMINANT_11_TH,
+            MAJOR_11_TH,
+            MINOR_11_TH,
+            DOMINANT_13_TH,
+            MAJOR_13_TH,
+            MINOR_13_TH,
+            SUSPENDED_SECOND,
+            SUSPENDED_FOURTH,
+
+            //        NEAPOLITAN,
+            //        ITALIAN,
+            //        FRENCH,
+            //        GERMAN,
+            //        PEDAL,
+            //        POWER,
+            //        TRISTAN,
+            OTHER,
+            NONE;
+        }
+    }
+
+    @XmlAccessorType(XmlAccessType.NONE)
+    public static class Pitch
+    {
+
+        /** Related step. */
+        @XmlAttribute
+        public final AbstractNoteInter.Step step;
+
+        /** Alteration, if any. */
+        @XmlAttribute
+        public final Integer alter;
+
+        public Pitch (AbstractNoteInter.Step step,
+                      Integer alter)
+        {
+            this.step = step;
+            this.alter = alter;
+        }
+
+        public Pitch (AbstractNoteInter.Step step)
+        {
+            this(step, 0);
+        }
+
+        // For JAXB
+        private Pitch ()
+        {
+            this.step = null;
+            this.alter = null;
+        }
+
+        @Override
+        public String toString ()
+        {
+            StringBuilder sb = new StringBuilder();
+
+            sb.append(step);
+
+            sb.append(Alter.toString(alter));
+
+            return sb.toString();
+        }
+
+        /**
+         * Create a Pitch object from provided step and alter strings
+         *
+         * @param stepStr  provided step string
+         * @param alterStr provided alteration string
+         * @return Pitch instance, or null if failed
+         */
+        public static Pitch create (String stepStr,
+                                    String alterStr)
+        {
+            stepStr = stepStr.trim();
+            alterStr = alterStr.trim();
+
+            if (!stepStr.isEmpty()) {
+                return new Pitch(AbstractNoteInter.Step.valueOf(stepStr), Alter.toAlter(alterStr));
+            } else {
+                return null;
+            }
+        }
+    }
+}