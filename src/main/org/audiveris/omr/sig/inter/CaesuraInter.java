--- conflicted
+++ resolved
@@ -1,4 +1,3 @@
-<<<<<<< HEAD
 //------------------------------------------------------------------------------------------------//
 //                                                                                                //
 //                                     C a e s u r a I n t e r                                    //
@@ -46,11 +45,9 @@
 public class CaesuraInter
         extends AbstractInter
 {
-    //~ Static fields/initializers -----------------------------------------------------------------
 
     private static final Logger logger = LoggerFactory.getLogger(CaesuraInter.class);
 
-    //~ Constructors -------------------------------------------------------------------------------
     /**
      * Creates a new {@code CaesuraInter} object.
      *
@@ -84,7 +81,6 @@
     {
     }
 
-    //~ Methods ------------------------------------------------------------------------------------
     //--------//
     // accept //
     //--------//
@@ -157,105 +153,4 @@
 
         return caesura;
     }
-}
-=======
-//------------------------------------------------------------------------------------------------//
-//                                                                                                //
-//                                     C a e s u r a I n t e r                                    //
-//                                                                                                //
-//------------------------------------------------------------------------------------------------//
-// <editor-fold defaultstate="collapsed" desc="hdr">
-//
-//  Copyright © Audiveris 2018. All rights reserved.
-//
-//  This program is free software: you can redistribute it and/or modify it under the terms of the
-//  GNU Affero General Public License as published by the Free Software Foundation, either version
-//  3 of the License, or (at your option) any later version.
-//
-//  This program is distributed in the hope that it will be useful, but WITHOUT ANY WARRANTY;
-//  without even the implied warranty of MERCHANTABILITY or FITNESS FOR A PARTICULAR PURPOSE.
-//  See the GNU Affero General Public License for more details.
-//
-//  You should have received a copy of the GNU Affero General Public License along with this
-//  program.  If not, see <http://www.gnu.org/licenses/>.
-//------------------------------------------------------------------------------------------------//
-// </editor-fold>
-package org.audiveris.omr.sig.inter;
-
-import org.audiveris.omr.glyph.Glyph;
-import org.audiveris.omr.glyph.Shape;
-import org.audiveris.omr.sheet.Staff;
-import org.audiveris.omr.sheet.SystemInfo;
-
-import java.awt.Point;
-
-import javax.xml.bind.annotation.XmlRootElement;
-
-/**
- * Class {@code CaesuraInter} represents a caesura sign above a staff.
- *
- * @author Hervé Bitteur
- */
-@XmlRootElement(name = "caesura")
-public class CaesuraInter
-        extends AbstractInter
-{
-
-    /**
-     * Creates a new {@code CaesuraInter} object.
-     *
-     * @param glyph the caesura glyph
-     * @param grade the interpretation quality
-     */
-    public CaesuraInter (Glyph glyph,
-                         double grade)
-    {
-        super(glyph, (glyph != null) ? glyph.getBounds() : null, Shape.CAESURA, grade);
-    }
-
-    /**
-     * No-arg constructor meant for JAXB.
-     */
-    private CaesuraInter ()
-    {
-    }
-
-    //--------//
-    // accept //
-    //--------//
-    @Override
-    public void accept (InterVisitor visitor)
-    {
-        visitor.visit(this);
-    }
-
-    //--------//
-    // create //
-    //--------//
-    /**
-     * (Try to) create a caesura inter.
-     *
-     * @param glyph  the caesura glyph
-     * @param grade  the interpretation quality
-     * @param system the related system
-     * @return the created caesura or null
-     */
-    public static CaesuraInter create (Glyph glyph,
-                                       double grade,
-                                       SystemInfo system)
-    {
-        // Look for staff below
-        final Point center = glyph.getCenter();
-        final Staff staff = system.getStaffAtOrBelow(center);
-
-        if (staff == null) {
-            return null;
-        }
-
-        final CaesuraInter caesura = new CaesuraInter(glyph, grade);
-        caesura.setStaff(staff);
-
-        return caesura;
-    }
-}
->>>>>>> 8e2b0fd5
+}