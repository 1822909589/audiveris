<<<<<<< HEAD
//------------------------------------------------------------------------------------------------//
//                                                                                                //
//                                      S i g L i s t e n e r                                     //
//                                                                                                //
//------------------------------------------------------------------------------------------------//
// <editor-fold defaultstate="collapsed" desc="hdr">
//
//  Copyright © Audiveris 2018. All rights reserved.
//
//  This program is free software: you can redistribute it and/or modify it under the terms of the
//  GNU Affero General Public License as published by the Free Software Foundation, either version
//  3 of the License, or (at your option) any later version.
//
//  This program is distributed in the hope that it will be useful, but WITHOUT ANY WARRANTY;
//  without even the implied warranty of MERCHANTABILITY or FITNESS FOR A PARTICULAR PURPOSE.
//  See the GNU Affero General Public License for more details.
//
//  You should have received a copy of the GNU Affero General Public License along with this
//  program.  If not, see <http://www.gnu.org/licenses/>.
//------------------------------------------------------------------------------------------------//
// </editor-fold>
package org.audiveris.omr.sig;

import org.audiveris.omr.sig.inter.Inter;
import org.audiveris.omr.sig.relation.Relation;

import org.jgrapht.event.GraphEdgeChangeEvent;
import org.jgrapht.event.GraphListener;
import org.jgrapht.event.GraphVertexChangeEvent;

import org.slf4j.Logger;
import org.slf4j.LoggerFactory;

/**
 * Class {@code SigListener} listens for SIG modifications.
 *
 * @author Hervé Bitteur
 */
public class SigListener
        implements GraphListener<Inter, Relation>
{
    //~ Static fields/initializers -----------------------------------------------------------------

    private static final Logger logger = LoggerFactory.getLogger(SigListener.class);

    //~ Constructors -------------------------------------------------------------------------------
    /**
     * Creates a new {@code SigListener} object.
     */
    public SigListener ()
    {
    }

    //~ Methods ------------------------------------------------------------------------------------
    @Override
    public void edgeAdded (GraphEdgeChangeEvent<Inter, Relation> e)
    {
        // logger.info(
        //         "GRAPH edgeAdded {} src:{} tgt:{}",
        //         e.getEdge(),
        //         e.getEdgeSource(),
        //         e.getEdgeTarget());
        //
        e.getEdge().added(e);
    }

    @Override
    public void edgeRemoved (GraphEdgeChangeEvent<Inter, Relation> e)
    {
        // logger.info(
        //         "GRAPH edgeRemoved {} src:{} tgt:{}",
        //         e.getEdge(),
        //         e.getEdgeSource(),
        //         e.getEdgeTarget());
        //
        e.getEdge().removed(e);
    }

    @Override
    public void vertexAdded (GraphVertexChangeEvent<Inter> e)
    {
        //        logger.info(
        //                "GRAPH vertexAdded {} source:{} type:{}",
        //                e.getVertex(),
        //                e.getSource(),
        //                e.getType());
        //
        //        if (e.getVertex().isVip()) {
        //            logger.info(
        //                    "VIP GRAPH vertexAdded {} source:{} type:{}",
        //                    e.getVertex(),
        //                    e.getSource(),
        //                    e.getType());
        //        }
    }

    @Override
    public void vertexRemoved (GraphVertexChangeEvent<Inter> e)
    {
        //        logger.info(
        //                "GRAPH vertexRemoved {} source:{} type:{}",
        //                e.getVertex(),
        //                e.getSource(),
        //                e.getType());
        //
        //        if (e.getVertex().isVip()) {
        //            logger.info(
        //                    "VIP GRAPH vertexRemoved {} source:{} type:{}",
        //                    e.getVertex(),
        //                    e.getSource(),
        //                    e.getType());
        //        }
    }
}
=======
//------------------------------------------------------------------------------------------------//
//                                                                                                //
//                                      S i g L i s t e n e r                                     //
//                                                                                                //
//------------------------------------------------------------------------------------------------//
// <editor-fold defaultstate="collapsed" desc="hdr">
//
//  Copyright © Audiveris 2018. All rights reserved.
//
//  This program is free software: you can redistribute it and/or modify it under the terms of the
//  GNU Affero General Public License as published by the Free Software Foundation, either version
//  3 of the License, or (at your option) any later version.
//
//  This program is distributed in the hope that it will be useful, but WITHOUT ANY WARRANTY;
//  without even the implied warranty of MERCHANTABILITY or FITNESS FOR A PARTICULAR PURPOSE.
//  See the GNU Affero General Public License for more details.
//
//  You should have received a copy of the GNU Affero General Public License along with this
//  program.  If not, see <http://www.gnu.org/licenses/>.
//------------------------------------------------------------------------------------------------//
// </editor-fold>
package org.audiveris.omr.sig;

import org.audiveris.omr.sig.inter.Inter;
import org.audiveris.omr.sig.relation.Relation;

import org.jgrapht.event.GraphEdgeChangeEvent;
import org.jgrapht.event.GraphListener;
import org.jgrapht.event.GraphVertexChangeEvent;

import org.slf4j.Logger;
import org.slf4j.LoggerFactory;

/**
 * Class {@code SigListener} listens for SIG modifications.
 *
 * @author Hervé Bitteur
 */
public class SigListener
        implements GraphListener<Inter, Relation>
{

    private static final Logger logger = LoggerFactory.getLogger(SigListener.class);

    /**
     * Creates a new {@code SigListener} object.
     */
    public SigListener ()
    {
    }

    @Override
    public void edgeAdded (GraphEdgeChangeEvent<Inter, Relation> e)
    {
        // logger.info(
        //         "GRAPH edgeAdded {} src:{} tgt:{}",
        //         e.getEdge(),
        //         e.getEdgeSource(),
        //         e.getEdgeTarget());
        //
        e.getEdge().added(e);
    }

    @Override
    public void edgeRemoved (GraphEdgeChangeEvent<Inter, Relation> e)
    {
        // logger.info(
        //         "GRAPH edgeRemoved {} src:{} tgt:{}",
        //         e.getEdge(),
        //         e.getEdgeSource(),
        //         e.getEdgeTarget());
        //
        e.getEdge().removed(e);
    }

    @Override
    public void vertexAdded (GraphVertexChangeEvent<Inter> e)
    {
        //        logger.info(
        //                "GRAPH vertexAdded {} source:{} type:{}",
        //                e.getVertex(),
        //                e.getSource(),
        //                e.getType());
        //
        //        if (e.getVertex().isVip()) {
        //            logger.info(
        //                    "VIP GRAPH vertexAdded {} source:{} type:{}",
        //                    e.getVertex(),
        //                    e.getSource(),
        //                    e.getType());
        //        }
    }

    @Override
    public void vertexRemoved (GraphVertexChangeEvent<Inter> e)
    {
        //        logger.info(
        //                "GRAPH vertexRemoved {} source:{} type:{}",
        //                e.getVertex(),
        //                e.getSource(),
        //                e.getType());
        //
        //        if (e.getVertex().isVip()) {
        //            logger.info(
        //                    "VIP GRAPH vertexRemoved {} source:{} type:{}",
        //                    e.getVertex(),
        //                    e.getSource(),
        //                    e.getType());
        //        }
    }
}
>>>>>>> 8e2b0fd5
<|MERGE_RESOLUTION|>--- conflicted
+++ resolved
@@ -1,119 +1,3 @@
-<<<<<<< HEAD
-//------------------------------------------------------------------------------------------------//
-//                                                                                                //
-//                                      S i g L i s t e n e r                                     //
-//                                                                                                //
-//------------------------------------------------------------------------------------------------//
-// <editor-fold defaultstate="collapsed" desc="hdr">
-//
-//  Copyright © Audiveris 2018. All rights reserved.
-//
-//  This program is free software: you can redistribute it and/or modify it under the terms of the
-//  GNU Affero General Public License as published by the Free Software Foundation, either version
-//  3 of the License, or (at your option) any later version.
-//
-//  This program is distributed in the hope that it will be useful, but WITHOUT ANY WARRANTY;
-//  without even the implied warranty of MERCHANTABILITY or FITNESS FOR A PARTICULAR PURPOSE.
-//  See the GNU Affero General Public License for more details.
-//
-//  You should have received a copy of the GNU Affero General Public License along with this
-//  program.  If not, see <http://www.gnu.org/licenses/>.
-//------------------------------------------------------------------------------------------------//
-// </editor-fold>
-package org.audiveris.omr.sig;
-
-import org.audiveris.omr.sig.inter.Inter;
-import org.audiveris.omr.sig.relation.Relation;
-
-import org.jgrapht.event.GraphEdgeChangeEvent;
-import org.jgrapht.event.GraphListener;
-import org.jgrapht.event.GraphVertexChangeEvent;
-
-import org.slf4j.Logger;
-import org.slf4j.LoggerFactory;
-
-/**
- * Class {@code SigListener} listens for SIG modifications.
- *
- * @author Hervé Bitteur
- */
-public class SigListener
-        implements GraphListener<Inter, Relation>
-{
-    //~ Static fields/initializers -----------------------------------------------------------------
-
-    private static final Logger logger = LoggerFactory.getLogger(SigListener.class);
-
-    //~ Constructors -------------------------------------------------------------------------------
-    /**
-     * Creates a new {@code SigListener} object.
-     */
-    public SigListener ()
-    {
-    }
-
-    //~ Methods ------------------------------------------------------------------------------------
-    @Override
-    public void edgeAdded (GraphEdgeChangeEvent<Inter, Relation> e)
-    {
-        // logger.info(
-        //         "GRAPH edgeAdded {} src:{} tgt:{}",
-        //         e.getEdge(),
-        //         e.getEdgeSource(),
-        //         e.getEdgeTarget());
-        //
-        e.getEdge().added(e);
-    }
-
-    @Override
-    public void edgeRemoved (GraphEdgeChangeEvent<Inter, Relation> e)
-    {
-        // logger.info(
-        //         "GRAPH edgeRemoved {} src:{} tgt:{}",
-        //         e.getEdge(),
-        //         e.getEdgeSource(),
-        //         e.getEdgeTarget());
-        //
-        e.getEdge().removed(e);
-    }
-
-    @Override
-    public void vertexAdded (GraphVertexChangeEvent<Inter> e)
-    {
-        //        logger.info(
-        //                "GRAPH vertexAdded {} source:{} type:{}",
-        //                e.getVertex(),
-        //                e.getSource(),
-        //                e.getType());
-        //
-        //        if (e.getVertex().isVip()) {
-        //            logger.info(
-        //                    "VIP GRAPH vertexAdded {} source:{} type:{}",
-        //                    e.getVertex(),
-        //                    e.getSource(),
-        //                    e.getType());
-        //        }
-    }
-
-    @Override
-    public void vertexRemoved (GraphVertexChangeEvent<Inter> e)
-    {
-        //        logger.info(
-        //                "GRAPH vertexRemoved {} source:{} type:{}",
-        //                e.getVertex(),
-        //                e.getSource(),
-        //                e.getType());
-        //
-        //        if (e.getVertex().isVip()) {
-        //            logger.info(
-        //                    "VIP GRAPH vertexRemoved {} source:{} type:{}",
-        //                    e.getVertex(),
-        //                    e.getSource(),
-        //                    e.getType());
-        //        }
-    }
-}
-=======
 //------------------------------------------------------------------------------------------------//
 //                                                                                                //
 //                                      S i g L i s t e n e r                                     //
@@ -224,5 +108,4 @@
         //                    e.getType());
         //        }
     }
-}
->>>>>>> 8e2b0fd5
+}