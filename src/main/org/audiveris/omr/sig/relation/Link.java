--- conflicted
+++ resolved
@@ -1,4 +1,3 @@
-<<<<<<< HEAD
 //------------------------------------------------------------------------------------------------//
 //                                                                                                //
 //                                             L i n k                                            //
@@ -33,141 +32,8 @@
  * Seen from an Inter instance, class {@code Link} describes a potential relation with
  * another Inter instance (the partner).
  * <p>
- * This is meant to deal with a potential relation between the inter instance and the partner,
- * before perhaps recording the relation as an edge within the SIG.
- *
- * @author Hervé Bitteur
- */
-public class Link
-
-{
-    //~ Static fields/initializers -----------------------------------------------------------------
-
-    /**
-     * For comparing Link instances by decreasing grade.
-     */
-    public static final Comparator<Link> byReverseGrade = new Comparator<Link>()
-    {
-        @Override
-        public int compare (Link l1,
-                            Link l2)
-        {
-            Support s1 = (Support) l1.relation;
-            Support s2 = (Support) l2.relation;
-
-            return Double.compare(s2.getGrade(), s1.getGrade());
-        }
-    };
-
-    //~ Instance fields ----------------------------------------------------------------------------
-    /** The other Inter instance, the one to be linked with. */
-    public Inter partner;
-
-    /** The concrete relation. */
-    public final Relation relation;
-
-    /** True for Inter as source and Partner as target, false for the reverse. */
-    public final boolean outgoing;
-
-    //~ Constructors -------------------------------------------------------------------------------
-    /**
-     * Creates a new {@code Link} object.
-     *
-     * @param partner  the partnering inter instance
-     * @param relation the relation with this partner
-     * @param outgoing true if partner is target, false if it is source
-     */
-    public Link (Inter partner,
-                 Relation relation,
-                 boolean outgoing)
-    {
-        this.partner = partner;
-        this.relation = relation;
-        this.outgoing = outgoing;
-    }
-
-    //~ Methods ------------------------------------------------------------------------------------
-    //---------//
-    // applyTo //
-    //---------//
-    /**
-     * Add the relation between the provided inter and the partner.
-     *
-     * @param inter the provided inter
-     */
-    public void applyTo (Inter inter)
-    {
-        final SIGraph sig = inter.getSig();
-        final Inter source = outgoing ? inter : partner;
-        final Inter target = outgoing ? partner : inter;
-
-        sig.addEdge(source, target, relation);
-    }
-
-    //--------//
-    // bestOf //
-    //--------//
-    public static Link bestOf (List<Link> links)
-    {
-        if (links.size() > 1) {
-            Collections.sort(links, byReverseGrade);
-        }
-
-        return links.isEmpty() ? null : links.get(0);
-    }
-
-    //----------//
-    // toString //
-    //----------//
-    @Override
-    public String toString ()
-    {
-        StringBuilder sb = new StringBuilder("Link{");
-        sb.append(partner);
-        sb.append(" ").append(relation);
-        sb.append(" ").append(outgoing ? "OUTGOING" : "INCOMING");
-        sb.append("}");
-
-        return sb.toString();
-    }
-}
-=======
-//------------------------------------------------------------------------------------------------//
-//                                                                                                //
-//                                             L i n k                                            //
-//                                                                                                //
-//------------------------------------------------------------------------------------------------//
-// <editor-fold defaultstate="collapsed" desc="hdr">
-//
-//  Copyright © Audiveris 2018. All rights reserved.
-//
-//  This program is free software: you can redistribute it and/or modify it under the terms of the
-//  GNU Affero General Public License as published by the Free Software Foundation, either version
-//  3 of the License, or (at your option) any later version.
-//
-//  This program is distributed in the hope that it will be useful, but WITHOUT ANY WARRANTY;
-//  without even the implied warranty of MERCHANTABILITY or FITNESS FOR A PARTICULAR PURPOSE.
-//  See the GNU Affero General Public License for more details.
-//
-//  You should have received a copy of the GNU Affero General Public License along with this
-//  program.  If not, see <http://www.gnu.org/licenses/>.
-//------------------------------------------------------------------------------------------------//
-// </editor-fold>
-package org.audiveris.omr.sig.relation;
-
-import org.audiveris.omr.sig.SIGraph;
-import org.audiveris.omr.sig.inter.Inter;
-
-import java.util.Collections;
-import java.util.Comparator;
-import java.util.List;
-
-/**
- * Seen from an Inter instance, class {@code Link} describes a potential relation with
- * another Inter instance (the partner).
- * <p>
- * This is meant to deal with a <b>potential</b> relation between the inter instance and the
- * partner, before perhaps recording the relation as an edge within the SIG.
+ * This is meant to deal with a <b>potential</b> relation between the inter instance and the
+ * partner, before perhaps recording the relation as an edge within the SIG.
  *
  * @author Hervé Bitteur
  */
@@ -219,8 +85,8 @@
     // applyTo //
     //---------//
     /**
-     * Add the relation between the provided inter and the partner, unless an instance
-     * of the same relation class already exists between them.
+     * Add the relation between the provided inter and the partner, unless an instance
+     * of the same relation class already exists between them.
      *
      * @param inter the provided inter
      */
@@ -230,9 +96,9 @@
         final Inter source = outgoing ? inter : partner;
         final Inter target = outgoing ? partner : inter;
 
-        if (null == sig.getRelation(source, target, relation.getClass())) {
-            sig.addEdge(source, target, relation);
-        }
+        if (null == sig.getRelation(source, target, relation.getClass())) {
+            sig.addEdge(source, target, relation);
+        }
     }
 
     //----------//
@@ -249,23 +115,22 @@
 
         return sb.toString();
     }
-
-    //--------//
-    // bestOf //
-    //--------//
-    /**
-     * Report the best of provided links.
-     *
-     * @param links provided links
-     * @return the best link or null if empty
-     */
-    public static Link bestOf (List<Link> links)
-    {
-        if (links.size() > 1) {
-            Collections.sort(links, byReverseGrade);
-        }
-
-        return links.isEmpty() ? null : links.get(0);
-    }
-}
->>>>>>> 8e2b0fd5
+
+    //--------//
+    // bestOf //
+    //--------//
+    /**
+     * Report the best of provided links.
+     *
+     * @param links provided links
+     * @return the best link or null if empty
+     */
+    public static Link bestOf (List<Link> links)
+    {
+        if (links.size() > 1) {
+            Collections.sort(links, byReverseGrade);
+        }
+
+        return links.isEmpty() ? null : links.get(0);
+    }
+}