--- conflicted
+++ resolved
@@ -1,227 +1,223 @@
-//------------------------------------------------------------------------------------------------//
-//                                                                                                //
-//                                 F l a g S t e m R e l a t i o n                                //
-//                                                                                                //
-//------------------------------------------------------------------------------------------------//
-// <editor-fold defaultstate="collapsed" desc="hdr">
-//
-//  Copyright © Audiveris 2018. All rights reserved.
-//
-//  This program is free software: you can redistribute it and/or modify it under the terms of the
-//  GNU Affero General Public License as published by the Free Software Foundation, either version
-//  3 of the License, or (at your option) any later version.
-//
-//  This program is distributed in the hope that it will be useful, but WITHOUT ANY WARRANTY;
-//  without even the implied warranty of MERCHANTABILITY or FITNESS FOR A PARTICULAR PURPOSE.
-//  See the GNU Affero General Public License for more details.
-//
-//  You should have received a copy of the GNU Affero General Public License along with this
-//  program.  If not, see <http://www.gnu.org/licenses/>.
-//------------------------------------------------------------------------------------------------//
-// </editor-fold>
-package org.audiveris.omr.sig.relation;
-
-import org.audiveris.omr.constant.Constant;
-import org.audiveris.omr.constant.ConstantSet;
-import static org.audiveris.omr.glyph.ShapeSet.FlagsUp;
-import org.audiveris.omr.sheet.Scale;
-import org.audiveris.omr.sig.inter.AbstractFlagInter;
-import org.audiveris.omr.sig.inter.Inter;
-import static org.audiveris.omr.sig.relation.StemPortion.*;
-
-import org.jgrapht.event.GraphEdgeChangeEvent;
-
-import org.slf4j.Logger;
-import org.slf4j.LoggerFactory;
-
-import java.awt.geom.Line2D;
-
-import javax.xml.bind.annotation.XmlRootElement;
-
-/**
- * Class {@code FlagStemRelation} represents the relation support between a flag and a
- * stem.
- *
- * @author Hervé Bitteur
- */
-@XmlRootElement(name = "flag-stem")
-public class FlagStemRelation
-        extends AbstractStemConnection
-{
-
-    private static final Constants constants = new Constants();
-
-    private static final Logger logger = LoggerFactory.getLogger(FlagStemRelation.class);
-
-    //-------//
-    // added //
-    //-------//
-    @Override
-    public void added (GraphEdgeChangeEvent<Inter, Relation> e)
-    {
-        final AbstractFlagInter flag = (AbstractFlagInter) e.getEdgeSource();
-        flag.checkAbnormal();
-    }
-
-    //----------------//
-    // getStemPortion //
-    //----------------//
-    @Override
-    public StemPortion getStemPortion (Inter source,
-                                       Line2D stemLine,
-                                       Scale scale)
-    {
-        final double margin = scale.getInterline(); // TODO: use a constant instead?
-
-        if (FlagsUp.contains(source.getShape())) {
-            return (extensionPoint.getY() > (stemLine.getY2() - margin)) ? STEM_BOTTOM
-                    : STEM_MIDDLE;
-        } else {
-            return (extensionPoint.getY() < (stemLine.getY1() + margin)) ? STEM_TOP : STEM_MIDDLE;
-        }
-    }
-
-    //----------------//
-    // isSingleSource //
-    //----------------//
-    @Override
-    public boolean isSingleSource ()
-    {
-        return false;
-    }
-
-    //----------------//
-    // isSingleTarget //
-    //----------------//
-    @Override
-    public boolean isSingleTarget ()
-    {
-        return true;
-    }
-
-    //---------//
-    // removed //
-    //---------//
-    @Override
-    public void removed (GraphEdgeChangeEvent<Inter, Relation> e)
-    {
-<<<<<<< HEAD
-        final FlagInter flag = (FlagInter) e.getEdgeSource();
-=======
-        final AbstractFlagInter flag = (AbstractFlagInter) e.getEdgeSource();
->>>>>>> 8e2b0fd5
-
-        if (!flag.isRemoved()) {
-            flag.checkAbnormal();
-        }
-    }
-
-    //----------------//
-    // getSourceCoeff //
-    //----------------//
-    @Override
-    protected double getSourceCoeff ()
-    {
-        return constants.flagSupportCoeff.getValue();
-    }
-
-    //----------------//
-    // getTargetCoeff //
-    //----------------//
-    @Override
-    protected double getTargetCoeff ()
-    {
-        return constants.stemSupportCoeff.getValue();
-    }
-
-    //--------------//
-    // getXInGapMax //
-    //--------------//
-    @Override
-    protected Scale.Fraction getXInGapMax (boolean manual)
-    {
-        return getXInGapMaximum(manual);
-    }
-
-    //---------------//
-    // getXOutGapMax //
-    //---------------//
-    @Override
-    protected Scale.Fraction getXOutGapMax (boolean manual)
-    {
-        return getXOutGapMaximum(manual);
-    }
-
-    //------------//
-    // getYGapMax //
-    //------------//
-    @Override
-    protected Scale.Fraction getYGapMax (boolean manual)
-    {
-        return getYGapMaximum(manual);
-    }
-
-    //------------------//
-    // getXInGapMaximum //
-    //------------------//
-    public static Scale.Fraction getXInGapMaximum (boolean manual)
-    {
-        return manual ? constants.xInGapMaxManual : constants.xInGapMax;
-    }
-
-    //-------------------//
-    // getXOutGapMaximum //
-    //-------------------//
-    public static Scale.Fraction getXOutGapMaximum (boolean manual)
-    {
-        return manual ? constants.xOutGapMaxManual : constants.xOutGapMax;
-    }
-
-    //----------------//
-    // getYGapMaximum //
-    //----------------//
-    public static Scale.Fraction getYGapMaximum (boolean manual)
-    {
-        return manual ? constants.yGapMaxManual : constants.yGapMax;
-    }
-
-    //-----------//
-    // Constants //
-    //-----------//
-    private static class Constants
-            extends ConstantSet
-    {
-
-        private final Constant.Ratio flagSupportCoeff = new Constant.Ratio(
-                3,
-                "Value for source (flag) coeff in support formula");
-
-        private final Constant.Ratio stemSupportCoeff = new Constant.Ratio(
-                3,
-                "Value for target (stem) coeff in support formula");
-
-        private final Scale.Fraction xInGapMax = new Scale.Fraction(
-                0.45, //0.3, for annotation poor bounds
-                "Maximum horizontal overlap between stem & flag");
-
-        private final Scale.Fraction xInGapMaxManual = new Scale.Fraction(
-                0.45,
-                "Maximum manual horizontal overlap between stem & flag");
-
-        private final Scale.Fraction xOutGapMax = new Scale.Fraction(
-                0.45, // 0.3, for annotation poor bounds
-                "Maximum horizontal gap between stem & flag");
-
-        private final Scale.Fraction xOutGapMaxManual = new Scale.Fraction(
-                0.45,
-                "Maximum manual horizontal gap between stem & flag");
-
-        private final Scale.Fraction yGapMax = new Scale.Fraction(
-                0.5,
-                "Maximum vertical gap between stem & flag");
-
-        private final Scale.Fraction yGapMaxManual = new Scale.Fraction(
-                0.75,
-                "Maximum manual vertical gap between stem & flag");
-    }
-}
+//------------------------------------------------------------------------------------------------//
+//                                                                                                //
+//                                 F l a g S t e m R e l a t i o n                                //
+//                                                                                                //
+//------------------------------------------------------------------------------------------------//
+// <editor-fold defaultstate="collapsed" desc="hdr">
+//
+//  Copyright © Audiveris 2018. All rights reserved.
+//
+//  This program is free software: you can redistribute it and/or modify it under the terms of the
+//  GNU Affero General Public License as published by the Free Software Foundation, either version
+//  3 of the License, or (at your option) any later version.
+//
+//  This program is distributed in the hope that it will be useful, but WITHOUT ANY WARRANTY;
+//  without even the implied warranty of MERCHANTABILITY or FITNESS FOR A PARTICULAR PURPOSE.
+//  See the GNU Affero General Public License for more details.
+//
+//  You should have received a copy of the GNU Affero General Public License along with this
+//  program.  If not, see <http://www.gnu.org/licenses/>.
+//------------------------------------------------------------------------------------------------//
+// </editor-fold>
+package org.audiveris.omr.sig.relation;
+
+import org.audiveris.omr.constant.Constant;
+import org.audiveris.omr.constant.ConstantSet;
+import static org.audiveris.omr.glyph.ShapeSet.FlagsUp;
+import org.audiveris.omr.sheet.Scale;
+import org.audiveris.omr.sig.inter.AbstractFlagInter;
+import org.audiveris.omr.sig.inter.Inter;
+import static org.audiveris.omr.sig.relation.StemPortion.*;
+
+import org.jgrapht.event.GraphEdgeChangeEvent;
+
+import org.slf4j.Logger;
+import org.slf4j.LoggerFactory;
+
+import java.awt.geom.Line2D;
+
+import javax.xml.bind.annotation.XmlRootElement;
+
+/**
+ * Class {@code FlagStemRelation} represents the relation support between a flag and a
+ * stem.
+ *
+ * @author Hervé Bitteur
+ */
+@XmlRootElement(name = "flag-stem")
+public class FlagStemRelation
+        extends AbstractStemConnection
+{
+
+    private static final Constants constants = new Constants();
+
+    private static final Logger logger = LoggerFactory.getLogger(FlagStemRelation.class);
+
+    //-------//
+    // added //
+    //-------//
+    @Override
+    public void added (GraphEdgeChangeEvent<Inter, Relation> e)
+    {
+        final AbstractFlagInter flag = (AbstractFlagInter) e.getEdgeSource();
+        flag.checkAbnormal();
+    }
+
+    //----------------//
+    // getStemPortion //
+    //----------------//
+    @Override
+    public StemPortion getStemPortion (Inter source,
+                                       Line2D stemLine,
+                                       Scale scale)
+    {
+        final double margin = scale.getInterline(); // TODO: use a constant instead?
+
+        if (FlagsUp.contains(source.getShape())) {
+            return (extensionPoint.getY() > (stemLine.getY2() - margin)) ? STEM_BOTTOM
+                    : STEM_MIDDLE;
+        } else {
+            return (extensionPoint.getY() < (stemLine.getY1() + margin)) ? STEM_TOP : STEM_MIDDLE;
+        }
+    }
+
+    //----------------//
+    // isSingleSource //
+    //----------------//
+    @Override
+    public boolean isSingleSource ()
+    {
+        return false;
+    }
+
+    //----------------//
+    // isSingleTarget //
+    //----------------//
+    @Override
+    public boolean isSingleTarget ()
+    {
+        return true;
+    }
+
+    //---------//
+    // removed //
+    //---------//
+    @Override
+    public void removed (GraphEdgeChangeEvent<Inter, Relation> e)
+    {
+        final AbstractFlagInter flag = (AbstractFlagInter) e.getEdgeSource();
+
+        if (!flag.isRemoved()) {
+            flag.checkAbnormal();
+        }
+    }
+
+    //----------------//
+    // getSourceCoeff //
+    //----------------//
+    @Override
+    protected double getSourceCoeff ()
+    {
+        return constants.flagSupportCoeff.getValue();
+    }
+
+    //----------------//
+    // getTargetCoeff //
+    //----------------//
+    @Override
+    protected double getTargetCoeff ()
+    {
+        return constants.stemSupportCoeff.getValue();
+    }
+
+    //--------------//
+    // getXInGapMax //
+    //--------------//
+    @Override
+    protected Scale.Fraction getXInGapMax (boolean manual)
+    {
+        return getXInGapMaximum(manual);
+    }
+
+    //---------------//
+    // getXOutGapMax //
+    //---------------//
+    @Override
+    protected Scale.Fraction getXOutGapMax (boolean manual)
+    {
+        return getXOutGapMaximum(manual);
+    }
+
+    //------------//
+    // getYGapMax //
+    //------------//
+    @Override
+    protected Scale.Fraction getYGapMax (boolean manual)
+    {
+        return getYGapMaximum(manual);
+    }
+
+    //------------------//
+    // getXInGapMaximum //
+    //------------------//
+    public static Scale.Fraction getXInGapMaximum (boolean manual)
+    {
+        return manual ? constants.xInGapMaxManual : constants.xInGapMax;
+    }
+
+    //-------------------//
+    // getXOutGapMaximum //
+    //-------------------//
+    public static Scale.Fraction getXOutGapMaximum (boolean manual)
+    {
+        return manual ? constants.xOutGapMaxManual : constants.xOutGapMax;
+    }
+
+    //----------------//
+    // getYGapMaximum //
+    //----------------//
+    public static Scale.Fraction getYGapMaximum (boolean manual)
+    {
+        return manual ? constants.yGapMaxManual : constants.yGapMax;
+    }
+
+    //-----------//
+    // Constants //
+    //-----------//
+    private static class Constants
+            extends ConstantSet
+    {
+
+        private final Constant.Ratio flagSupportCoeff = new Constant.Ratio(
+                3,
+                "Value for source (flag) coeff in support formula");
+
+        private final Constant.Ratio stemSupportCoeff = new Constant.Ratio(
+                3,
+                "Value for target (stem) coeff in support formula");
+
+        private final Scale.Fraction xInGapMax = new Scale.Fraction(
+                0.45, //0.3, for annotation poor bounds
+                "Maximum horizontal overlap between stem & flag");
+
+        private final Scale.Fraction xInGapMaxManual = new Scale.Fraction(
+                0.45,
+                "Maximum manual horizontal overlap between stem & flag");
+
+        private final Scale.Fraction xOutGapMax = new Scale.Fraction(
+                0.45, // 0.3, for annotation poor bounds
+                "Maximum horizontal gap between stem & flag");
+
+        private final Scale.Fraction xOutGapMaxManual = new Scale.Fraction(
+                0.45,
+                "Maximum manual horizontal gap between stem & flag");
+
+        private final Scale.Fraction yGapMax = new Scale.Fraction(
+                0.5,
+                "Maximum vertical gap between stem & flag");
+
+        private final Scale.Fraction yGapMaxManual = new Scale.Fraction(
+                0.75,
+                "Maximum manual vertical gap between stem & flag");
+    }
+}