--- conflicted
+++ resolved
@@ -1,1438 +1,1434 @@
-//------------------------------------------------------------------------------------------------//
-//                                                                                                //
-//                                           S I G r a p h                                        //
-//                                                                                                //
-//------------------------------------------------------------------------------------------------//
-// <editor-fold defaultstate="collapsed" desc="hdr">
-//
-//  Copyright © Audiveris 2018. All rights reserved.
-//
-//  This program is free software: you can redistribute it and/or modify it under the terms of the
-//  GNU Affero General Public License as published by the Free Software Foundation, either version
-//  3 of the License, or (at your option) any later version.
-//
-//  This program is distributed in the hope that it will be useful, but WITHOUT ANY WARRANTY;
-//  without even the implied warranty of MERCHANTABILITY or FITNESS FOR A PARTICULAR PURPOSE.
-//  See the GNU Affero General Public License for more details.
-//
-//  You should have received a copy of the GNU Affero General Public License along with this
-//  program.  If not, see <http://www.gnu.org/licenses/>.
-//------------------------------------------------------------------------------------------------//
-// </editor-fold>
-package org.audiveris.omr.sig;
-
-import org.audiveris.omr.glyph.Grades;
-import org.audiveris.omr.glyph.Shape;
-import org.audiveris.omr.sheet.Staff;
-import org.audiveris.omr.sheet.SystemInfo;
-import org.audiveris.omr.sig.inter.AbstractInter;
-import org.audiveris.omr.sig.inter.HeadInter;
-import org.audiveris.omr.sig.inter.Inter;
-import org.audiveris.omr.sig.inter.Inters;
-import org.audiveris.omr.sig.inter.Inters.ClassPredicate;
-import org.audiveris.omr.sig.inter.Inters.ClassesPredicate;
-import org.audiveris.omr.sig.inter.StemInter;
-import org.audiveris.omr.sig.relation.Exclusion;
-import org.audiveris.omr.sig.relation.Exclusion.Cause;
-import org.audiveris.omr.sig.relation.Relation;
-import org.audiveris.omr.sig.relation.Support;
-import org.audiveris.omr.util.Navigable;
-import org.audiveris.omr.util.Predicate;
-
-import org.jgrapht.DirectedGraph;
-import org.jgrapht.Graphs;
-import org.jgrapht.graph.DefaultListenableGraph;
-import org.jgrapht.graph.DirectedMultigraph;
-
-import org.slf4j.Logger;
-import org.slf4j.LoggerFactory;
-
-import java.awt.Point;
-import java.awt.Rectangle;
-import java.awt.geom.Area;
-import java.util.ArrayList;
-import java.util.Arrays;
-import java.util.Collection;
-import java.util.Collections;
-import java.util.Comparator;
-import java.util.HashMap;
-import java.util.Iterator;
-import java.util.LinkedHashSet;
-import java.util.List;
-import java.util.Map;
-import java.util.Objects;
-import java.util.Set;
-
-import javax.xml.bind.annotation.adapters.XmlJavaTypeAdapter;
-
-/**
- * Class {@code SIGraph} represents the Symbol Interpretation Graph that aims at
- * finding the best global interpretation of all symbols in a system.
- *
- * @author Hervé Bitteur
- */
-@XmlJavaTypeAdapter(SigValue.Adapter.class)
-public class SIGraph
-        extends DefaultListenableGraph<Inter, Relation>
-        implements DirectedGraph<Inter, Relation>
-{
-
-    private static final Logger logger = LoggerFactory.getLogger(SIGraph.class);
-
-    /** Dedicated system. */
-    @Navigable(false)
-    private SystemInfo system;
-
-    /** Content for differed populating after unmarshalling. */
-    private SigValue sigValue;
-
-    /**
-     * Creates a new SIGraph object at system level.
-     *
-     * @param system the containing system
-     */
-    public SIGraph (SystemInfo system)
-    {
-        super(new DirectedMultigraph(Relation.class), true /* reuseEvents */);
-
-        Objects.requireNonNull(system, "A sig needs a non-null system");
-        this.system = system;
-    }
-
-    /**
-     * Special creation of a SIG to be later populated via the provided SigValue.
-     *
-     * @param sigValue the SIG content, with IDREFs not yet filled
-     */
-    SIGraph (SigValue sigValue)
-    {
-        this();
-        this.sigValue = sigValue;
-    }
-
-    /**
-     * No-arg constructor meant for JAXB.
-     */
-    private SIGraph ()
-    {
-        super(new DirectedMultigraph(Relation.class), true /* reuseEvents */);
-    }
-
-    //-----------//
-    // addVertex //
-    //-----------//
-    /**
-     * {@inheritDoc}
-     * <p>
-     * Overridden so that all interpretations keep a pointer to their hosting sig.
-     *
-     * @param inter the brand new interpretation
-     * @return true if the inter was actually added, false if it existed before
-     */
-    @Override
-    public boolean addVertex (Inter inter)
-    {
-        // Update index
-        if (inter.getId() == 0) {
-            system.getSheet().getInterIndex().register(inter);
-        } else {
-            system.getSheet().getInterIndex().insert(inter);
-        }
-
-        // Update sig
-        boolean added = super.addVertex(inter);
-
-        if (added) {
-            inter.setSig(this);
-
-            // Additional actions
-            inter.added();
-        }
-
-        return added;
-    }
-
-    //-------------//
-    // afterReload //
-    //-------------//
-    /**
-     * Complete SIG reload now that it's safe to use the (fully unmarshalled) sigValue.
-     *
-     * @param system the system for this sig
-     */
-    public void afterReload (SystemInfo system)
-    {
-        try {
-            this.system = system;
-
-            sigValue.populateSig(this);
-
-            // SigValue is no longer useful and can be disposed of
-            sigValue = null;
-
-            upgradeInters(); // Temporary upgrade stuff
-
-        } catch (Exception ex) {
-            logger.warn("Error in " + getClass() + " afterReload() " + ex, ex);
-        }
-    }
-
-    //------------------------//
-    // computeContextualGrade //
-    //------------------------//
-    /**
-     * Compute the contextual grade of provided inter.
-     *
-     * @param inter provided inter
-     * @return contextual grade value
-     */
-    public double computeContextualGrade (Inter inter)
-    {
-        final List<Support> supports = getSupports(inter);
-        final double cg = supports.isEmpty() ? inter.getGrade()
-                : computeContextualGrade(inter, supports);
-        inter.setContextualGrade(cg);
-
-        return cg;
-    }
-
-    //-----------------//
-    // containedInters //
-    //-----------------//
-    /**
-     * Lookup the sig collection of interpretations for those which are contained in the
-     * provided rectangle.
-     *
-     * @param rect the containing rectangle
-     * @return the contained interpretations
-     */
-    public List<Inter> containedInters (Rectangle rect)
-    {
-        List<Inter> found = new ArrayList<>();
-
-        for (Inter inter : vertexSet()) {
-            final Rectangle box = inter.getBounds();
-
-            if (box == null) {
-                logger.error("No bounds for {}", inter);
-            } else if (rect.contains(box)) {
-                found.add(inter);
-            }
-        }
-
-        return found;
-    }
-
-    //------------------//
-    // containingInters //
-    //------------------//
-    /**
-     * Lookup the sig collection of interpretations for those which contain the provided
-     * point.
-     *
-     * @param point provided point
-     * @return the containing interpretations
-     */
-    public List<Inter> containingInters (Point point)
-    {
-        List<Inter> found = new ArrayList<>();
-
-        for (Inter inter : vertexSet()) {
-            Rectangle bounds = inter.getBounds();
-
-            if ((bounds != null) && bounds.contains(point)) {
-                // More precise test if we know inter area
-                Area area = inter.getArea();
-
-                if ((area == null) || area.contains(point)) {
-                    found.add(inter);
-                }
-            }
-        }
-
-        return found;
-    }
-
-    //---------------//
-    // contextualize //
-    //---------------//
-    /**
-     * (Re)compute the contextual grade of all inters based on their supporting partners.
-     */
-    public void contextualize ()
-    {
-        for (Inter inter : vertexSet()) {
-            computeContextualGrade(inter);
-        }
-    }
-
-    //--------------//
-    // deleteInters //
-    //--------------//
-    /**
-     * Remove a collection of inters.
-     *
-     * @param inters to delete
-     */
-    public void deleteInters (Collection<? extends Inter> inters)
-    {
-        for (Inter inter : inters) {
-            inter.remove();
-        }
-    }
-
-    //------------------//
-    // deleteWeakInters //
-    //------------------//
-    /**
-     * Purge the inter instances for which the contextual grade is lower than minimum
-     * threshold.
-     *
-     * @return the set of inter instances purged
-     */
-    public Set<Inter> deleteWeakInters ()
-    {
-        Set<Inter> removed = new LinkedHashSet<>();
-
-        for (Inter inter : vertexSet()) {
-            // Skip frozen inters
-            if (inter.isFrozen()) {
-                continue;
-            }
-
-            // Ledgers are not concerned here, they will get deleted when no head is left
-            if (inter.getShape() == Shape.LEDGER) {
-                continue;
-            }
-
-            if (inter.getContextualGrade() < Grades.minContextualGrade) {
-                if (inter.isVip()) {
-                    logger.info("VIP deleted weak {}", inter);
-                }
-
-                removed.add(inter);
-            }
-        }
-
-        deleteInters(removed);
-
-        return removed;
-    }
-
-    //------------//
-    // exclusions //
-    //------------//
-    /**
-     * Report the set of exclusion relations currently present in SIG
-     *
-     * @return the set of exclusions
-     */
-    public Set<Relation> exclusions ()
-    {
-        Set<Relation> exclusions = new LinkedHashSet<>();
-
-        for (Relation rel : edgeSet()) {
-            if (rel instanceof Exclusion) {
-                exclusions.add(rel);
-            }
-        }
-
-        return exclusions;
-    }
-
-    /**
-     * Across provided relation classes, build the closure of inter seeds.
-     *
-     * @param seeds           collection of inter seeds
-     * @param relationClasses array of relation classes
-     * @return the closure set
-     */
-    public Set<Inter> getClosureOf (final List<? extends Inter> seeds,
-                                    final Class... relationClasses)
-    {
-        final Set<Inter> closure = new LinkedHashSet<>();
-
-        class ClosureBuilder
-        {
-
-            public void browse (Inter seed)
-            {
-                for (Relation r : getRelations(seed, relationClasses)) {
-                    Inter other = getOppositeInter(seed, r);
-
-                    if (!closure.contains(other)) {
-                        closure.add(other);
-                        browse(other);
-                    }
-                }
-            }
-        }
-
-        final ClosureBuilder builder = new ClosureBuilder();
-
-        for (Inter seed : seeds) {
-            if (!closure.contains(seed)) {
-                builder.browse(seed);
-            }
-        }
-
-        return closure;
-    }
-
-    //--------------//
-    // getExclusion //
-    //--------------//
-    /**
-     * Report the (first found) exclusion if any between the two provided inters.
-     *
-     * @param i1 an inter
-     * @param i2 another inter
-     * @return the (first) exclusion if any
-     */
-    public Exclusion getExclusion (Inter i1,
-                                   Inter i2)
-    {
-        Set<Relation> exclusions = getExclusions(i1);
-        exclusions.retainAll(getExclusions(i2));
-
-        if (exclusions.isEmpty()) {
-            return null;
-        } else {
-            return (Exclusion) exclusions.iterator().next();
-        }
-    }
-
-    //---------------//
-    // getExclusions //
-    //---------------//
-    /**
-     * Report the set of conflicting relations the provided inter is involved in.
-     *
-     * @param inter the provided interpretation
-     * @return the set of exclusions that involve inter, perhaps empty but not null
-     */
-    public Set<Relation> getExclusions (Inter inter)
-    {
-        return getRelations(inter, Exclusion.class);
-    }
-
-    //------------------//
-    // getOppositeInter //
-    //------------------//
-    /**
-     * Report the opposite inter across the given relation of the provided inter
-     *
-     * @param inter    one side of the relation
-     * @param relation the relation to cross
-     * @return the vertex at the opposite side of the relation
-     */
-    public Inter getOppositeInter (Inter inter,
-                                   Relation relation)
-    {
-        return Graphs.getOppositeVertex(this, relation, inter);
-    }
-
-    //---------------//
-    // getPartitions //
-    //---------------//
-    /**
-     * Report all largest partitions of non-conflicting inters within the provided
-     * collection of interpretations.
-     *
-     * @param focus  the inter instance, if any, for which partners are looked up
-     * @param inters the provided collection of interpretations, with perhaps some mutual exclusion
-     *               relations.
-     * @return all the possible consistent partitions, with no pair of conflicting interpretations
-     *         in the same partition
-     */
-    public List<List<Inter>> getPartitions (Inter focus,
-                                            List<Inter> inters)
-    {
-        Collections.sort(inters, Inters.byReverseGrade);
-
-        final int n = inters.size();
-        final List<Inter> stems = (focus instanceof HeadInter) ? stemsOf(inters) : null;
-        final List<List<Inter>> result = new ArrayList<>();
-
-        // Map inter -> concurrents of inter (that appear later within the provided list)
-        List<Set<Integer>> concurrentSets = new ArrayList<>();
-        boolean conflictDetected = false;
-
-        for (int i = 0; i < n; i++) {
-            Inter inter = inters.get(i);
-            Set<Integer> concurrents = new LinkedHashSet<>();
-            concurrentSets.add(concurrents);
-
-            for (Relation rel : getExclusions(inter)) {
-                Inter concurrent = getOppositeInter(inter, rel);
-
-                // Check whether this concurrent belongs to (and appears later in) the inters list
-                int ic = inters.indexOf(concurrent);
-
-                if (ic > i) {
-                    concurrents.add(ic);
-                    conflictDetected = true;
-                }
-            }
-
-            //TODO: this is a hack that should be removed when
-            // multiple stems for a head are correctly filtered out.
-            // We assume that the various stems are potential partners of the focused head
-            // and thus all stems are concurrent of one another
-            if (focus instanceof HeadInter && inter instanceof StemInter) {
-                // Flag all other stems, if any, as concurrents of this one
-                for (Inter stem : stems) {
-                    int ic = inters.indexOf(stem);
-
-                    if (ic > i) {
-                        concurrents.add(ic);
-                        conflictDetected = true;
-                    }
-                }
-            }
-        }
-
-        // If no conflict was detected, the provided collection is a single partition
-        if (!conflictDetected) {
-            result.add(inters);
-
-            return result;
-        }
-
-        // Define all possible sequences
-        List<Sequence> seqs = new ArrayList<>();
-        seqs.add(new Sequence(n));
-
-        for (int i = 0; i < n; i++) {
-            Set<Integer> concurrents = concurrentSets.get(i);
-
-            for (int is = 0, isBreak = seqs.size(); is < isBreak; is++) {
-                Sequence seq = seqs.get(is);
-
-                if (seq.line[i] != -1) {
-                    seq.line[i] = 1;
-
-                    if (!concurrents.isEmpty()) {
-                        // Duplicate line
-                        Sequence newSeq = seq.copy();
-                        newSeq.line[i] = 0;
-                        seqs.add(newSeq);
-
-                        // Forbid dependent locations
-                        for (Integer ic : concurrents) {
-                            seq.line[ic] = -1;
-                        }
-                    }
-                }
-            }
-        }
-
-        // Build resulting partitions
-        for (Sequence seq : seqs) {
-            List<Inter> list = new ArrayList<>();
-
-            for (int i = 0; i < n; i++) {
-                if (seq.line[i] == 1) {
-                    list.add(inters.get(i));
-                }
-            }
-
-            result.add(list);
-        }
-
-        return result;
-    }
-
-    //-------------//
-    // getRelation //
-    //-------------//
-    /**
-     * Report the first relation if any of desired class between the provided source and
-     * target vertices.
-     *
-     * @param source provided source
-     * @param target provided target
-     * @param classe desired class of relation
-     * @return the existing relation if any, or null
-     */
-    public Relation getRelation (Inter source,
-                                 Inter target,
-                                 Class classe)
-    {
-        for (Relation rel : getAllEdges(source, target)) {
-            if (classe.isInstance(rel)) {
-                return rel;
-            }
-        }
-
-        return null;
-    }
-
-    //--------------//
-    // getRelations //
-    //--------------//
-    /**
-     * Report the set of relations of desired classes the provided inter is involved in.
-     *
-     * @param inter   the provided interpretation
-     * @param classes the desired classes of relation
-     * @return the set of involving relations, perhaps empty but not null
-     */
-    public Set<Relation> getRelations (Inter inter,
-                                       Class... classes)
-    {
-        Set<Relation> relations = new LinkedHashSet<>();
-
-        for (Relation rel : edgesOf(inter)) {
-            for (Class classe : classes) {
-                if (classe.isInstance(rel)) {
-                    relations.add(rel);
-                }
-            }
-        }
-
-        return relations;
-    }
-
-    //--------------//
-    // getRelations //
-    //--------------//
-    /**
-     * Report the set of relations of desired class the provided inter is involved in.
-     *
-     * @param inter  the provided interpretation
-     * @param classe the desired class of relation
-     * @return the set of involving relations, perhaps empty but not null
-     */
-    public Set<Relation> getRelations (Inter inter,
-                                       Class classe)
-    {
-        Set<Relation> relations = new LinkedHashSet<>();
-
-        for (Relation rel : edgesOf(inter)) {
-            if (classe.isInstance(rel)) {
-                relations.add(rel);
-            }
-        }
-
-        return relations;
-    }
-
-    //-------------//
-    // getSupports //
-    //-------------//
-    /**
-     * Report the set of supporting relations the provided inter is involved in.
-     *
-     * @param inter the provided interpretation
-     * @return set of supporting relations for inter, maybe empty but not null
-     */
-    public List<Support> getSupports (Inter inter)
-    {
-        List<Support> supports = new ArrayList<>();
-
-        for (Relation rel : edgesOf(inter)) {
-            if (rel instanceof Support) {
-                supports.add((Support) rel);
-            }
-        }
-
-        return supports;
-    }
-
-    //-----------//
-    // getSystem //
-    //-----------//
-    /**
-     * @return the related system
-     */
-    public SystemInfo getSystem ()
-    {
-        return system;
-    }
-
-    //-------------//
-    // hasRelation //
-    //-------------//
-    /**
-     * Check whether the provided Inter is involved in a relation of one of the
-     * provided relation classes.
-     *
-     * @param inter           the inter instance to check
-     * @param relationClasses the provided classes
-     * @return true if such relation is found, false otherwise
-     */
-    public boolean hasRelation (Inter inter,
-                                Class... relationClasses)
-    {
-        for (Relation rel : edgesOf(inter)) {
-            for (Class classe : relationClasses) {
-                if (classe.isInstance(rel)) {
-                    return true;
-                }
-            }
-        }
-
-        return false;
-    }
-
-    //-------------------//
-    // populateAllInters //
-    //-------------------//
-    /**
-     * Minimal vertex addition, meant for just SIG bulk populating
-     *
-     * @param inters the inters to add to sig
-     */
-    public final void populateAllInters (Collection<? extends Inter> inters)
-    {
-        for (Inter inter : inters) {
-            super.addVertex(inter);
-        }
-    }
-
-    @Override
-    public Object clone ()
-    {
-        return super.clone(); //To change body of generated methods, choose Tools | Templates.
-    }
-
-    //--------------//
-    // getRelations //
-    //--------------//
-    /**
-     * Report the set of relations of desired class out of the provided relations
-     *
-     * @param relations the provided relation collection
-     * @param classe    the desired class of relation
-     * @return the set of filtered relations, perhaps empty but not null
-     */
-    public static Set<Relation> getRelations (Collection<? extends Relation> relations,
-                                              Class classe)
-    {
-        Set<Relation> found = new LinkedHashSet<>();
-
-        for (Relation rel : relations) {
-            if (classe.isInstance(rel)) {
-                found.add(rel);
-            }
-        }
-
-        return found;
-    }
-
-    //-----------------//
-    // insertExclusion //
-    //-----------------//
-    /**
-     * Insert an exclusion relation between two provided inters, unless there is a
-     * support relation between them or unless an exclusion already exists.
-     * <p>
-     * Nota: We always insert exclusion from lower id to higher id.
-     *
-     * @param inter1 provided inter #1
-     * @param inter2 provided inter #2
-     * @param cause  exclusion cause (for creation only)
-     * @return the concrete exclusion relation, found or created
-     */
-    public Exclusion insertExclusion (Inter inter1,
-                                      Inter inter2,
-                                      Cause cause)
-    {
-        final boolean direct = inter1.getId() < inter2.getId();
-        final Inter source = direct ? inter1 : inter2;
-        final Inter target = direct ? inter2 : inter1;
-
-        {
-            // Look for existing exclusion
-            Relation rel = getRelation(source, target, Exclusion.class);
-
-            if (rel != null) {
-                return (Exclusion) rel;
-            }
-        }
-
-        // Check no support relation exists, in either direction
-        if (getRelation(source, target, Support.class) != null) {
-            return null;
-        }
-
-        if (getRelation(target, source, Support.class) != null) {
-            return null;
-        }
-
-        // Do insert an exclusion
-        Exclusion exc = new Exclusion(cause);
-        addEdge(source, target, exc);
-
-        if (inter1.isVip() && inter2.isVip()) {
-            logger.info("VIP exclusion {}", exc.toLongString(this));
-        }
-
-        return exc;
-    }
-
-    //------------------//
-    // insertExclusions //
-    //------------------//
-    /**
-     * Formalize mutual exclusion within a collection of inters
-     *
-     * @param inters the set of inters to mutually exclude
-     * @param cause  the exclusion cause
-     * @return the exclusions inserted
-     */
-    public List<Relation> insertExclusions (Collection<? extends Inter> inters,
-                                            Cause cause)
-    {
-        List<Inter> list = new ArrayList<Inter>(new LinkedHashSet<>(inters));
-        List<Relation> exclusions = new ArrayList<>();
-
-        for (int i = 0, iBreak = list.size(); i < iBreak; i++) {
-            Inter inter = list.get(i);
-
-            for (Inter other : list.subList(i + 1, inters.size())) {
-                exclusions.add(insertExclusion(inter, other, cause));
-            }
-        }
-
-        return exclusions;
-    }
-
-    //---------------//
-    // insertSupport //
-    //---------------//
-    /**
-     * Insert a support between two provided inters, unless an exclusion exists or
-     * unless such relation already exists between them.
-     * <p>
-     * Nota: We always insert such support from lower id to higher id.
-     *
-     * @param inter1       provided inter #1
-     * @param inter2       provided inter #2
-     * @param supportClass precise support to insert
-     * @return the concrete support relation, found or created
-     */
-    public Support insertSupport (Inter inter1,
-                                  Inter inter2,
-                                  Class<? extends Support> supportClass)
-    {
-        final boolean direct = inter1.getId() < inter2.getId();
-        final Inter source = direct ? inter1 : inter2;
-        final Inter target = direct ? inter2 : inter1;
-
-        // Look for existing exclusion
-        Relation exc = getRelation(source, target, Exclusion.class);
-
-        if (exc != null) {
-            logger.debug("No support possible between exclusive {} & {}", source, target);
-
-            return null;
-        }
-
-        // Look for existing support
-        Relation rel = getRelation(source, target, supportClass);
-
-        if (rel != null) {
-            return (Support) rel;
-        }
-
-        // Do insert a support
-        Support sup = null;
-
-        try {
-            sup = supportClass.newInstance();
-            addEdge(source, target, sup);
-
-            if (inter1.isVip() || inter2.isVip()) {
-                logger.info("VIP support {}", sup.toLongString(this));
-            }
-        } catch (IllegalAccessException |
-                 InstantiationException ex) {
-            logger.error("Could not instantiate {} {}", supportClass, ex.toString(), ex);
-        }
-
-        return sup;
-    }
-
-    //--------//
-    // inters //
-    //--------//
-    /**
-     * Lookup for interpretations of the provided collection of shapes.
-     *
-     * @param shapes the shapes to check for
-     * @return the interpretations of desired shapes, perhaps empty but not null
-     */
-    public List<Inter> inters (final Collection<Shape> shapes)
-    {
-        return inters(new ShapesPredicate(shapes));
-    }
-
-    //--------//
-    // inters //
-    //--------//
-    /**
-     * Select the inters that relate to the specified staff.
-     *
-     * @param staff the specified staff
-     * @return the list of selected inters, perhaps empty but not null
-     */
-    public List<Inter> inters (Staff staff)
-    {
-        return Inters.inters(staff, vertexSet());
-    }
-
-    //--------//
-    // inters //
-    //--------//
-    /**
-     * Lookup for interpretations for which the provided predicate applies.
-     *
-     * @param predicate the predicate to apply, or null
-     * @return the list of compliant interpretations, perhaps empty but not null
-     */
-    public List<Inter> inters (Predicate<Inter> predicate)
-    {
-        return Inters.inters(vertexSet(), predicate);
-    }
-
-    //--------//
-    // inters //
-    //--------//
-    /**
-     * Lookup for interpretations of the provided class (or subclass thereof).
-     *
-     * @param classe the class to search for
-     * @return the interpretations of desired class, perhaps empty but not null
-     */
-    public List<Inter> inters (final Class classe)
-    {
-        return inters(new ClassPredicate(classe));
-    }
-
-    //--------//
-    // inters //
-    //--------//
-    /**
-     * Lookup for interpretations of the provided shape.
-     *
-     * @param shape the shape to check for
-     * @return the interpretations of desired shape, perhaps empty but not null
-     */
-    public List<Inter> inters (final Shape shape)
-    {
-        return inters(new ShapePredicate(shape));
-    }
-
-    //--------//
-    // inters //
-    //--------//
-    /**
-     * Lookup for interpretations of the provided classes.
-     *
-     * @param classes array of desired classes
-     * @return the interpretations of desired classes, perhaps empty but not null
-     */
-    public List<Inter> inters (final Class[] classes)
-    {
-        return inters(new ClassesPredicate(classes));
-    }
-
-    //--------//
-    // inters //
-    //--------//
-    /**
-     * Lookup for interpretations of the provided class, attached to the specified staff.
-     *
-     * @param staff  the specified staff
-     * @param classe the class to search for
-     * @return the list of interpretations found, perhaps empty but not null
-     */
-    public List<Inter> inters (final Staff staff,
-                               final Class classe)
-    {
-        return inters(new StaffClassPredicate(staff, classe));
-    }
-
-    //-------------------//
-    // intersectedInters //
-    //-------------------//
-    /**
-     * Lookup all SIG inters for those whose bounds intersect the given box.
-     *
-     * @param box the intersecting box
-     * @return the intersected interpretations found, perhaps empty but not null
-     */
-    public List<Inter> intersectedInters (Rectangle box)
-    {
-        List<Inter> found = new ArrayList<>();
-
-        for (Inter inter : vertexSet()) {
-            if (inter.isRemoved()) {
-                continue;
-            }
-
-            if (box.intersects(inter.getBounds())) {
-                found.add(inter);
-            }
-        }
-
-        return found;
-    }
-
-    //-----------//
-    // noSupport //
-    //-----------//
-    /**
-     * Check for no existing support relation between the provided inters, regardless
-     * of their order.
-     *
-     * @param one an inter
-     * @param two another inter
-     * @return true if no support exists between them, in either direction
-     */
-    public boolean noSupport (Inter one,
-                              Inter two)
-    {
-        Set<Relation> rels = new LinkedHashSet<>();
-        rels.addAll(getAllEdges(one, two));
-        rels.addAll(getAllEdges(two, one));
-
-        for (Relation rel : rels) {
-            if (rel instanceof Support) {
-                return false;
-            }
-        }
-
-        return true;
-    }
-
-    //---------//
-    // publish //
-    //---------//
-    /**
-     * Convenient method to publish an Inter instance.
-     *
-     * @param inter the inter to publish (can be null)
-     */
-    public void publish (final Inter inter)
-    {
-        system.getSheet().getInterIndex().publish(inter);
-    }
-
-    //------------------//
-    // reduceExclusions //
-    //------------------//
-    /**
-     * Reduce the provided exclusions as much as possible by removing the source or
-     * target vertex of lower contextual grade.
-     * <p>
-     * Strategy is as follows:
-     * <ol>
-     * <li>Pick up among all current exclusions the one whose high inter has the highest contextual
-     * grade contribution among all exclusions,</li>
-     * <li>Remove the weaker inter in this chosen exclusion relation,</li>
-     * <li>Recompute all impacted contextual grades values,</li>
-     * <li>Iterate until no more exclusion is left.</li>
-     * </ol>
-     *
-     * @param exclusions the collection of exclusions to process
-     * @return the set of vertices removed
-     */
-    public Set<Inter> reduceExclusions (Collection<? extends Relation> exclusions)
-    {
-        final Set<Inter> removed = new LinkedHashSet<>();
-        Relation bestRel;
-
-        do {
-            // Choose exclusion with the highest source or target grade
-            double bestCP = 0;
-            bestRel = null;
-
-            for (Iterator<? extends Relation> it = exclusions.iterator(); it.hasNext();) {
-                Relation rel = it.next();
-
-                if (containsEdge(rel)) {
-                    final double cp = Math.max(
-                            getEdgeSource(rel).getBestGrade(),
-                            getEdgeTarget(rel).getBestGrade());
-
-                    if (bestCP < cp) {
-                        bestCP = cp;
-                        bestRel = rel;
-                    }
-                } else {
-                    it.remove();
-                }
-            }
-
-            // Remove the weaker branch of the selected exclusion
-            if (bestRel != null) {
-                final Inter source = getEdgeSource(bestRel);
-                final double scp = source.getBestGrade();
-                final Inter target = getEdgeTarget(bestRel);
-                final double tcp = target.getBestGrade();
-                final Inter weaker = (scp < tcp) ? source : target;
-
-                if (weaker.isVip()) {
-                    logger.info(
-                            "VIP conflict {} deleting weaker {}",
-                            bestRel.toLongString(this),
-                            weaker);
-                }
-
-                // Which inters were involved in some support relation with this weaker inter?
-                final Set<Inter> involved = involvedInters(getSupports(weaker));
-                involved.remove(weaker);
-
-                final Set<Inter> weakerEnsembles = weaker.getAllEnsembles(); // Before weaker is deleted!
-
-                // Remove the weaker inter
-                removed.add(weaker);
-                weaker.remove();
-
-                // If removal of weaker has resulted in removal of an ensemble, count this ensemble
-                for (Inter ensemble : weakerEnsembles) {
-                    if (ensemble.isRemoved()) {
-                        removed.add(ensemble);
-                    }
-                }
-
-                // Update contextual values for all inters that were involved with 'weaker'
-                for (Inter inter : involved) {
-                    computeContextualGrade(inter);
-                }
-
-                exclusions.remove(bestRel);
-            }
-        } while (bestRel != null);
-
-        return removed;
-    }
-
-    //------------------//
-    // reduceExclusions //
-    //------------------//
-    /**
-     * Reduce each exclusion in the SIG.
-     *
-     * @return the set of reduced inters
-     */
-    public Set<Inter> reduceExclusions ()
-    {
-        return reduceExclusions(exclusions());
-    }
-
-    //--------------//
-    // removeVertex //
-    //--------------//
-    @Override
-    public boolean removeVertex (Inter inter)
-    {
-        if (!inter.isRemoved()) {
-            logger.error("Do not use removeVertex() directly. Use inter.remove() instead.");
-            throw new IllegalStateException("Do not use removeVertex() directly");
-        }
-
-        // Remove from inter index. TODO: is this a good idea?
-        system.getSheet().getInterIndex().remove(inter);
-
-        if (inter.isVip()) {
-            logger.info("VIP removeVertex {}", inter);
-        }
-
-        return super.removeVertex(inter);
-    }
-
-    //--------------//
-    // sortBySource //
-    //--------------//
-    /**
-     * Sort the provided list of relations by decreasing contextual grade of the
-     * relations sources.
-     *
-     * @param rels the relations to sort
-     */
-    public void sortBySource (List<Relation> rels)
-    {
-        Collections.sort(rels, new Comparator<Relation>()
-                 {
-                     @Override
-                     public int compare (Relation r1,
-                                         Relation r2)
-                     {
-                         Inter s1 = getEdgeSource(r1);
-                         Inter s2 = getEdgeSource(r2);
-
-                         return Double.compare(s2.getBestGrade(), s1.getBestGrade());
-                     }
-                 });
-    }
-
-    //----------//
-    // toString //
-    //----------//
-    @Override
-    public String toString ()
-    {
-        StringBuilder sb = new StringBuilder(getClass().getSimpleName());
-        sb.append("{");
-        sb.append("S#").append(system.getId());
-        sb.append(" inters:").append(vertexSet().size());
-        sb.append(" relations:").append(edgeSet().size());
-        sb.append("}");
-
-        return sb.toString();
-    }
-
-    //---------------//
-    // upgradeInters //
-    //---------------//
-    /**
-     * All just loaded inters are checked and potentially upgraded.
-     */
-    @Deprecated
-    private void upgradeInters ()
-    {
-        boolean upgraded = false;
-
-        for (Inter inter : this.vertexSet()) {
-            AbstractInter abstractInter = (AbstractInter) inter;
-            upgraded |= abstractInter.upgradeOldStuff();
-        }
-
-        if (upgraded) {
-            system.getSheet().getStub().setUpgraded(true);
-        }
-    }
-
-    //------------------------//
-    // computeContextualGrade //
-    //------------------------//
-    /**
-     * Compute the contextual probability for a interpretation which is supported by
-     * a collection of relations with partners.
-     * <p>
-     * It is assumed that all these supporting relations involve the inter as either a target or a
-     * source, otherwise a runtime exception is thrown.
-     * <p>
-     * There may be mutual exclusion between some partners. In this case, we identify all partitions
-     * of compatible partners and report the best resulting contextual contribution among those
-     * partitions.
-     *
-     * @param inter    the inter whose contextual grade is to be computed
-     * @param supports all supporting relations inter is involved with, some may be in conflict
-     * @return the computed contextual grade
-     */
-    private Double computeContextualGrade (Inter inter,
-                                           Collection<? extends Support> supports)
-    {
-        /** Collection of partners. */
-        final List<Inter> partners = new ArrayList<>();
-
-        /** Map: partner -> contribution. */
-        final Map<Inter, Double> partnerContrib = new HashMap<>();
-
-        // Check inter involvement
-        for (Support support : supports) {
-            final Inter partner;
-            final double ratio;
-
-            if (inter == getEdgeTarget(support)) {
-                ratio = support.getTargetRatio();
-                partner = getEdgeSource(support);
-            } else if (inter == getEdgeSource(support)) {
-                ratio = support.getSourceRatio();
-                partner = getEdgeTarget(support);
-            } else {
-                throw new RuntimeException("No common interpretation");
-            }
-
-            if (ratio > 1) {
-                partners.add(partner);
-                partnerContrib.put(partner, partner.getGrade() * (ratio - 1));
-            }
-        }
-
-        // Check for mutual exclusion between partners
-        final List<List<Inter>> seqs = getPartitions(inter, partners);
-        double bestCg = 0;
-
-        for (List<Inter> seq : seqs) {
-            double contribution = 0;
-
-            for (Inter partner : seq) {
-                contribution += partnerContrib.get(partner);
-            }
-
-            bestCg = Math.max(bestCg, GradeUtil.contextual(inter.getGrade(), contribution));
-        }
-
-        return bestCg;
-    }
-
-    //----------------//
-    // involvedInters //
-    //----------------//
-    private Set<Inter> involvedInters (Collection<? extends Relation> relations)
-    {
-        Set<Inter> inters = new LinkedHashSet<>();
-
-        for (Relation rel : relations) {
-            inters.add(getEdgeSource(rel));
-            inters.add(getEdgeTarget(rel));
-        }
-
-        return inters;
-    }
-
-    //---------//
-    // stemsOf //
-    //---------//
-    private List<Inter> stemsOf (List<Inter> inters)
-    {
-        List<Inter> stems = new ArrayList<>();
-
-        for (Inter inter : inters) {
-            if (inter instanceof StemInter) {
-                stems.add(inter);
-            }
-        }
-
-        return stems;
-    }
-
-    //------------------//
-    // supportsSeenFrom //
-    //------------------//
-    private String supportsSeenFrom (Inter inter,
-                                     Map<Inter, Support> map,
-                                     List<Inter> partners)
-    {
-        StringBuilder sb = new StringBuilder();
-
-        for (Inter partner : partners) {
-            if (sb.length() == 0) {
-                sb.append("[");
-            } else {
-                sb.append(", ");
-            }
-
-            Support support = map.get(partner);
-            sb.append(support.seenFrom(inter));
-        }
-
-        sb.append("]");
-
-        return sb.toString();
-    }
-
-<<<<<<< HEAD
-    //~ Inner Classes ------------------------------------------------------------------------------
-=======
->>>>>>> 8e2b0fd5
-    //----------//
-    // Sequence //
-    //----------//
-    /**
-     * This class lists a sequence of interpretations statuses.
-     * <p>
-     * Possible status values are:
-     * <ul>
-     * <li>-1: the related inter is forbidden (because of a conflict with an inter located before in
-     * the sequence)</li>
-     * <li>0: the related inter is not selected</li>
-     * <li>1: the related inter is selected</li>
-     * </ul>
-     */
-    private static class Sequence
-    {
-
-        // The sequence of interpretations statuses
-        // This line is parallel to the list of inters considered
-        int[] line;
-
-        Sequence (int n)
-        {
-            line = new int[n];
-            Arrays.fill(line, 0);
-        }
-
-        public Sequence copy ()
-        {
-            Sequence newSeq = new Sequence(line.length);
-            System.arraycopy(line, 0, newSeq.line, 0, line.length);
-
-            return newSeq;
-        }
-    }
-
-    //----------------//
-    // ShapePredicate //
-    //----------------//
-    private static class ShapePredicate
-            implements Predicate<Inter>
-    {
-
-        private final Shape shape;
-
-        ShapePredicate (Shape shape)
-        {
-            this.shape = shape;
-        }
-
-        @Override
-        public boolean check (Inter inter)
-        {
-            return !inter.isRemoved() && (inter.getShape() == shape);
-        }
-    }
-
-    //-----------------//
-    // ShapesPredicate //
-    //-----------------//
-    private static class ShapesPredicate
-            implements Predicate<Inter>
-    {
-
-        private final Collection<Shape> shapes;
-
-        ShapesPredicate (Collection<Shape> shapes)
-        {
-            this.shapes = shapes;
-        }
-
-        @Override
-        public boolean check (Inter inter)
-        {
-            return !inter.isRemoved() && shapes.contains(inter.getShape());
-        }
-    }
-
-    //---------------------//
-    // StaffClassPredicate //
-    //---------------------//
-    private static class StaffClassPredicate
-            implements Predicate<Inter>
-    {
-
-        private final Staff staff;
-
-        private final Class classe;
-
-        StaffClassPredicate (Staff staff,
-                             Class classe)
-        {
-            this.staff = staff;
-            this.classe = classe;
-        }
-
-        @Override
-        public boolean check (Inter inter)
-        {
-            return !inter.isRemoved() && (inter.getStaff() == staff)
-                           && ((classe == null) || classe.isInstance(inter));
-        }
-    }
-}
+//------------------------------------------------------------------------------------------------//
+//                                                                                                //
+//                                           S I G r a p h                                        //
+//                                                                                                //
+//------------------------------------------------------------------------------------------------//
+// <editor-fold defaultstate="collapsed" desc="hdr">
+//
+//  Copyright © Audiveris 2018. All rights reserved.
+//
+//  This program is free software: you can redistribute it and/or modify it under the terms of the
+//  GNU Affero General Public License as published by the Free Software Foundation, either version
+//  3 of the License, or (at your option) any later version.
+//
+//  This program is distributed in the hope that it will be useful, but WITHOUT ANY WARRANTY;
+//  without even the implied warranty of MERCHANTABILITY or FITNESS FOR A PARTICULAR PURPOSE.
+//  See the GNU Affero General Public License for more details.
+//
+//  You should have received a copy of the GNU Affero General Public License along with this
+//  program.  If not, see <http://www.gnu.org/licenses/>.
+//------------------------------------------------------------------------------------------------//
+// </editor-fold>
+package org.audiveris.omr.sig;
+
+import org.audiveris.omr.glyph.Grades;
+import org.audiveris.omr.glyph.Shape;
+import org.audiveris.omr.sheet.Staff;
+import org.audiveris.omr.sheet.SystemInfo;
+import org.audiveris.omr.sig.inter.AbstractInter;
+import org.audiveris.omr.sig.inter.HeadInter;
+import org.audiveris.omr.sig.inter.Inter;
+import org.audiveris.omr.sig.inter.Inters;
+import org.audiveris.omr.sig.inter.Inters.ClassPredicate;
+import org.audiveris.omr.sig.inter.Inters.ClassesPredicate;
+import org.audiveris.omr.sig.inter.StemInter;
+import org.audiveris.omr.sig.relation.Exclusion;
+import org.audiveris.omr.sig.relation.Exclusion.Cause;
+import org.audiveris.omr.sig.relation.Relation;
+import org.audiveris.omr.sig.relation.Support;
+import org.audiveris.omr.util.Navigable;
+import org.audiveris.omr.util.Predicate;
+
+import org.jgrapht.DirectedGraph;
+import org.jgrapht.Graphs;
+import org.jgrapht.graph.DefaultListenableGraph;
+import org.jgrapht.graph.DirectedMultigraph;
+
+import org.slf4j.Logger;
+import org.slf4j.LoggerFactory;
+
+import java.awt.Point;
+import java.awt.Rectangle;
+import java.awt.geom.Area;
+import java.util.ArrayList;
+import java.util.Arrays;
+import java.util.Collection;
+import java.util.Collections;
+import java.util.Comparator;
+import java.util.HashMap;
+import java.util.Iterator;
+import java.util.LinkedHashSet;
+import java.util.List;
+import java.util.Map;
+import java.util.Objects;
+import java.util.Set;
+
+import javax.xml.bind.annotation.adapters.XmlJavaTypeAdapter;
+
+/**
+ * Class {@code SIGraph} represents the Symbol Interpretation Graph that aims at
+ * finding the best global interpretation of all symbols in a system.
+ *
+ * @author Hervé Bitteur
+ */
+@XmlJavaTypeAdapter(SigValue.Adapter.class)
+public class SIGraph
+        extends DefaultListenableGraph<Inter, Relation>
+        implements DirectedGraph<Inter, Relation>
+{
+
+    private static final Logger logger = LoggerFactory.getLogger(SIGraph.class);
+
+    /** Dedicated system. */
+    @Navigable(false)
+    private SystemInfo system;
+
+    /** Content for differed populating after unmarshalling. */
+    private SigValue sigValue;
+
+    /**
+     * Creates a new SIGraph object at system level.
+     *
+     * @param system the containing system
+     */
+    public SIGraph (SystemInfo system)
+    {
+        super(new DirectedMultigraph(Relation.class), true /* reuseEvents */);
+
+        Objects.requireNonNull(system, "A sig needs a non-null system");
+        this.system = system;
+    }
+
+    /**
+     * Special creation of a SIG to be later populated via the provided SigValue.
+     *
+     * @param sigValue the SIG content, with IDREFs not yet filled
+     */
+    SIGraph (SigValue sigValue)
+    {
+        this();
+        this.sigValue = sigValue;
+    }
+
+    /**
+     * No-arg constructor meant for JAXB.
+     */
+    private SIGraph ()
+    {
+        super(new DirectedMultigraph(Relation.class), true /* reuseEvents */);
+    }
+
+    //-----------//
+    // addVertex //
+    //-----------//
+    /**
+     * {@inheritDoc}
+     * <p>
+     * Overridden so that all interpretations keep a pointer to their hosting sig.
+     *
+     * @param inter the brand new interpretation
+     * @return true if the inter was actually added, false if it existed before
+     */
+    @Override
+    public boolean addVertex (Inter inter)
+    {
+        // Update index
+        if (inter.getId() == 0) {
+            system.getSheet().getInterIndex().register(inter);
+        } else {
+            system.getSheet().getInterIndex().insert(inter);
+        }
+
+        // Update sig
+        boolean added = super.addVertex(inter);
+
+        if (added) {
+            inter.setSig(this);
+
+            // Additional actions
+            inter.added();
+        }
+
+        return added;
+    }
+
+    //-------------//
+    // afterReload //
+    //-------------//
+    /**
+     * Complete SIG reload now that it's safe to use the (fully unmarshalled) sigValue.
+     *
+     * @param system the system for this sig
+     */
+    public void afterReload (SystemInfo system)
+    {
+        try {
+            this.system = system;
+
+            sigValue.populateSig(this);
+
+            // SigValue is no longer useful and can be disposed of
+            sigValue = null;
+
+            upgradeInters(); // Temporary upgrade stuff
+
+        } catch (Exception ex) {
+            logger.warn("Error in " + getClass() + " afterReload() " + ex, ex);
+        }
+    }
+
+    //------------------------//
+    // computeContextualGrade //
+    //------------------------//
+    /**
+     * Compute the contextual grade of provided inter.
+     *
+     * @param inter provided inter
+     * @return contextual grade value
+     */
+    public double computeContextualGrade (Inter inter)
+    {
+        final List<Support> supports = getSupports(inter);
+        final double cg = supports.isEmpty() ? inter.getGrade()
+                : computeContextualGrade(inter, supports);
+        inter.setContextualGrade(cg);
+
+        return cg;
+    }
+
+    //-----------------//
+    // containedInters //
+    //-----------------//
+    /**
+     * Lookup the sig collection of interpretations for those which are contained in the
+     * provided rectangle.
+     *
+     * @param rect the containing rectangle
+     * @return the contained interpretations
+     */
+    public List<Inter> containedInters (Rectangle rect)
+    {
+        List<Inter> found = new ArrayList<>();
+
+        for (Inter inter : vertexSet()) {
+            final Rectangle box = inter.getBounds();
+
+            if (box == null) {
+                logger.error("No bounds for {}", inter);
+            } else if (rect.contains(box)) {
+                found.add(inter);
+            }
+        }
+
+        return found;
+    }
+
+    //------------------//
+    // containingInters //
+    //------------------//
+    /**
+     * Lookup the sig collection of interpretations for those which contain the provided
+     * point.
+     *
+     * @param point provided point
+     * @return the containing interpretations
+     */
+    public List<Inter> containingInters (Point point)
+    {
+        List<Inter> found = new ArrayList<>();
+
+        for (Inter inter : vertexSet()) {
+            Rectangle bounds = inter.getBounds();
+
+            if ((bounds != null) && bounds.contains(point)) {
+                // More precise test if we know inter area
+                Area area = inter.getArea();
+
+                if ((area == null) || area.contains(point)) {
+                    found.add(inter);
+                }
+            }
+        }
+
+        return found;
+    }
+
+    //---------------//
+    // contextualize //
+    //---------------//
+    /**
+     * (Re)compute the contextual grade of all inters based on their supporting partners.
+     */
+    public void contextualize ()
+    {
+        for (Inter inter : vertexSet()) {
+            computeContextualGrade(inter);
+        }
+    }
+
+    //--------------//
+    // deleteInters //
+    //--------------//
+    /**
+     * Remove a collection of inters.
+     *
+     * @param inters to delete
+     */
+    public void deleteInters (Collection<? extends Inter> inters)
+    {
+        for (Inter inter : inters) {
+            inter.remove();
+        }
+    }
+
+    //------------------//
+    // deleteWeakInters //
+    //------------------//
+    /**
+     * Purge the inter instances for which the contextual grade is lower than minimum
+     * threshold.
+     *
+     * @return the set of inter instances purged
+     */
+    public Set<Inter> deleteWeakInters ()
+    {
+        Set<Inter> removed = new LinkedHashSet<>();
+
+        for (Inter inter : vertexSet()) {
+            // Skip frozen inters
+            if (inter.isFrozen()) {
+                continue;
+            }
+
+            // Ledgers are not concerned here, they will get deleted when no head is left
+            if (inter.getShape() == Shape.LEDGER) {
+                continue;
+            }
+
+            if (inter.getContextualGrade() < Grades.minContextualGrade) {
+                if (inter.isVip()) {
+                    logger.info("VIP deleted weak {}", inter);
+                }
+
+                removed.add(inter);
+            }
+        }
+
+        deleteInters(removed);
+
+        return removed;
+    }
+
+    //------------//
+    // exclusions //
+    //------------//
+    /**
+     * Report the set of exclusion relations currently present in SIG
+     *
+     * @return the set of exclusions
+     */
+    public Set<Relation> exclusions ()
+    {
+        Set<Relation> exclusions = new LinkedHashSet<>();
+
+        for (Relation rel : edgeSet()) {
+            if (rel instanceof Exclusion) {
+                exclusions.add(rel);
+            }
+        }
+
+        return exclusions;
+    }
+
+    /**
+     * Across provided relation classes, build the closure of inter seeds.
+     *
+     * @param seeds           collection of inter seeds
+     * @param relationClasses array of relation classes
+     * @return the closure set
+     */
+    public Set<Inter> getClosureOf (final List<? extends Inter> seeds,
+                                    final Class... relationClasses)
+    {
+        final Set<Inter> closure = new LinkedHashSet<>();
+
+        class ClosureBuilder
+        {
+
+            public void browse (Inter seed)
+            {
+                for (Relation r : getRelations(seed, relationClasses)) {
+                    Inter other = getOppositeInter(seed, r);
+
+                    if (!closure.contains(other)) {
+                        closure.add(other);
+                        browse(other);
+                    }
+                }
+            }
+        }
+
+        final ClosureBuilder builder = new ClosureBuilder();
+
+        for (Inter seed : seeds) {
+            if (!closure.contains(seed)) {
+                builder.browse(seed);
+            }
+        }
+
+        return closure;
+    }
+
+    //--------------//
+    // getExclusion //
+    //--------------//
+    /**
+     * Report the (first found) exclusion if any between the two provided inters.
+     *
+     * @param i1 an inter
+     * @param i2 another inter
+     * @return the (first) exclusion if any
+     */
+    public Exclusion getExclusion (Inter i1,
+                                   Inter i2)
+    {
+        Set<Relation> exclusions = getExclusions(i1);
+        exclusions.retainAll(getExclusions(i2));
+
+        if (exclusions.isEmpty()) {
+            return null;
+        } else {
+            return (Exclusion) exclusions.iterator().next();
+        }
+    }
+
+    //---------------//
+    // getExclusions //
+    //---------------//
+    /**
+     * Report the set of conflicting relations the provided inter is involved in.
+     *
+     * @param inter the provided interpretation
+     * @return the set of exclusions that involve inter, perhaps empty but not null
+     */
+    public Set<Relation> getExclusions (Inter inter)
+    {
+        return getRelations(inter, Exclusion.class);
+    }
+
+    //------------------//
+    // getOppositeInter //
+    //------------------//
+    /**
+     * Report the opposite inter across the given relation of the provided inter
+     *
+     * @param inter    one side of the relation
+     * @param relation the relation to cross
+     * @return the vertex at the opposite side of the relation
+     */
+    public Inter getOppositeInter (Inter inter,
+                                   Relation relation)
+    {
+        return Graphs.getOppositeVertex(this, relation, inter);
+    }
+
+    //---------------//
+    // getPartitions //
+    //---------------//
+    /**
+     * Report all largest partitions of non-conflicting inters within the provided
+     * collection of interpretations.
+     *
+     * @param focus  the inter instance, if any, for which partners are looked up
+     * @param inters the provided collection of interpretations, with perhaps some mutual exclusion
+     *               relations.
+     * @return all the possible consistent partitions, with no pair of conflicting interpretations
+     *         in the same partition
+     */
+    public List<List<Inter>> getPartitions (Inter focus,
+                                            List<Inter> inters)
+    {
+        Collections.sort(inters, Inters.byReverseGrade);
+
+        final int n = inters.size();
+        final List<Inter> stems = (focus instanceof HeadInter) ? stemsOf(inters) : null;
+        final List<List<Inter>> result = new ArrayList<>();
+
+        // Map inter -> concurrents of inter (that appear later within the provided list)
+        List<Set<Integer>> concurrentSets = new ArrayList<>();
+        boolean conflictDetected = false;
+
+        for (int i = 0; i < n; i++) {
+            Inter inter = inters.get(i);
+            Set<Integer> concurrents = new LinkedHashSet<>();
+            concurrentSets.add(concurrents);
+
+            for (Relation rel : getExclusions(inter)) {
+                Inter concurrent = getOppositeInter(inter, rel);
+
+                // Check whether this concurrent belongs to (and appears later in) the inters list
+                int ic = inters.indexOf(concurrent);
+
+                if (ic > i) {
+                    concurrents.add(ic);
+                    conflictDetected = true;
+                }
+            }
+
+            //TODO: this is a hack that should be removed when
+            // multiple stems for a head are correctly filtered out.
+            // We assume that the various stems are potential partners of the focused head
+            // and thus all stems are concurrent of one another
+            if (focus instanceof HeadInter && inter instanceof StemInter) {
+                // Flag all other stems, if any, as concurrents of this one
+                for (Inter stem : stems) {
+                    int ic = inters.indexOf(stem);
+
+                    if (ic > i) {
+                        concurrents.add(ic);
+                        conflictDetected = true;
+                    }
+                }
+            }
+        }
+
+        // If no conflict was detected, the provided collection is a single partition
+        if (!conflictDetected) {
+            result.add(inters);
+
+            return result;
+        }
+
+        // Define all possible sequences
+        List<Sequence> seqs = new ArrayList<>();
+        seqs.add(new Sequence(n));
+
+        for (int i = 0; i < n; i++) {
+            Set<Integer> concurrents = concurrentSets.get(i);
+
+            for (int is = 0, isBreak = seqs.size(); is < isBreak; is++) {
+                Sequence seq = seqs.get(is);
+
+                if (seq.line[i] != -1) {
+                    seq.line[i] = 1;
+
+                    if (!concurrents.isEmpty()) {
+                        // Duplicate line
+                        Sequence newSeq = seq.copy();
+                        newSeq.line[i] = 0;
+                        seqs.add(newSeq);
+
+                        // Forbid dependent locations
+                        for (Integer ic : concurrents) {
+                            seq.line[ic] = -1;
+                        }
+                    }
+                }
+            }
+        }
+
+        // Build resulting partitions
+        for (Sequence seq : seqs) {
+            List<Inter> list = new ArrayList<>();
+
+            for (int i = 0; i < n; i++) {
+                if (seq.line[i] == 1) {
+                    list.add(inters.get(i));
+                }
+            }
+
+            result.add(list);
+        }
+
+        return result;
+    }
+
+    //-------------//
+    // getRelation //
+    //-------------//
+    /**
+     * Report the first relation if any of desired class between the provided source and
+     * target vertices.
+     *
+     * @param source provided source
+     * @param target provided target
+     * @param classe desired class of relation
+     * @return the existing relation if any, or null
+     */
+    public Relation getRelation (Inter source,
+                                 Inter target,
+                                 Class classe)
+    {
+        for (Relation rel : getAllEdges(source, target)) {
+            if (classe.isInstance(rel)) {
+                return rel;
+            }
+        }
+
+        return null;
+    }
+
+    //--------------//
+    // getRelations //
+    //--------------//
+    /**
+     * Report the set of relations of desired classes the provided inter is involved in.
+     *
+     * @param inter   the provided interpretation
+     * @param classes the desired classes of relation
+     * @return the set of involving relations, perhaps empty but not null
+     */
+    public Set<Relation> getRelations (Inter inter,
+                                       Class... classes)
+    {
+        Set<Relation> relations = new LinkedHashSet<>();
+
+        for (Relation rel : edgesOf(inter)) {
+            for (Class classe : classes) {
+                if (classe.isInstance(rel)) {
+                    relations.add(rel);
+                }
+            }
+        }
+
+        return relations;
+    }
+
+    //--------------//
+    // getRelations //
+    //--------------//
+    /**
+     * Report the set of relations of desired class the provided inter is involved in.
+     *
+     * @param inter  the provided interpretation
+     * @param classe the desired class of relation
+     * @return the set of involving relations, perhaps empty but not null
+     */
+    public Set<Relation> getRelations (Inter inter,
+                                       Class classe)
+    {
+        Set<Relation> relations = new LinkedHashSet<>();
+
+        for (Relation rel : edgesOf(inter)) {
+            if (classe.isInstance(rel)) {
+                relations.add(rel);
+            }
+        }
+
+        return relations;
+    }
+
+    //-------------//
+    // getSupports //
+    //-------------//
+    /**
+     * Report the set of supporting relations the provided inter is involved in.
+     *
+     * @param inter the provided interpretation
+     * @return set of supporting relations for inter, maybe empty but not null
+     */
+    public List<Support> getSupports (Inter inter)
+    {
+        List<Support> supports = new ArrayList<>();
+
+        for (Relation rel : edgesOf(inter)) {
+            if (rel instanceof Support) {
+                supports.add((Support) rel);
+            }
+        }
+
+        return supports;
+    }
+
+    //-----------//
+    // getSystem //
+    //-----------//
+    /**
+     * @return the related system
+     */
+    public SystemInfo getSystem ()
+    {
+        return system;
+    }
+
+    //-------------//
+    // hasRelation //
+    //-------------//
+    /**
+     * Check whether the provided Inter is involved in a relation of one of the
+     * provided relation classes.
+     *
+     * @param inter           the inter instance to check
+     * @param relationClasses the provided classes
+     * @return true if such relation is found, false otherwise
+     */
+    public boolean hasRelation (Inter inter,
+                                Class... relationClasses)
+    {
+        for (Relation rel : edgesOf(inter)) {
+            for (Class classe : relationClasses) {
+                if (classe.isInstance(rel)) {
+                    return true;
+                }
+            }
+        }
+
+        return false;
+    }
+
+    //-------------------//
+    // populateAllInters //
+    //-------------------//
+    /**
+     * Minimal vertex addition, meant for just SIG bulk populating
+     *
+     * @param inters the inters to add to sig
+     */
+    public final void populateAllInters (Collection<? extends Inter> inters)
+    {
+        for (Inter inter : inters) {
+            super.addVertex(inter);
+        }
+    }
+
+    @Override
+    public Object clone ()
+    {
+        return super.clone(); //To change body of generated methods, choose Tools | Templates.
+    }
+
+    //--------------//
+    // getRelations //
+    //--------------//
+    /**
+     * Report the set of relations of desired class out of the provided relations
+     *
+     * @param relations the provided relation collection
+     * @param classe    the desired class of relation
+     * @return the set of filtered relations, perhaps empty but not null
+     */
+    public static Set<Relation> getRelations (Collection<? extends Relation> relations,
+                                              Class classe)
+    {
+        Set<Relation> found = new LinkedHashSet<>();
+
+        for (Relation rel : relations) {
+            if (classe.isInstance(rel)) {
+                found.add(rel);
+            }
+        }
+
+        return found;
+    }
+
+    //-----------------//
+    // insertExclusion //
+    //-----------------//
+    /**
+     * Insert an exclusion relation between two provided inters, unless there is a
+     * support relation between them or unless an exclusion already exists.
+     * <p>
+     * Nota: We always insert exclusion from lower id to higher id.
+     *
+     * @param inter1 provided inter #1
+     * @param inter2 provided inter #2
+     * @param cause  exclusion cause (for creation only)
+     * @return the concrete exclusion relation, found or created
+     */
+    public Exclusion insertExclusion (Inter inter1,
+                                      Inter inter2,
+                                      Cause cause)
+    {
+        final boolean direct = inter1.getId() < inter2.getId();
+        final Inter source = direct ? inter1 : inter2;
+        final Inter target = direct ? inter2 : inter1;
+
+        {
+            // Look for existing exclusion
+            Relation rel = getRelation(source, target, Exclusion.class);
+
+            if (rel != null) {
+                return (Exclusion) rel;
+            }
+        }
+
+        // Check no support relation exists, in either direction
+        if (getRelation(source, target, Support.class) != null) {
+            return null;
+        }
+
+        if (getRelation(target, source, Support.class) != null) {
+            return null;
+        }
+
+        // Do insert an exclusion
+        Exclusion exc = new Exclusion(cause);
+        addEdge(source, target, exc);
+
+        if (inter1.isVip() && inter2.isVip()) {
+            logger.info("VIP exclusion {}", exc.toLongString(this));
+        }
+
+        return exc;
+    }
+
+    //------------------//
+    // insertExclusions //
+    //------------------//
+    /**
+     * Formalize mutual exclusion within a collection of inters
+     *
+     * @param inters the set of inters to mutually exclude
+     * @param cause  the exclusion cause
+     * @return the exclusions inserted
+     */
+    public List<Relation> insertExclusions (Collection<? extends Inter> inters,
+                                            Cause cause)
+    {
+        List<Inter> list = new ArrayList<Inter>(new LinkedHashSet<>(inters));
+        List<Relation> exclusions = new ArrayList<>();
+
+        for (int i = 0, iBreak = list.size(); i < iBreak; i++) {
+            Inter inter = list.get(i);
+
+            for (Inter other : list.subList(i + 1, inters.size())) {
+                exclusions.add(insertExclusion(inter, other, cause));
+            }
+        }
+
+        return exclusions;
+    }
+
+    //---------------//
+    // insertSupport //
+    //---------------//
+    /**
+     * Insert a support between two provided inters, unless an exclusion exists or
+     * unless such relation already exists between them.
+     * <p>
+     * Nota: We always insert such support from lower id to higher id.
+     *
+     * @param inter1       provided inter #1
+     * @param inter2       provided inter #2
+     * @param supportClass precise support to insert
+     * @return the concrete support relation, found or created
+     */
+    public Support insertSupport (Inter inter1,
+                                  Inter inter2,
+                                  Class<? extends Support> supportClass)
+    {
+        final boolean direct = inter1.getId() < inter2.getId();
+        final Inter source = direct ? inter1 : inter2;
+        final Inter target = direct ? inter2 : inter1;
+
+        // Look for existing exclusion
+        Relation exc = getRelation(source, target, Exclusion.class);
+
+        if (exc != null) {
+            logger.debug("No support possible between exclusive {} & {}", source, target);
+
+            return null;
+        }
+
+        // Look for existing support
+        Relation rel = getRelation(source, target, supportClass);
+
+        if (rel != null) {
+            return (Support) rel;
+        }
+
+        // Do insert a support
+        Support sup = null;
+
+        try {
+            sup = supportClass.newInstance();
+            addEdge(source, target, sup);
+
+            if (inter1.isVip() || inter2.isVip()) {
+                logger.info("VIP support {}", sup.toLongString(this));
+            }
+        } catch (IllegalAccessException |
+                 InstantiationException ex) {
+            logger.error("Could not instantiate {} {}", supportClass, ex.toString(), ex);
+        }
+
+        return sup;
+    }
+
+    //--------//
+    // inters //
+    //--------//
+    /**
+     * Lookup for interpretations of the provided collection of shapes.
+     *
+     * @param shapes the shapes to check for
+     * @return the interpretations of desired shapes, perhaps empty but not null
+     */
+    public List<Inter> inters (final Collection<Shape> shapes)
+    {
+        return inters(new ShapesPredicate(shapes));
+    }
+
+    //--------//
+    // inters //
+    //--------//
+    /**
+     * Select the inters that relate to the specified staff.
+     *
+     * @param staff the specified staff
+     * @return the list of selected inters, perhaps empty but not null
+     */
+    public List<Inter> inters (Staff staff)
+    {
+        return Inters.inters(staff, vertexSet());
+    }
+
+    //--------//
+    // inters //
+    //--------//
+    /**
+     * Lookup for interpretations for which the provided predicate applies.
+     *
+     * @param predicate the predicate to apply, or null
+     * @return the list of compliant interpretations, perhaps empty but not null
+     */
+    public List<Inter> inters (Predicate<Inter> predicate)
+    {
+        return Inters.inters(vertexSet(), predicate);
+    }
+
+    //--------//
+    // inters //
+    //--------//
+    /**
+     * Lookup for interpretations of the provided class (or subclass thereof).
+     *
+     * @param classe the class to search for
+     * @return the interpretations of desired class, perhaps empty but not null
+     */
+    public List<Inter> inters (final Class classe)
+    {
+        return inters(new ClassPredicate(classe));
+    }
+
+    //--------//
+    // inters //
+    //--------//
+    /**
+     * Lookup for interpretations of the provided shape.
+     *
+     * @param shape the shape to check for
+     * @return the interpretations of desired shape, perhaps empty but not null
+     */
+    public List<Inter> inters (final Shape shape)
+    {
+        return inters(new ShapePredicate(shape));
+    }
+
+    //--------//
+    // inters //
+    //--------//
+    /**
+     * Lookup for interpretations of the provided classes.
+     *
+     * @param classes array of desired classes
+     * @return the interpretations of desired classes, perhaps empty but not null
+     */
+    public List<Inter> inters (final Class[] classes)
+    {
+        return inters(new ClassesPredicate(classes));
+    }
+
+    //--------//
+    // inters //
+    //--------//
+    /**
+     * Lookup for interpretations of the provided class, attached to the specified staff.
+     *
+     * @param staff  the specified staff
+     * @param classe the class to search for
+     * @return the list of interpretations found, perhaps empty but not null
+     */
+    public List<Inter> inters (final Staff staff,
+                               final Class classe)
+    {
+        return inters(new StaffClassPredicate(staff, classe));
+    }
+
+    //-------------------//
+    // intersectedInters //
+    //-------------------//
+    /**
+     * Lookup all SIG inters for those whose bounds intersect the given box.
+     *
+     * @param box the intersecting box
+     * @return the intersected interpretations found, perhaps empty but not null
+     */
+    public List<Inter> intersectedInters (Rectangle box)
+    {
+        List<Inter> found = new ArrayList<>();
+
+        for (Inter inter : vertexSet()) {
+            if (inter.isRemoved()) {
+                continue;
+            }
+
+            if (box.intersects(inter.getBounds())) {
+                found.add(inter);
+            }
+        }
+
+        return found;
+    }
+
+    //-----------//
+    // noSupport //
+    //-----------//
+    /**
+     * Check for no existing support relation between the provided inters, regardless
+     * of their order.
+     *
+     * @param one an inter
+     * @param two another inter
+     * @return true if no support exists between them, in either direction
+     */
+    public boolean noSupport (Inter one,
+                              Inter two)
+    {
+        Set<Relation> rels = new LinkedHashSet<>();
+        rels.addAll(getAllEdges(one, two));
+        rels.addAll(getAllEdges(two, one));
+
+        for (Relation rel : rels) {
+            if (rel instanceof Support) {
+                return false;
+            }
+        }
+
+        return true;
+    }
+
+    //---------//
+    // publish //
+    //---------//
+    /**
+     * Convenient method to publish an Inter instance.
+     *
+     * @param inter the inter to publish (can be null)
+     */
+    public void publish (final Inter inter)
+    {
+        system.getSheet().getInterIndex().publish(inter);
+    }
+
+    //------------------//
+    // reduceExclusions //
+    //------------------//
+    /**
+     * Reduce the provided exclusions as much as possible by removing the source or
+     * target vertex of lower contextual grade.
+     * <p>
+     * Strategy is as follows:
+     * <ol>
+     * <li>Pick up among all current exclusions the one whose high inter has the highest contextual
+     * grade contribution among all exclusions,</li>
+     * <li>Remove the weaker inter in this chosen exclusion relation,</li>
+     * <li>Recompute all impacted contextual grades values,</li>
+     * <li>Iterate until no more exclusion is left.</li>
+     * </ol>
+     *
+     * @param exclusions the collection of exclusions to process
+     * @return the set of vertices removed
+     */
+    public Set<Inter> reduceExclusions (Collection<? extends Relation> exclusions)
+    {
+        final Set<Inter> removed = new LinkedHashSet<>();
+        Relation bestRel;
+
+        do {
+            // Choose exclusion with the highest source or target grade
+            double bestCP = 0;
+            bestRel = null;
+
+            for (Iterator<? extends Relation> it = exclusions.iterator(); it.hasNext();) {
+                Relation rel = it.next();
+
+                if (containsEdge(rel)) {
+                    final double cp = Math.max(
+                            getEdgeSource(rel).getBestGrade(),
+                            getEdgeTarget(rel).getBestGrade());
+
+                    if (bestCP < cp) {
+                        bestCP = cp;
+                        bestRel = rel;
+                    }
+                } else {
+                    it.remove();
+                }
+            }
+
+            // Remove the weaker branch of the selected exclusion
+            if (bestRel != null) {
+                final Inter source = getEdgeSource(bestRel);
+                final double scp = source.getBestGrade();
+                final Inter target = getEdgeTarget(bestRel);
+                final double tcp = target.getBestGrade();
+                final Inter weaker = (scp < tcp) ? source : target;
+
+                if (weaker.isVip()) {
+                    logger.info(
+                            "VIP conflict {} deleting weaker {}",
+                            bestRel.toLongString(this),
+                            weaker);
+                }
+
+                // Which inters were involved in some support relation with this weaker inter?
+                final Set<Inter> involved = involvedInters(getSupports(weaker));
+                involved.remove(weaker);
+
+                final Set<Inter> weakerEnsembles = weaker.getAllEnsembles(); // Before weaker is deleted!
+
+                // Remove the weaker inter
+                removed.add(weaker);
+                weaker.remove();
+
+                // If removal of weaker has resulted in removal of an ensemble, count this ensemble
+                for (Inter ensemble : weakerEnsembles) {
+                    if (ensemble.isRemoved()) {
+                        removed.add(ensemble);
+                    }
+                }
+
+                // Update contextual values for all inters that were involved with 'weaker'
+                for (Inter inter : involved) {
+                    computeContextualGrade(inter);
+                }
+
+                exclusions.remove(bestRel);
+            }
+        } while (bestRel != null);
+
+        return removed;
+    }
+
+    //------------------//
+    // reduceExclusions //
+    //------------------//
+    /**
+     * Reduce each exclusion in the SIG.
+     *
+     * @return the set of reduced inters
+     */
+    public Set<Inter> reduceExclusions ()
+    {
+        return reduceExclusions(exclusions());
+    }
+
+    //--------------//
+    // removeVertex //
+    //--------------//
+    @Override
+    public boolean removeVertex (Inter inter)
+    {
+        if (!inter.isRemoved()) {
+            logger.error("Do not use removeVertex() directly. Use inter.remove() instead.");
+            throw new IllegalStateException("Do not use removeVertex() directly");
+        }
+
+        // Remove from inter index. TODO: is this a good idea?
+        system.getSheet().getInterIndex().remove(inter);
+
+        if (inter.isVip()) {
+            logger.info("VIP removeVertex {}", inter);
+        }
+
+        return super.removeVertex(inter);
+    }
+
+    //--------------//
+    // sortBySource //
+    //--------------//
+    /**
+     * Sort the provided list of relations by decreasing contextual grade of the
+     * relations sources.
+     *
+     * @param rels the relations to sort
+     */
+    public void sortBySource (List<Relation> rels)
+    {
+        Collections.sort(rels, new Comparator<Relation>()
+                 {
+                     @Override
+                     public int compare (Relation r1,
+                                         Relation r2)
+                     {
+                         Inter s1 = getEdgeSource(r1);
+                         Inter s2 = getEdgeSource(r2);
+
+                         return Double.compare(s2.getBestGrade(), s1.getBestGrade());
+                     }
+                 });
+    }
+
+    //----------//
+    // toString //
+    //----------//
+    @Override
+    public String toString ()
+    {
+        StringBuilder sb = new StringBuilder(getClass().getSimpleName());
+        sb.append("{");
+        sb.append("S#").append(system.getId());
+        sb.append(" inters:").append(vertexSet().size());
+        sb.append(" relations:").append(edgeSet().size());
+        sb.append("}");
+
+        return sb.toString();
+    }
+
+    //---------------//
+    // upgradeInters //
+    //---------------//
+    /**
+     * All just loaded inters are checked and potentially upgraded.
+     */
+    @Deprecated
+    private void upgradeInters ()
+    {
+        boolean upgraded = false;
+
+        for (Inter inter : this.vertexSet()) {
+            AbstractInter abstractInter = (AbstractInter) inter;
+            upgraded |= abstractInter.upgradeOldStuff();
+        }
+
+        if (upgraded) {
+            system.getSheet().getStub().setUpgraded(true);
+        }
+    }
+
+    //------------------------//
+    // computeContextualGrade //
+    //------------------------//
+    /**
+     * Compute the contextual probability for a interpretation which is supported by
+     * a collection of relations with partners.
+     * <p>
+     * It is assumed that all these supporting relations involve the inter as either a target or a
+     * source, otherwise a runtime exception is thrown.
+     * <p>
+     * There may be mutual exclusion between some partners. In this case, we identify all partitions
+     * of compatible partners and report the best resulting contextual contribution among those
+     * partitions.
+     *
+     * @param inter    the inter whose contextual grade is to be computed
+     * @param supports all supporting relations inter is involved with, some may be in conflict
+     * @return the computed contextual grade
+     */
+    private Double computeContextualGrade (Inter inter,
+                                           Collection<? extends Support> supports)
+    {
+        /** Collection of partners. */
+        final List<Inter> partners = new ArrayList<>();
+
+        /** Map: partner -> contribution. */
+        final Map<Inter, Double> partnerContrib = new HashMap<>();
+
+        // Check inter involvement
+        for (Support support : supports) {
+            final Inter partner;
+            final double ratio;
+
+            if (inter == getEdgeTarget(support)) {
+                ratio = support.getTargetRatio();
+                partner = getEdgeSource(support);
+            } else if (inter == getEdgeSource(support)) {
+                ratio = support.getSourceRatio();
+                partner = getEdgeTarget(support);
+            } else {
+                throw new RuntimeException("No common interpretation");
+            }
+
+            if (ratio > 1) {
+                partners.add(partner);
+                partnerContrib.put(partner, partner.getGrade() * (ratio - 1));
+            }
+        }
+
+        // Check for mutual exclusion between partners
+        final List<List<Inter>> seqs = getPartitions(inter, partners);
+        double bestCg = 0;
+
+        for (List<Inter> seq : seqs) {
+            double contribution = 0;
+
+            for (Inter partner : seq) {
+                contribution += partnerContrib.get(partner);
+            }
+
+            bestCg = Math.max(bestCg, GradeUtil.contextual(inter.getGrade(), contribution));
+        }
+
+        return bestCg;
+    }
+
+    //----------------//
+    // involvedInters //
+    //----------------//
+    private Set<Inter> involvedInters (Collection<? extends Relation> relations)
+    {
+        Set<Inter> inters = new LinkedHashSet<>();
+
+        for (Relation rel : relations) {
+            inters.add(getEdgeSource(rel));
+            inters.add(getEdgeTarget(rel));
+        }
+
+        return inters;
+    }
+
+    //---------//
+    // stemsOf //
+    //---------//
+    private List<Inter> stemsOf (List<Inter> inters)
+    {
+        List<Inter> stems = new ArrayList<>();
+
+        for (Inter inter : inters) {
+            if (inter instanceof StemInter) {
+                stems.add(inter);
+            }
+        }
+
+        return stems;
+    }
+
+    //------------------//
+    // supportsSeenFrom //
+    //------------------//
+    private String supportsSeenFrom (Inter inter,
+                                     Map<Inter, Support> map,
+                                     List<Inter> partners)
+    {
+        StringBuilder sb = new StringBuilder();
+
+        for (Inter partner : partners) {
+            if (sb.length() == 0) {
+                sb.append("[");
+            } else {
+                sb.append(", ");
+            }
+
+            Support support = map.get(partner);
+            sb.append(support.seenFrom(inter));
+        }
+
+        sb.append("]");
+
+        return sb.toString();
+    }
+
+    //----------//
+    // Sequence //
+    //----------//
+    /**
+     * This class lists a sequence of interpretations statuses.
+     * <p>
+     * Possible status values are:
+     * <ul>
+     * <li>-1: the related inter is forbidden (because of a conflict with an inter located before in
+     * the sequence)</li>
+     * <li>0: the related inter is not selected</li>
+     * <li>1: the related inter is selected</li>
+     * </ul>
+     */
+    private static class Sequence
+    {
+
+        // The sequence of interpretations statuses
+        // This line is parallel to the list of inters considered
+        int[] line;
+
+        Sequence (int n)
+        {
+            line = new int[n];
+            Arrays.fill(line, 0);
+        }
+
+        public Sequence copy ()
+        {
+            Sequence newSeq = new Sequence(line.length);
+            System.arraycopy(line, 0, newSeq.line, 0, line.length);
+
+            return newSeq;
+        }
+    }
+
+    //----------------//
+    // ShapePredicate //
+    //----------------//
+    private static class ShapePredicate
+            implements Predicate<Inter>
+    {
+
+        private final Shape shape;
+
+        ShapePredicate (Shape shape)
+        {
+            this.shape = shape;
+        }
+
+        @Override
+        public boolean check (Inter inter)
+        {
+            return !inter.isRemoved() && (inter.getShape() == shape);
+        }
+    }
+
+    //-----------------//
+    // ShapesPredicate //
+    //-----------------//
+    private static class ShapesPredicate
+            implements Predicate<Inter>
+    {
+
+        private final Collection<Shape> shapes;
+
+        ShapesPredicate (Collection<Shape> shapes)
+        {
+            this.shapes = shapes;
+        }
+
+        @Override
+        public boolean check (Inter inter)
+        {
+            return !inter.isRemoved() && shapes.contains(inter.getShape());
+        }
+    }
+
+    //---------------------//
+    // StaffClassPredicate //
+    //---------------------//
+    private static class StaffClassPredicate
+            implements Predicate<Inter>
+    {
+
+        private final Staff staff;
+
+        private final Class classe;
+
+        StaffClassPredicate (Staff staff,
+                             Class classe)
+        {
+            this.staff = staff;
+            this.classe = classe;
+        }
+
+        @Override
+        public boolean check (Inter inter)
+        {
+            return !inter.isRemoved() && (inter.getStaff() == staff)
+                           && ((classe == null) || classe.isInstance(inter));
+        }
+    }
+}