--- conflicted
+++ resolved
@@ -1,143 +1,3 @@
-<<<<<<< HEAD
-//------------------------------------------------------------------------------------------------//
-//                                                                                                //
-//                                      T a s k H i s t o r y                                     //
-//                                                                                                //
-//------------------------------------------------------------------------------------------------//
-// <editor-fold defaultstate="collapsed" desc="hdr">
-//
-//  Copyright © Audiveris 2018. All rights reserved.
-//
-//  This program is free software: you can redistribute it and/or modify it under the terms of the
-//  GNU Affero General Public License as published by the Free Software Foundation, either version
-//  3 of the License, or (at your option) any later version.
-//
-//  This program is distributed in the hope that it will be useful, but WITHOUT ANY WARRANTY;
-//  without even the implied warranty of MERCHANTABILITY or FITNESS FOR A PARTICULAR PURPOSE.
-//  See the GNU Affero General Public License for more details.
-//
-//  You should have received a copy of the GNU Affero General Public License along with this
-//  program.  If not, see <http://www.gnu.org/licenses/>.
-//------------------------------------------------------------------------------------------------//
-// </editor-fold>
-package org.audiveris.omr.sig.ui;
-
-import org.slf4j.Logger;
-import org.slf4j.LoggerFactory;
-
-import java.util.ArrayList;
-import java.util.List;
-
-/**
- * Class {@code TaskHistory} handles a history of UITaskList instances, with the
- * ability to add, undo and redo.
- * <p>
- * Within an UITaskList, all tasks are handled as a whole, to cope with dependent tasks.
- *
- * @author Hervé Bitteur
- */
-class TaskHistory
-{
-    //~ Static fields/initializers -----------------------------------------------------------------
-
-    private static final Logger logger = LoggerFactory.getLogger(TaskHistory.class);
-
-    //~ Instance fields ----------------------------------------------------------------------------
-    /** History of action sequences. */
-    private final List<UITaskList> sequences = new ArrayList<UITaskList>();
-
-    /** Current position in history, always pointing to sequence just done. */
-    private int cursor = -1;
-
-    //~ Methods ------------------------------------------------------------------------------------
-    /**
-     * Register an action sequence.
-     *
-     * @param tasks one (or several related) task(s)
-     * @return the action sequence
-     */
-    public UITaskList add (UITaskList seq)
-    {
-        sequences.add(cursor + 1, seq);
-        cursor++;
-
-        // Delete trailing sequences if any
-        for (int i = cursor + 1; i < sequences.size(); i++) {
-            sequences.remove(i);
-        }
-
-        return seq;
-    }
-
-    /**
-     * Tell if a redo is possible.
-     *
-     * @return true if OK
-     */
-    public boolean canRedo ()
-    {
-        return cursor < (sequences.size() - 1);
-    }
-
-    /**
-     * Tell if an undo is possible.
-     *
-     * @return true if OK
-     */
-    public boolean canUndo ()
-    {
-        return cursor >= 0;
-    }
-
-    /**
-     * Clear history.
-     */
-    public void clear ()
-    {
-        sequences.clear();
-        cursor = -1;
-    }
-
-    /**
-     * Report the cancelled action sequence.
-     *
-     * @return the task sequence to redo
-     */
-    public UITaskList toRedo ()
-    {
-        UITaskList seq = sequences.get(cursor + 1);
-        cursor++;
-
-        return seq;
-    }
-
-    @Override
-    public String toString ()
-    {
-        StringBuilder sb = new StringBuilder("TaskHistory{");
-        sb.append("c:").append(cursor);
-
-        sb.append(" ").append(sequences);
-
-        sb.append("}");
-
-        return sb.toString();
-    }
-
-    /**
-     * Report the action sequence to cancel.
-     *
-     * @return the task sequence to undo
-     */
-    public UITaskList toUndo ()
-    {
-        UITaskList seq = sequences.get(cursor);
-        cursor--;
-
-        return seq;
-    }
-}
-=======
 //------------------------------------------------------------------------------------------------//
 //                                                                                                //
 //                                      T a s k H i s t o r y                                     //
@@ -181,7 +41,7 @@
     private static final Logger logger = LoggerFactory.getLogger(TaskHistory.class);
 
     /** History of action sequences. */
-    private final List<UITaskList> sequences = new ArrayList<>();
+    private final List<UITaskList> sequences = new ArrayList<>();
 
     /** Current position in history, always pointing to sequence just done. */
     private int cursor = -1;
@@ -272,5 +132,4 @@
 
         return seq;
     }
-}
->>>>>>> 8e2b0fd5
+}