<<<<<<< HEAD
//------------------------------------------------------------------------------------------------//
//                                                                                                //
//                                           U I T a s k                                          //
//                                                                                                //
//------------------------------------------------------------------------------------------------//
// <editor-fold defaultstate="collapsed" desc="hdr">
//
//  Copyright © Audiveris 2018. All rights reserved.
//
//  This program is free software: you can redistribute it and/or modify it under the terms of the
//  GNU Affero General Public License as published by the Free Software Foundation, either version
//  3 of the License, or (at your option) any later version.
//
//  This program is distributed in the hope that it will be useful, but WITHOUT ANY WARRANTY;
//  without even the implied warranty of MERCHANTABILITY or FITNESS FOR A PARTICULAR PURPOSE.
//  See the GNU Affero General Public License for more details.
//
//  You should have received a copy of the GNU Affero General Public License along with this
//  program.  If not, see <http://www.gnu.org/licenses/>.
//------------------------------------------------------------------------------------------------//
// </editor-fold>
package org.audiveris.omr.sig.ui;

import org.audiveris.omr.sheet.Sheet;
import org.audiveris.omr.sig.SIGraph;

/**
 * Class {@code UITask} is the basis for user interactive task
 *
 * @author Hervé Bitteur
 */
public abstract class UITask
{
    //~ Enumerations -------------------------------------------------------------------------------

    /** Operation kind performed on a UITask. */
    public static enum OpKind
    {
        //~ Enumeration constant initializers ------------------------------------------------------

        DO,
        UNDO,
        REDO;
    }

    //~ Instance fields ----------------------------------------------------------------------------
    /** Underlying sheet. */
    protected final Sheet sheet;

    /** Underlying SIG. */
    protected final SIGraph sig;

    //~ Constructors -------------------------------------------------------------------------------
    /**
     * Creates a new {@code UITask} object.
     *
     * @param sig the underlying sig
     */
    public UITask (SIGraph sig)
    {
        this.sig = sig;
        sheet = sig.getSystem().getSheet();
    }

    //~ Methods ------------------------------------------------------------------------------------
    public SIGraph getSig ()
    {
        return sig;
    }

    public abstract void performDo ();

    public abstract void performUndo ();

    /**
     * Report a name for task action.
     *
     * @return task name
     */
    protected abstract String actionName ();
}
=======
//------------------------------------------------------------------------------------------------//
//                                                                                                //
//                                           U I T a s k                                          //
//                                                                                                //
//------------------------------------------------------------------------------------------------//
// <editor-fold defaultstate="collapsed" desc="hdr">
//
//  Copyright © Audiveris 2018. All rights reserved.
//
//  This program is free software: you can redistribute it and/or modify it under the terms of the
//  GNU Affero General Public License as published by the Free Software Foundation, either version
//  3 of the License, or (at your option) any later version.
//
//  This program is distributed in the hope that it will be useful, but WITHOUT ANY WARRANTY;
//  without even the implied warranty of MERCHANTABILITY or FITNESS FOR A PARTICULAR PURPOSE.
//  See the GNU Affero General Public License for more details.
//
//  You should have received a copy of the GNU Affero General Public License along with this
//  program.  If not, see <http://www.gnu.org/licenses/>.
//------------------------------------------------------------------------------------------------//
// </editor-fold>
package org.audiveris.omr.sig.ui;

import org.audiveris.omr.sheet.Sheet;
import org.audiveris.omr.sig.SIGraph;

/**
 * Class {@code UITask} is the basis for user interactive task
 *
 * @author Hervé Bitteur
 */
public abstract class UITask
{

    /** Operation kind performed on a UITask. */
    public static enum OpKind
    {
        DO,
        UNDO,
        REDO;
    }

    /** Underlying sheet. */
    protected final Sheet sheet;

    /** Underlying SIG. */
    protected final SIGraph sig;

    /**
     * Creates a new {@code UITask} object.
     *
     * @param sig the underlying sig
     */
    public UITask (SIGraph sig)
    {
        this.sig = sig;
        sheet = sig.getSystem().getSheet();
    }

    public SIGraph getSig ()
    {
        return sig;
    }

    public abstract void performDo ();

    public abstract void performUndo ();

    /**
     * Report a name for task action.
     *
     * @return task name
     */
    protected abstract String actionName ();
}
>>>>>>> 8e2b0fd5
<|MERGE_RESOLUTION|>--- conflicted
+++ resolved
@@ -1,86 +1,3 @@
-<<<<<<< HEAD
-//------------------------------------------------------------------------------------------------//
-//                                                                                                //
-//                                           U I T a s k                                          //
-//                                                                                                //
-//------------------------------------------------------------------------------------------------//
-// <editor-fold defaultstate="collapsed" desc="hdr">
-//
-//  Copyright © Audiveris 2018. All rights reserved.
-//
-//  This program is free software: you can redistribute it and/or modify it under the terms of the
-//  GNU Affero General Public License as published by the Free Software Foundation, either version
-//  3 of the License, or (at your option) any later version.
-//
-//  This program is distributed in the hope that it will be useful, but WITHOUT ANY WARRANTY;
-//  without even the implied warranty of MERCHANTABILITY or FITNESS FOR A PARTICULAR PURPOSE.
-//  See the GNU Affero General Public License for more details.
-//
-//  You should have received a copy of the GNU Affero General Public License along with this
-//  program.  If not, see <http://www.gnu.org/licenses/>.
-//------------------------------------------------------------------------------------------------//
-// </editor-fold>
-package org.audiveris.omr.sig.ui;
-
-import org.audiveris.omr.sheet.Sheet;
-import org.audiveris.omr.sig.SIGraph;
-
-/**
- * Class {@code UITask} is the basis for user interactive task
- *
- * @author Hervé Bitteur
- */
-public abstract class UITask
-{
-    //~ Enumerations -------------------------------------------------------------------------------
-
-    /** Operation kind performed on a UITask. */
-    public static enum OpKind
-    {
-        //~ Enumeration constant initializers ------------------------------------------------------
-
-        DO,
-        UNDO,
-        REDO;
-    }
-
-    //~ Instance fields ----------------------------------------------------------------------------
-    /** Underlying sheet. */
-    protected final Sheet sheet;
-
-    /** Underlying SIG. */
-    protected final SIGraph sig;
-
-    //~ Constructors -------------------------------------------------------------------------------
-    /**
-     * Creates a new {@code UITask} object.
-     *
-     * @param sig the underlying sig
-     */
-    public UITask (SIGraph sig)
-    {
-        this.sig = sig;
-        sheet = sig.getSystem().getSheet();
-    }
-
-    //~ Methods ------------------------------------------------------------------------------------
-    public SIGraph getSig ()
-    {
-        return sig;
-    }
-
-    public abstract void performDo ();
-
-    public abstract void performUndo ();
-
-    /**
-     * Report a name for task action.
-     *
-     * @return task name
-     */
-    protected abstract String actionName ();
-}
-=======
 //------------------------------------------------------------------------------------------------//
 //                                                                                                //
 //                                           U I T a s k                                          //
@@ -155,5 +72,4 @@
      * @return task name
      */
     protected abstract String actionName ();
-}
->>>>>>> 8e2b0fd5
+}