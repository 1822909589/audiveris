//------------------------------------------------------------------------------------------------//
//                                                                                                //
//                                       D a t a H o l d e r                                      //
//                                                                                                //
//------------------------------------------------------------------------------------------------//
// <editor-fold defaultstate="collapsed" desc="hdr">
//
//  Copyright © Audiveris 2018. All rights reserved.
//
//  This program is free software: you can redistribute it and/or modify it under the terms of the
//  GNU Affero General Public License as published by the Free Software Foundation, either version
//  3 of the License, or (at your option) any later version.
//
//  This program is distributed in the hope that it will be useful, but WITHOUT ANY WARRANTY;
//  without even the implied warranty of MERCHANTABILITY or FITNESS FOR A PARTICULAR PURPOSE.
//  See the GNU Affero General Public License for more details.
//
//  You should have received a copy of the GNU Affero General Public License along with this
//  program.  If not, see <http://www.gnu.org/licenses/>.
//------------------------------------------------------------------------------------------------//
// </editor-fold>
package org.audiveris.omr.sheet;

import org.slf4j.Logger;
import org.slf4j.LoggerFactory;

import java.io.InputStream;
<<<<<<< HEAD
import java.io.OutputStream;
=======
import java.io.IOException;
>>>>>>> 8e2b0fd5
import java.nio.file.Files;
import java.nio.file.Path;
import java.nio.file.StandardOpenOption;
import static java.nio.file.StandardOpenOption.CREATE;

<<<<<<< HEAD
=======
import javax.xml.bind.JAXBContext;
import javax.xml.bind.JAXBException;
import javax.xml.bind.Unmarshaller;
>>>>>>> 8e2b0fd5
import javax.xml.bind.annotation.XmlAccessType;
import javax.xml.bind.annotation.XmlAccessorType;
import javax.xml.bind.annotation.XmlAttribute;
import javax.xml.bind.annotation.XmlRootElement;

/**
 * Class {@code DataHolder} is a place holder for sheet internal data.
 * <p>
 * It handles:
 * <ul>
 * <li>The data itself, if any.</li>
 * <li>A path to disk where data can be unmarshalled from.</li>
 * </ul>
 *
 * @param <T> specific type for data handled
 * @author Hervé Bitteur
 */
@XmlAccessorType(XmlAccessType.NONE)
@XmlRootElement(name = "holder")
public abstract class DataHolder<T>
{

    private static final Logger logger = LoggerFactory.getLogger(DataHolder.class);

<<<<<<< HEAD
    //~ Instance fields ----------------------------------------------------------------------------
=======
    /** Containing sheet. */
    protected Sheet sheet;

    /** Specific class. */
    protected Class<T> classe;

>>>>>>> 8e2b0fd5
    /** Direct access to data, if any. */
    protected T data;

    /** Path to data on disk. */
    @XmlAttribute(name = "path")
    protected final String pathString;

    /** To avoid useless marshalling to disk. */
    protected boolean modified = false;

    /** To avoid multiple load attempts. */
    protected boolean hasNoData = false;

    /**
     * Creates a new {@code DataHolder} object.
     *
     * @param pathString dedicated path within sheet internals
     */
    public DataHolder (String pathString)
    {
        this.pathString = pathString;
    }

    /**
     * Creates a new {@code DataHolder} object.
     */
    protected DataHolder ()
    {
        this.pathString = null;
    }

<<<<<<< HEAD
    //~ Methods ------------------------------------------------------------------------------------
    //---------//
    // getData //
    //---------//
=======
>>>>>>> 8e2b0fd5
    /**
     * Return the handled data.
     *
     * @param stub the related stub instance
     * @return the data, ready to use
     */
    public T getData (SheetStub stub)
    {
        if (data == null) {
            if (hasNoData) {
                return null;
            }

            try {
                stub.getBook().getLock().lock();

                if (data == null) {
                    // Open book file system
<<<<<<< HEAD
                    Path path = stub.getBook().openSheetFolder(stub.getNumber()).resolve(
                            pathString);
                    logger.debug("path: {}", path);

                    if (Files.exists(path)) {
                        InputStream is = Files.newInputStream(path, StandardOpenOption.READ);
                        data = load(is);
                        is.close();
                        logger.debug("Loaded {}", path);
                    } else {
                        hasNoData = true;
                        logger.info("No {}", path);
                    }

                    path.getFileSystem().close(); // Close book file system
                    modified = false;
                }
            } catch (Exception ex) {
                logger.warn("Error reading data from " + pathString, ex);
=======
                    Path dataFile = book.openSheetFolder(sheet.getStub().getNumber()).resolve(
                            pathString);
                    logger.debug("path: {}", dataFile);

                    try (InputStream is = Files.newInputStream(dataFile, StandardOpenOption.READ)) {
                        data = (T) um.unmarshal(is);
                    }

                    logger.info("Loaded {}", dataFile);
                    dataFile.getFileSystem().close(); // Close book file system
                }
            } catch (IOException |
                     JAXBException ex) {
                logger.warn("Error unmarshalling from {}", pathString, ex);
>>>>>>> 8e2b0fd5
            } finally {
                stub.getBook().getLock().unlock();
            }
        }

        return data;
    }

<<<<<<< HEAD
    //---------//
    // hasData //
    //---------//
    public boolean hasData ()
=======
    /**
     * Assign the data.
     *
     * @param data the data to be hold
     */
    public void setData (T data)
>>>>>>> 8e2b0fd5
    {
        this.data = data;
    }

<<<<<<< HEAD
    //-----------//
    // hasNoData //
    //-----------//
    public boolean hasNoData ()
    {
        return hasNoData;
    }

    //------------//
    // isModified //
    //------------//
    public boolean isModified ()
    {
        return modified;
    }

    //---------//
    // setData //
    //---------//
    public void setData (T data,
                         boolean modified)
    {
        this.data = data;
        setModified(modified);
=======
    /**
     * Tell whether data is available.
     *
     * @return true if available
     */
    public boolean hasData ()
    {
        return data != null;
>>>>>>> 8e2b0fd5
    }

    //-------------//
    // setModified //
    //-------------//
    public void setModified (boolean bool)
    {
        modified = bool;
    }

    //-----------//
    // storeData //
    //-----------//
    public void storeData (Path sheetFolder,
                           Path oldSheetFolder)
    {
        final Path path = sheetFolder.resolve(pathString);
        OutputStream os = null;

        try {
            if (!hasData()) {
                if (oldSheetFolder != null) {
                    // Copy from old book file to new
                    Path oldPath = oldSheetFolder.resolve(pathString);
                    Files.copy(oldPath, path);
                    logger.info("Copied {}", path);
                }
            } else if (isModified()) {
                try {
                    Files.deleteIfExists(path);

                    os = Files.newOutputStream(path, CREATE);
                    store(os);
                    setModified(false);
                    logger.info("Stored {}", path);
                } finally {
                    if (os != null) {
                        os.flush();
                        os.close();
                    }
                }
            }
        } catch (Exception ex) {
            logger.warn("Error in storeData " + ex, ex);
        }
    }

    //------//
    // load //
    //------//
    protected abstract T load (InputStream is)
            throws Exception;

    //-------//
    // store //
    //-------//
    protected abstract void store (OutputStream os)
            throws Exception;
}
<|MERGE_RESOLUTION|>--- conflicted
+++ resolved
@@ -1,288 +1,298 @@
-//------------------------------------------------------------------------------------------------//
-//                                                                                                //
-//                                       D a t a H o l d e r                                      //
-//                                                                                                //
-//------------------------------------------------------------------------------------------------//
-// <editor-fold defaultstate="collapsed" desc="hdr">
-//
-//  Copyright © Audiveris 2018. All rights reserved.
-//
-//  This program is free software: you can redistribute it and/or modify it under the terms of the
-//  GNU Affero General Public License as published by the Free Software Foundation, either version
-//  3 of the License, or (at your option) any later version.
-//
-//  This program is distributed in the hope that it will be useful, but WITHOUT ANY WARRANTY;
-//  without even the implied warranty of MERCHANTABILITY or FITNESS FOR A PARTICULAR PURPOSE.
-//  See the GNU Affero General Public License for more details.
-//
-//  You should have received a copy of the GNU Affero General Public License along with this
-//  program.  If not, see <http://www.gnu.org/licenses/>.
-//------------------------------------------------------------------------------------------------//
-// </editor-fold>
-package org.audiveris.omr.sheet;
-
-import org.slf4j.Logger;
-import org.slf4j.LoggerFactory;
-
-import java.io.InputStream;
-<<<<<<< HEAD
-import java.io.OutputStream;
-=======
-import java.io.IOException;
->>>>>>> 8e2b0fd5
-import java.nio.file.Files;
-import java.nio.file.Path;
-import java.nio.file.StandardOpenOption;
-import static java.nio.file.StandardOpenOption.CREATE;
-
-<<<<<<< HEAD
-=======
-import javax.xml.bind.JAXBContext;
-import javax.xml.bind.JAXBException;
-import javax.xml.bind.Unmarshaller;
->>>>>>> 8e2b0fd5
-import javax.xml.bind.annotation.XmlAccessType;
-import javax.xml.bind.annotation.XmlAccessorType;
-import javax.xml.bind.annotation.XmlAttribute;
-import javax.xml.bind.annotation.XmlRootElement;
-
-/**
- * Class {@code DataHolder} is a place holder for sheet internal data.
- * <p>
- * It handles:
- * <ul>
- * <li>The data itself, if any.</li>
- * <li>A path to disk where data can be unmarshalled from.</li>
- * </ul>
- *
- * @param <T> specific type for data handled
- * @author Hervé Bitteur
- */
-@XmlAccessorType(XmlAccessType.NONE)
-@XmlRootElement(name = "holder")
-public abstract class DataHolder<T>
-{
-
-    private static final Logger logger = LoggerFactory.getLogger(DataHolder.class);
-
-<<<<<<< HEAD
-    //~ Instance fields ----------------------------------------------------------------------------
-=======
-    /** Containing sheet. */
-    protected Sheet sheet;
-
-    /** Specific class. */
-    protected Class<T> classe;
-
->>>>>>> 8e2b0fd5
-    /** Direct access to data, if any. */
-    protected T data;
-
-    /** Path to data on disk. */
-    @XmlAttribute(name = "path")
-    protected final String pathString;
-
-    /** To avoid useless marshalling to disk. */
-    protected boolean modified = false;
-
-    /** To avoid multiple load attempts. */
-    protected boolean hasNoData = false;
-
-    /**
-     * Creates a new {@code DataHolder} object.
-     *
-     * @param pathString dedicated path within sheet internals
-     */
-    public DataHolder (String pathString)
-    {
-        this.pathString = pathString;
-    }
-
-    /**
-     * Creates a new {@code DataHolder} object.
-     */
-    protected DataHolder ()
-    {
-        this.pathString = null;
-    }
-
-<<<<<<< HEAD
-    //~ Methods ------------------------------------------------------------------------------------
-    //---------//
-    // getData //
-    //---------//
-=======
->>>>>>> 8e2b0fd5
-    /**
-     * Return the handled data.
-     *
-     * @param stub the related stub instance
-     * @return the data, ready to use
-     */
-    public T getData (SheetStub stub)
-    {
-        if (data == null) {
-            if (hasNoData) {
-                return null;
-            }
-
-            try {
-                stub.getBook().getLock().lock();
-
-                if (data == null) {
-                    // Open book file system
-<<<<<<< HEAD
-                    Path path = stub.getBook().openSheetFolder(stub.getNumber()).resolve(
-                            pathString);
-                    logger.debug("path: {}", path);
-
-                    if (Files.exists(path)) {
-                        InputStream is = Files.newInputStream(path, StandardOpenOption.READ);
-                        data = load(is);
-                        is.close();
-                        logger.debug("Loaded {}", path);
-                    } else {
-                        hasNoData = true;
-                        logger.info("No {}", path);
-                    }
-
-                    path.getFileSystem().close(); // Close book file system
-                    modified = false;
-                }
-            } catch (Exception ex) {
-                logger.warn("Error reading data from " + pathString, ex);
-=======
-                    Path dataFile = book.openSheetFolder(sheet.getStub().getNumber()).resolve(
-                            pathString);
-                    logger.debug("path: {}", dataFile);
-
-                    try (InputStream is = Files.newInputStream(dataFile, StandardOpenOption.READ)) {
-                        data = (T) um.unmarshal(is);
-                    }
-
-                    logger.info("Loaded {}", dataFile);
-                    dataFile.getFileSystem().close(); // Close book file system
-                }
-            } catch (IOException |
-                     JAXBException ex) {
-                logger.warn("Error unmarshalling from {}", pathString, ex);
->>>>>>> 8e2b0fd5
-            } finally {
-                stub.getBook().getLock().unlock();
-            }
-        }
-
-        return data;
-    }
-
-<<<<<<< HEAD
-    //---------//
-    // hasData //
-    //---------//
-    public boolean hasData ()
-=======
-    /**
-     * Assign the data.
-     *
-     * @param data the data to be hold
-     */
-    public void setData (T data)
->>>>>>> 8e2b0fd5
-    {
-        this.data = data;
-    }
-
-<<<<<<< HEAD
-    //-----------//
-    // hasNoData //
-    //-----------//
-    public boolean hasNoData ()
-    {
-        return hasNoData;
-    }
-
-    //------------//
-    // isModified //
-    //------------//
-    public boolean isModified ()
-    {
-        return modified;
-    }
-
-    //---------//
-    // setData //
-    //---------//
-    public void setData (T data,
-                         boolean modified)
-    {
-        this.data = data;
-        setModified(modified);
-=======
-    /**
-     * Tell whether data is available.
-     *
-     * @return true if available
-     */
-    public boolean hasData ()
-    {
-        return data != null;
->>>>>>> 8e2b0fd5
-    }
-
-    //-------------//
-    // setModified //
-    //-------------//
-    public void setModified (boolean bool)
-    {
-        modified = bool;
-    }
-
-    //-----------//
-    // storeData //
-    //-----------//
-    public void storeData (Path sheetFolder,
-                           Path oldSheetFolder)
-    {
-        final Path path = sheetFolder.resolve(pathString);
-        OutputStream os = null;
-
-        try {
-            if (!hasData()) {
-                if (oldSheetFolder != null) {
-                    // Copy from old book file to new
-                    Path oldPath = oldSheetFolder.resolve(pathString);
-                    Files.copy(oldPath, path);
-                    logger.info("Copied {}", path);
-                }
-            } else if (isModified()) {
-                try {
-                    Files.deleteIfExists(path);
-
-                    os = Files.newOutputStream(path, CREATE);
-                    store(os);
-                    setModified(false);
-                    logger.info("Stored {}", path);
-                } finally {
-                    if (os != null) {
-                        os.flush();
-                        os.close();
-                    }
-                }
-            }
-        } catch (Exception ex) {
-            logger.warn("Error in storeData " + ex, ex);
-        }
-    }
-
-    //------//
-    // load //
-    //------//
-    protected abstract T load (InputStream is)
-            throws Exception;
-
-    //-------//
-    // store //
-    //-------//
-    protected abstract void store (OutputStream os)
-            throws Exception;
-}
+//------------------------------------------------------------------------------------------------//
+//                                                                                                //
+//                                       D a t a H o l d e r                                      //
+//                                                                                                //
+//------------------------------------------------------------------------------------------------//
+// <editor-fold defaultstate="collapsed" desc="hdr">
+//
+//  Copyright © Audiveris 2018. All rights reserved.
+//
+//  This program is free software: you can redistribute it and/or modify it under the terms of the
+//  GNU Affero General Public License as published by the Free Software Foundation, either version
+//  3 of the License, or (at your option) any later version.
+//
+//  This program is distributed in the hope that it will be useful, but WITHOUT ANY WARRANTY;
+//  without even the implied warranty of MERCHANTABILITY or FITNESS FOR A PARTICULAR PURPOSE.
+//  See the GNU Affero General Public License for more details.
+//
+//  You should have received a copy of the GNU Affero General Public License along with this
+//  program.  If not, see <http://www.gnu.org/licenses/>.
+//------------------------------------------------------------------------------------------------//
+// </editor-fold>
+package org.audiveris.omr.sheet;
+
+import org.slf4j.Logger;
+import org.slf4j.LoggerFactory;
+
+import java.io.InputStream;
+import java.io.OutputStream;
+import java.nio.file.Files;
+import java.nio.file.Path;
+import java.nio.file.StandardOpenOption;
+import static java.nio.file.StandardOpenOption.CREATE;
+
+import javax.xml.bind.annotation.XmlAccessType;
+import javax.xml.bind.annotation.XmlAccessorType;
+import javax.xml.bind.annotation.XmlAttribute;
+import javax.xml.bind.annotation.XmlRootElement;
+
+/**
+ * Class {@code DataHolder} is a place holder for sheet internal data.
+ * <p>
+ * It handles:
+ * <ul>
+ * <li>The data itself, if any.</li>
+ * <li>A path to disk where data can be un/marshalled from/to.</li>
+ * </ul>
+ *
+ * @param <T> specific type for data handled
+ * @author Hervé Bitteur
+ */
+@XmlAccessorType(XmlAccessType.NONE)
+@XmlRootElement(name = "holder")
+public abstract class DataHolder<T>
+{
+
+    private static final Logger logger = LoggerFactory.getLogger(DataHolder.class);
+
+    // Persistent data
+    //----------------
+    //
+    /** Path to data on disk (within sheet folder). */
+    @XmlAttribute(name = "path")
+    protected final String pathString;
+
+    // Transient data
+    //---------------
+    //
+    /** Direct access to data, if any. */
+    protected T data;
+
+    /** To avoid useless marshalling to disk. */
+    protected boolean modified = false;
+
+    /** To avoid multiple load attempts. */
+    protected boolean hasNoData = false;
+
+    /**
+     * Creates a new {@code DataHolder} object.
+     *
+     * @param pathString dedicated path within sheet internals
+     */
+    public DataHolder (String pathString)
+    {
+        this.pathString = pathString;
+    }
+
+    /**
+     * No-arg constructor needed for JAXB.
+     */
+    protected DataHolder ()
+    {
+        this.pathString = null;
+    }
+
+    //---------//
+    // getData //
+    //---------//
+    /**
+     * Return the handled data.
+     *
+     * @param stub the related stub instance
+     * @return the data, ready to use
+     */
+    public T getData (SheetStub stub)
+    {
+        if (data == null) {
+            if (hasNoData) {
+                return null;
+            }
+
+            final Book book = stub.getBook();
+
+            try {
+                book.getLock().lock();
+
+                if (data == null) {
+                    // Open book file system
+                    Path path = book.openSheetFolder(stub.getNumber()).resolve(pathString);
+                    logger.debug("path: {}", path);
+
+                    if (Files.exists(path)) {
+                        try (InputStream is = Files.newInputStream(path, StandardOpenOption.READ)) {
+                            data = load(is);
+                            logger.debug("Loaded {}", path);
+                        }
+                    } else {
+                        hasNoData = true;
+                        logger.info("No {}", path);
+                    }
+
+                    path.getFileSystem().close(); // Close book file system
+                    modified = false;
+                }
+            } catch (Exception ex) {
+                logger.warn("Error reading data from " + pathString, ex);
+            } finally {
+                book.getLock().unlock();
+            }
+        }
+
+        return data;
+    }
+
+    //---------//
+    // setData //
+    //---------//
+    /**
+     * Assign the data.
+     *
+     * @param data     the data to be hold
+     * @param modified is this data modified with respect to disk version
+     */
+    public void setData (T data,
+                         boolean modified)
+    {
+        this.data = data;
+        this.modified = modified;
+
+        if (data != null) {
+            hasNoData = false;
+        }
+    }
+
+    //---------//
+    // hasData //
+    //---------//
+    /**
+     * Tell whether data is available in memory.
+     *
+     * @return true if available
+     */
+    public boolean hasData ()
+    {
+        return data != null;
+    }
+
+    //-----------//
+    // hasNoData //
+    //-----------//
+    /**
+     * Tell whether there is no data at all (even on disk).
+     *
+     * @return true if no data at all is available
+     */
+    public boolean hasNoData ()
+    {
+        return hasNoData;
+    }
+
+    //------------//
+    // isModified //
+    //------------//
+    /**
+     * Tell whether the disk value does not exist or is different from memory value.
+     *
+     * @return true if modified
+     */
+    public boolean isModified ()
+    {
+        return modified;
+    }
+
+    //-------------//
+    // setModified //
+    //-------------//
+    /**
+     * Set the modified value with respect to disk
+     *
+     * @param bool the new modified value
+     */
+    public void setModified (boolean bool)
+    {
+        modified = bool;
+    }
+
+    //-----------//
+    // storeData //
+    //-----------//
+    /**
+     * Store data to book project file.
+     * <p>
+     * NOTA: This method assumes the containing book is properly locked.
+     *
+     * @param sheetFolder    path to sheet folder
+     * @param oldSheetFolder (optional) path to previous sheet folder for retrieval
+     */
+    public void storeData (Path sheetFolder,
+                           Path oldSheetFolder)
+    {
+        final Path path = sheetFolder.resolve(pathString);
+
+        try {
+            if (!hasData()) {
+                if (oldSheetFolder != null) {
+                    // Copy from old book file to new
+                    Path oldPath = oldSheetFolder.resolve(pathString);
+                    Files.copy(oldPath, path);
+                    logger.info("Copied {}", path);
+                }
+            } else if (modified) {
+                Files.deleteIfExists(path);
+
+                try (OutputStream os = Files.newOutputStream(path, CREATE);) {
+                    store(os);
+                    os.flush();
+                    setModified(false);
+                    logger.info("Stored {}", path);
+                }
+            }
+        } catch (Exception ex) {
+            logger.warn("Error in storeData " + ex, ex);
+        }
+    }
+
+    //------//
+    // load //
+    //------//
+    /**
+     * Load data from the provided input stream.
+     *
+     * @param is provided input stream
+     * @return the loaded data
+     * @throws Exception if anything goes wrong
+     */
+    protected abstract T load (InputStream is)
+            throws Exception;
+
+    //-------//
+    // store //
+    //-------//
+    /**
+     * Store data to the provided output stream.
+     *
+     * @param os provided output stream
+     * @throws Exception if anything goes wrong
+     */
+    protected abstract void store (OutputStream os)
+            throws Exception;
+
+    //----------//
+    // toString //
+    //----------//
+    @Override
+    public String toString ()
+    {
+        final StringBuilder sb = new StringBuilder();
+        sb.append(getClass().getSimpleName());
+        sb.append('{');
+
+        if (pathString != null) {
+            sb.append(pathString);
+        }
+
+        sb.append('}');
+
+        return sb.toString();
+    }
+}