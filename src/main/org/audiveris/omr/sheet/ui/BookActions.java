--- conflicted
+++ resolved
@@ -1,2559 +1,2456 @@
-//------------------------------------------------------------------------------------------------//
-//                                                                                                //
-//                                      B o o k A c t i o n s                                     //
-//                                                                                                //
-//------------------------------------------------------------------------------------------------//
-// <editor-fold defaultstate="collapsed" desc="hdr">
-//
-//  Copyright © Audiveris 2018. All rights reserved.
-//
-//  This program is free software: you can redistribute it and/or modify it under the terms of the
-//  GNU Affero General Public License as published by the Free Software Foundation, either version
-//  3 of the License, or (at your option) any later version.
-//
-//  This program is distributed in the hope that it will be useful, but WITHOUT ANY WARRANTY;
-//  without even the implied warranty of MERCHANTABILITY or FITNESS FOR A PARTICULAR PURPOSE.
-//  See the GNU Affero General Public License for more details.
-//
-//  You should have received a copy of the GNU Affero General Public License along with this
-//  program.  If not, see <http://www.gnu.org/licenses/>.
-//------------------------------------------------------------------------------------------------//
-// </editor-fold>
-package org.audiveris.omr.sheet.ui;
-
-import ij.process.ByteProcessor;
-
-import org.audiveris.omr.OMR;
-import org.audiveris.omr.classifier.SampleRepository;
-import org.audiveris.omr.classifier.ui.SampleBrowser;
-import org.audiveris.omr.constant.Constant;
-import org.audiveris.omr.constant.ConstantSet;
-import org.audiveris.omr.log.LogUtil;
-import org.audiveris.omr.plugin.Plugin;
-import org.audiveris.omr.plugin.PluginsManager;
-import org.audiveris.omr.score.ui.ScoreParameters;
-import org.audiveris.omr.score.ui.SheetParameters;
-import org.audiveris.omr.sheet.Book;
-import org.audiveris.omr.sheet.BookManager;
-import org.audiveris.omr.sheet.ExportPattern;
-import org.audiveris.omr.sheet.Picture;
-import org.audiveris.omr.sheet.ScaleBuilder;
-import org.audiveris.omr.sheet.Sheet;
-import org.audiveris.omr.sheet.SheetStub;
-import org.audiveris.omr.sheet.Staff;
-import org.audiveris.omr.sheet.StaffManager;
-import org.audiveris.omr.sheet.grid.StaffProjector;
-import org.audiveris.omr.sheet.stem.StemScaler;
-import static org.audiveris.omr.sheet.ui.StubDependent.BOOK_IDLE;
-import static org.audiveris.omr.sheet.ui.StubDependent.STUB_AVAILABLE;
-import static org.audiveris.omr.sheet.ui.StubDependent.STUB_IDLE;
-import org.audiveris.omr.sig.ui.InterController;
-import org.audiveris.omr.step.Step;
-import org.audiveris.omr.ui.BoardsPane;
-import org.audiveris.omr.ui.OmrGui;
-import org.audiveris.omr.ui.ViewParameters;
-import org.audiveris.omr.ui.util.CursorController;
-import org.audiveris.omr.ui.util.OmrFileFilter;
-import org.audiveris.omr.ui.util.UIUtil;
-import org.audiveris.omr.ui.view.HistoryMenu;
-import org.audiveris.omr.ui.view.ScrollView;
-import org.audiveris.omr.util.FileUtil;
-import org.audiveris.omr.util.PathTask;
-import org.audiveris.omr.util.VoidTask;
-import org.audiveris.omr.util.WrappedBoolean;
-import org.audiveris.omr.util.param.Param;
-
-import org.jdesktop.application.Action;
-import org.jdesktop.application.Task;
-
-import org.slf4j.Logger;
-import org.slf4j.LoggerFactory;
-
-import java.awt.event.ActionEvent;
-import java.awt.event.ActionListener;
-import java.beans.PropertyChangeEvent;
-import java.beans.PropertyChangeListener;
-import java.nio.file.Files;
-import java.nio.file.Path;
-import java.nio.file.Paths;
-
-import javax.swing.JDialog;
-import javax.swing.JFrame;
-import javax.swing.JMenuItem;
-import javax.swing.JOptionPane;
-import javax.swing.JPopupMenu;
-import javax.swing.SwingConstants;
-import javax.swing.SwingUtilities;
-
-/**
- * Class {@code BookActions} gathers all UI actions related to current book.
- * <p>
- * Swing EDT processes Runnable instances found in its event queue.
- * Via {@link SwingUtilities} new Runnable instances can further be appended to the event queue.
- * Unless log context is explicitly started and stopped in such Runnable, there is no reliable way
- * to set log context for the EDT.
- * <p>
- * By definition, all actions defined in this class are initiated on Swing EDT.
- * Hence, if log context handling is wanted, the action must delegate processing to a separate task
- * (log context can easily be handled in a non-EDT thread).
- *
- * @author Hervé Bitteur
- */
-public class BookActions
-        extends StubDependent
-{
-
-    private static final Constants constants = new Constants();
-
-    private static final Logger logger = LoggerFactory.getLogger(BookActions.class);
-
-    /** Default parameter. */
-    public static final Param<Boolean> defaultPrompt = new Default();
-
-    /** Flag to allow automatic book rebuild on every user edition action. */
-    private boolean rebuildAllowed = true;
-
-    /** Sub-menu on images history. */
-    private final HistoryMenu imageHistoryMenu;
-
-    /** Sub-menu on books history. */
-    private final HistoryMenu bookHistoryMenu;
-
-    /**
-     * Creates a new BookActions object.
-     */
-    private BookActions ()
-    {
-        final BookManager mgr = BookManager.getInstance();
-        imageHistoryMenu = new HistoryMenu(mgr.getImageHistory(), LoadImageTask.class);
-        bookHistoryMenu = new HistoryMenu(mgr.getBookHistory(), LoadBookTask.class);
-    }
-
-    //--------------//
-    // annotateBook //
-    //--------------//
-    @Action(enabledProperty = BOOK_IDLE)
-    public Task<Void, Void> annotateBook (ActionEvent e)
-    {
-        final Book book = StubsController.getCurrentBook();
-
-        if (book == null) {
-            return null;
-        }
-
-        return new VoidTask()
-        {
-            @Override
-            protected Void doInBackground ()
-                    throws InterruptedException
-            {
-                try {
-                    LogUtil.start(book);
-                    book.annotate();
-                } finally {
-                    LogUtil.stopBook();
-                }
-
-                return null;
-            }
-        };
-    }
-
-    //---------------//
-    // annotateSheet //
-    //---------------//
-    @Action(enabledProperty = STUB_IDLE)
-    public Task<Void, Void> annotateSheet (ActionEvent e)
-    {
-        final SheetStub stub = StubsController.getCurrentStub();
-
-        if (stub == null) {
-            return null;
-        }
-
-        final Sheet sheet = stub.getSheet();
-
-        return new VoidTask()
-        {
-            @Override
-            protected Void doInBackground ()
-                    throws InterruptedException
-            {
-                try {
-                    LogUtil.start(sheet.getStub());
-                    sheet.annotate();
-                } catch (Exception ex) {
-                    logger.warn("Annotations failed {}", ex);
-                } finally {
-                    LogUtil.stopBook();
-                }
-
-                return null;
-            }
-        };
-    }
-
-    //-------------//
-    // bookHistory //
-    //-------------//
-    @Action
-    public void bookHistory (ActionEvent e)
-    {
-        logger.info("bookHistory");
-    }
-
-    //------------//
-    // browseBook //
-    //------------//
-    /**
-     * Launch the tree display of the current book.
-     *
-     * @param e the event that triggered this action
-     */
-    @Action(enabledProperty = STUB_AVAILABLE)
-    public void browseBook (ActionEvent e)
-    {
-        OmrGui.getApplication().show(StubsController.getCurrentBook().getBrowserFrame());
-    }
-
-    //-----------//
-    // closeBook //
-    //-----------//
-    /**
-     * Action that handles the closing of the currently selected book.
-     *
-     * @param e the event that triggered this action
-     * @return the task which will close the book
-     */
-    @Action(enabledProperty = STUB_AVAILABLE)
-    public Task<Void, Void> closeBook (ActionEvent e)
-    {
-        Book book = StubsController.getCurrentBook();
-
-        if ((book != null) && checkStored(book)) {
-            // Pre-select the suitable "next" book tab
-            // TODO? should not do this (we are not on EDT). Don't use a task!
-            StubsController.getInstance().selectOtherBook(book);
-
-            // Now close the book (+ related tab)
-            return new CloseBookTask(book);
-        }
-
-        return null;
-    }
-
-    //------------------//
-    // defineParameters //
-    //------------------//
-    /**
-     * Launch the dialog to set up book parameters.
-     *
-     * @param e the event that triggered this action
-     */
-    @Action
-    public void defineParameters (ActionEvent e)
-    {
-        applyUserSettings(StubsController.getCurrentStub());
-    }
-
-    //-----------------------//
-    // defineSheetParameters //
-    //-----------------------//
-    /**
-     * Launch the dialog to set up sheet parameters.
-     *
-     * @param e the event that triggered this action
-     */
-    @Action(enabledProperty = STUB_AVAILABLE)
-    public void defineSheetParameters (ActionEvent e)
-    {
-        final SheetStub stub = StubsController.getCurrentStub();
-
-        try {
-            final WrappedBoolean apply = new WrappedBoolean(false);
-            final SheetParameters sheetParams = new SheetParameters(stub.getSheet());
-            final JOptionPane optionPane = new JOptionPane(
-                    sheetParams.getComponent(),
-                    JOptionPane.QUESTION_MESSAGE,
-                    JOptionPane.OK_CANCEL_OPTION);
-            final String frameTitle = stub.getId() + " parameters";
-            final JDialog dialog = new JDialog(OMR.gui.getFrame(), frameTitle, true); // Modal flag
-            dialog.setContentPane(optionPane);
-            dialog.setName("sheetParams");
-
-<<<<<<< HEAD
-            optionPane.addPropertyChangeListener(
-                    new PropertyChangeListener()
-=======
-            optionPane.addPropertyChangeListener(new PropertyChangeListener()
->>>>>>> 8e2b0fd5
-            {
-                @Override
-                public void propertyChange (PropertyChangeEvent e)
-                {
-                    String prop = e.getPropertyName();
-
-<<<<<<< HEAD
-                    if (dialog.isVisible()
-                        && (e.getSource() == optionPane)
-                        && (prop.equals(JOptionPane.VALUE_PROPERTY))) {
-=======
-                    if (dialog.isVisible() && (e.getSource() == optionPane)
-                                && (prop.equals(JOptionPane.VALUE_PROPERTY))) {
->>>>>>> 8e2b0fd5
-                        Object obj = optionPane.getValue();
-                        int value = (Integer) obj;
-                        apply.set(value == JOptionPane.OK_OPTION);
-
-                        // Exit only if user gives up or enters correct data
-                        if (!apply.isSet() || sheetParams.commit()) {
-                            dialog.setVisible(false);
-                            dialog.dispose();
-                        } else {
-                            // Incorrect data, so don't exit yet
-                            try {
-                                // TODO: Is there a more civilized way?
-                                optionPane.setValue(JOptionPane.UNINITIALIZED_VALUE);
-                            } catch (Exception ignored) {
-                            }
-                        }
-                    }
-                }
-            });
-
-            dialog.pack();
-            OmrGui.getApplication().show(dialog);
-        } catch (Exception ex) {
-            logger.warn("Error in SheetParameters", ex);
-        }
-    }
-
-<<<<<<< HEAD
-    //--------------------//
-    // displayAnnotations //
-    //--------------------//
-    /**
-     * Action that allows to display the view on annotations
-     *
-     * @param e the event that triggered this action
-     */
-    @Action(enabledProperty = STUB_AVAILABLE)
-    public void displayAnnotations (ActionEvent e)
-    {
-        final SheetStub stub = StubsController.getCurrentStub();
-
-        if (stub.isDone(Step.ANNOTATIONS)) {
-            final SheetAssembly assembly = stub.getAssembly();
-            final SheetTab tab = SheetTab.ANNOTATION_TAB;
-
-            if (assembly.getPane(tab.label) == null) {
-                stub.getSheet().displayAnnotationTab();
-            } else {
-                assembly.selectViewTab(tab);
-            }
-        } else {
-            logger.info("No annotations available yet.");
-        }
-    }
-
-    //---------------//
-    // displayBinary //
-    //---------------//
-    /**
-     * Action that allows to display the view on binary image
-     *
-     * @param e the event that triggered this action
-     */
-    @Action(enabledProperty = STUB_AVAILABLE)
-    public void displayBinary (ActionEvent e)
-    {
-        final SheetStub stub = StubsController.getCurrentStub();
-
-        if (stub.isDone(Step.BINARY)) {
-            final SheetAssembly assembly = stub.getAssembly();
-            final SheetTab tab = SheetTab.BINARY_TAB;
-
-            if (assembly.getPane(tab.label) == null) {
-                stub.getSheet().createBinaryView();
-            } else {
-                assembly.selectViewTab(tab);
-            }
-        } else {
-            logger.info("No binary image available yet.");
-        }
-    }
-
-=======
->>>>>>> 8e2b0fd5
-    //-------------//
-    // displayData //
-    //-------------//
-    /**
-     * Action that allows to display the view on image or binary table
-     *
-     * @param e the event that triggered this action
-     */
-    @Action(enabledProperty = STUB_AVAILABLE)
-    public void displayData (ActionEvent e)
-    {
-        final SheetStub stub = StubsController.getCurrentStub();
-
-        if (stub.isDone(Step.GRID)) {
-            final SheetAssembly assembly = stub.getAssembly();
-            final SheetTab tab = SheetTab.DATA_TAB;
-
-            if (assembly.getPane(tab.label) == null) {
-                stub.getSheet().displayDataTab();
-            } else {
-                assembly.selectViewTab(tab);
-            }
-        } else {
-            logger.info("No data buffer available yet.");
-        }
-    }
-
-    //----------------//
-    // displayInitial //
-    //----------------//
-    /**
-     * Action that allows to display the view on initial image.
-     *
-     * @param e the event that triggered this action
-     */
-    @Action(enabledProperty = STUB_AVAILABLE)
-    public void displayInitial (ActionEvent e)
-    {
-<<<<<<< HEAD
-        final SheetStub stub = StubsController.getCurrentStub();
-        final SheetAssembly assembly = stub.getAssembly();
-        final SheetTab tab = SheetTab.INITIAL_TAB;
-
-        if (assembly.getPane(tab.label) == null) {
-            stub.getSheet().createInitialView();
-=======
-        SheetStub stub = StubsController.getCurrentStub();
-
-        if (stub == null) {
-            return;
-        }
-
-        final SheetAssembly assembly = stub.getAssembly();
-        final SheetTab tab = SheetTab.NO_STAFF_TAB;
-
-        if (assembly.getPane(tab.label) == null) {
-            Sheet sheet = stub.getSheet(); // This may load the sheet...
-            assembly.addViewTab(
-                    tab,
-                    new ScrollImageView(
-                            sheet,
-                            new ImageView(
-                                    sheet.getPicture().getSource(Picture.SourceKey.NO_STAFF)
-                                            .getBufferedImage())),
-                    new BoardsPane(new PixelBoard(sheet)));
->>>>>>> 8e2b0fd5
-        } else {
-            assembly.selectViewTab(tab);
-        }
-    }
-
-    //----------------//
-    // displayNoStaff //
-    //----------------//
-    /**
-     * Action that allows to display the view on no-staff buffer
-     *
-     * @param e the event that triggered this action
-     */
-    @Action(enabledProperty = STUB_AVAILABLE)
-    public void displayNoStaff (ActionEvent e)
-    {
-        final SheetStub stub = StubsController.getCurrentStub();
-
-<<<<<<< HEAD
-        if (stub.isDone(Step.GRID)) {
-            final SheetAssembly assembly = stub.getAssembly();
-            final SheetTab tab = SheetTab.NO_STAFF_TAB;
-
-            if (assembly.getPane(tab.label) == null) {
-                Sheet sheet = stub.getSheet(); // This may load the sheet...
-                ByteProcessor noStaff = sheet.getPicture().getSource(Picture.SourceKey.NO_STAFF);
-                assembly.addViewTab(
-                        tab,
-                        new ScrollImageView(sheet, new ImageView(noStaff.getBufferedImage())),
-                        new BoardsPane(new PixelBoard(sheet)));
-            } else {
-                assembly.selectViewTab(tab);
-            }
-        } else {
-            logger.info("No staff lines available yet.");
-=======
-        if (stub.isDone(Step.BINARY)) {
-            stub.getSheet().createBinaryView();
-        } else {
-            stub.getSheet().createPictureView();
->>>>>>> 8e2b0fd5
-        }
-    }
-
-    //------------------------//
-    // displayStaffLineGlyphs //
-    //------------------------//
-    /**
-     * Action that allows to display the view on staff underlying glyphs.
-     *
-     * @param e the event that triggered this action
-     */
-    @Action(enabledProperty = STUB_AVAILABLE)
-    public void displayStaffLineGlyphs (ActionEvent e)
-    {
-<<<<<<< HEAD
-        final SheetStub stub = StubsController.getCurrentStub();
-
-        if (stub.isDone(Step.GRID)) {
-            final SheetAssembly assembly = stub.getAssembly();
-            final SheetTab tab = SheetTab.STAFF_LINE_TAB;
-
-            if (assembly.getPane(tab.label) == null) {
-                Sheet sheet = stub.getSheet(); // This may load the sheet...
-                assembly.addViewTab(
-                        tab,
-                        new ScrollImageView(
-                                sheet,
-                                new ImageView(sheet.getPicture().buildStaffLineGlyphsImage())),
-                        new BoardsPane(new PixelBoard(sheet)));
-            } else {
-                assembly.selectViewTab(tab);
-            }
-        } else {
-            logger.info("No staff lines available yet.");
-=======
-        SheetStub stub = StubsController.getCurrentStub();
-
-        if (stub == null) {
-            return;
-        }
-
-        final SheetAssembly assembly = stub.getAssembly();
-        final SheetTab tab = SheetTab.STAFF_LINE_TAB;
-
-        if (assembly.getPane(tab.label) == null) {
-            Sheet sheet = stub.getSheet(); // This may load the sheet...
-            assembly.addViewTab(
-                    tab,
-                    new ScrollImageView(
-                            sheet,
-                            new ImageView(sheet.getPicture().buildStaffLineGlyphsImage())),
-                    new BoardsPane(new PixelBoard(sheet)));
-        } else {
-            assembly.selectViewTab(tab);
->>>>>>> 8e2b0fd5
-        }
-    }
-
-    //----------//
-    // dumpBook //
-    //----------//
-    /**
-     * Dump the internals of a book to system output.
-     *
-     * @param e the event that triggered this action
-     */
-    @Action(enabledProperty = STUB_AVAILABLE)
-    public void dumpBook (ActionEvent e)
-    {
-        logger.error("dumpBook() is not yet implemented.");
-
-        ///BookController.getCurrentBook().dump();
-    }
-
-    //-------------------//
-    // dumpEventServices //
-    //-------------------//
-    /**
-     * Action to erase the dump the content of all event services
-     *
-     * @param e the event which triggered this action
-     */
-    @Action(enabledProperty = STUB_AVAILABLE)
-    public void dumpEventServices (ActionEvent e)
-    {
-        StubsController.getInstance().dumpCurrentSheetServices();
-    }
-
-    //------------//
-    // exportBook //
-    //------------//
-    /**
-     * Export the currently selected book using MusicXML format
-     *
-     * @param e the event that triggered this action
-     * @return the task to launch in background
-     */
-    @Action(enabledProperty = BOOK_IDLE)
-    public Task<Void, Void> exportBook (ActionEvent e)
-    {
-        final Book book = StubsController.getCurrentBook();
-
-        if (book == null) {
-            return null;
-        }
-
-        final Path exportPathSansExt = BookManager.getDefaultExportPathSansExt(book);
-
-        if (exportPathSansExt != null) {
-            //TODO: check/prompt for overwrite??? (perhaps several files)
-            return new ExportBookTask(book, exportPathSansExt);
-        } else {
-            return exportBookAs(e);
-        }
-    }
-
-    //--------------//
-    // exportBookAs //
-    //--------------//
-    /**
-     * Export the currently selected book, using MusicXML format, to a user-provided
-     * location.
-     *
-     * @param e the event that triggered this action
-     * @return the task to launch in background
-     */
-    @Action(enabledProperty = BOOK_IDLE)
-    public Task<Void, Void> exportBookAs (ActionEvent e)
-    {
-        final Book book = StubsController.getCurrentBook();
-
-        if (book == null) {
-            return null;
-        }
-
-        // Let user select book export target
-        //TODO: if we have several movements in this book, export will result in several files...
-        //TODO: so, how can we check/prompt for overwrite?
-        final String ext = BookManager.getExportExtension();
-        final Path sansExt = BookManager.getDefaultExportPathSansExt(book);
-        final Path targetPath = Paths.get(sansExt + ext);
-        final Path bookPath = UIUtil.pathChooser(
-                true,
-                OMR.gui.getFrame(),
-                targetPath,
-                filter(ext),
-                "Choose book export target");
-
-        if ((bookPath == null) || !confirmed(bookPath)) {
-            return null;
-        }
-
-        // Remove extensions if any (.opus.mxl, .mxl, .xml, .mvt#.mxl, .mvt#.xml)
-        final Path bookPathSansExt = ExportPattern.getPathSansExt(bookPath);
-
-        return new ExportBookTask(book, bookPathSansExt);
-    }
-
-    //---------------//
-    // exportSheetAs //
-    //---------------//
-    /**
-     * Export the currently selected sheet using MusicXML format, to a user-provided
-     * location.
-     *
-     * @param e the event that triggered this action
-     * @return the task to launch in background
-     */
-    @Action(enabledProperty = STUB_IDLE)
-    public Task<Void, Void> exportSheetAs (ActionEvent e)
-    {
-        final SheetStub stub = StubsController.getCurrentStub();
-
-        if (stub == null) {
-            return null; // Not likely to happen, but safer
-        }
-
-        // Let user select sheet export target
-        final Book book = stub.getBook();
-        final Path bookSansExt = BookManager.getDefaultExportPathSansExt(book);
-        final boolean compressed = BookManager.useCompression();
-        final String ext = compressed ? OMR.COMPRESSED_SCORE_EXTENSION : OMR.SCORE_EXTENSION;
-        final String suffix = book.isMultiSheet() ? (OMR.SHEET_SUFFIX + stub.getNumber()) : "";
-        final Path defaultSheetPath = Paths.get(bookSansExt + suffix + ext);
-        final Path sheetPath = UIUtil.pathChooser(
-                true,
-                OMR.gui.getFrame(),
-                defaultSheetPath,
-                filter(ext),
-                "Choose sheet export target");
-
-        if ((sheetPath == null) || !confirmed(sheetPath)) {
-            return null;
-        }
-
-        return new ExportSheetTask(stub.getSheet(), sheetPath);
-    }
-
-    //--------------------//
-    // getBookHistoryMenu //
-    //--------------------//
-    public HistoryMenu getBookHistoryMenu ()
-    {
-        return bookHistoryMenu;
-    }
-
-    //---------------------//
-    // getInputHistoryMenu //
-    //---------------------//
-    public HistoryMenu getImageHistoryMenu ()
-    {
-        return imageHistoryMenu;
-    }
-
-    //-----------------//
-    // invalidateSheet //
-    //-----------------//
-    /**
-     * Action that flags the currently selected sheet as invalid.
-     *
-     * @param e the event that triggered this action
-     */
-    @Action(enabledProperty = STUB_VALID)
-    public void invalidateSheet (ActionEvent e)
-    {
-        SheetStub stub = StubsController.getCurrentStub();
-
-        if (stub != null) {
-            int answer = JOptionPane.showConfirmDialog(
-                    OMR.gui.getFrame(),
-                    "About to set sheet " + stub.getId() + " as invalid." + "\nDo you confirm?");
-
-            if (answer == JOptionPane.YES_OPTION) {
-                final Sheet sheet = stub.getSheet();
-                final StubsController controller = StubsController.getInstance();
-
-                if (ViewParameters.getInstance().isInvalidSheetDisplay() == false) {
-                    controller.removeAssembly(sheet.getStub());
-                } else {
-                    controller.callAboutStub(sheet.getStub());
-                }
-            }
-        }
-    }
-
-    //---------------------//
-    // invokeDefaultPlugin //
-    //---------------------//
-    /**
-     * Action to invoke the default score external editor
-     *
-     * @param e the event that triggered this action
-     * @return the task to launch in background
-     */
-    @Action(enabledProperty = STUB_IDLE)
-    public Task<Void, Void> invokeDefaultPlugin (ActionEvent e)
-    {
-        Plugin defaultPlugin = PluginsManager.getInstance().getDefaultPlugin();
-
-        if (defaultPlugin == null) {
-            logger.warn("No default plugin defined");
-
-            return null;
-        }
-
-        // Current score export file
-        final Book book = StubsController.getCurrentBook();
-
-        if (book == null) {
-            return null;
-        } else {
-            return defaultPlugin.getTask(book);
-        }
-    }
-
-    //----------//
-    // openBook //
-    //----------//
-    /**
-     * Action that let the user select a book.
-     *
-     * @param e the event that triggered this action
-     * @return the asynchronous task, or null
-     */
-    @Action
-    public LoadBookTask openBook (ActionEvent e)
-    {
-        final Path path = selectBookPath(false, BookManager.getBaseFolder());
-
-        if (path != null) {
-            if (Files.exists(path)) {
-                return new LoadBookTask(path);
-            } else {
-                logger.warn("Path not found {}", path);
-            }
-        }
-
-        return null;
-    }
-
-    //---------------//
-    // openImageFile //
-    //---------------//
-    /**
-     * Action that let the user select an image file interactively.
-     *
-     * @param e the event that triggered this action
-     * @return the asynchronous task, or null
-     */
-    @Action
-    public LoadImageTask openImageFile (ActionEvent e)
-    {
-        String suffixes = constants.validImageExtensions.getValue();
-        String allSuffixes = suffixes + " " + suffixes.toUpperCase();
-        Path path = UIUtil.pathChooser(
-                false,
-                OMR.gui.getFrame(),
-                Paths.get(BookManager.getDefaultImageFolder()),
-                new OmrFileFilter(
-                        "Major image files" + " (" + suffixes + ")",
-                        allSuffixes.split("\\s")));
-
-        if (path != null) {
-            if (!Files.exists(path)) {
-                logger.warn("{} not found.", path);
-            } else if (Files.isDirectory(path)) {
-                logger.warn("{} is a directory.", path);
-            } else {
-                return new LoadImageTask(path);
-            }
-        }
-
-        return null;
-    }
-
-    //-----------//
-    // plotScale //
-    //-----------//
-    /**
-     * Action that allows to display the plot of Scale Builder.
-     *
-     * @param e the event that triggered this action
-     */
-    @Action(enabledProperty = STUB_AVAILABLE)
-    public void plotScale (ActionEvent e)
-    {
-        SheetStub stub = StubsController.getCurrentStub();
-
-        if (stub != null) {
-            if (stub.isDone(Step.BINARY)) {
-                new ScaleBuilder(stub.getSheet()).displayChart();
-            } else {
-                logger.warn("Cannot display scale plot, for lack of scale data");
-            }
-        }
-    }
-
-    //------------//
-    // plotStaves //
-    //------------//
-    /**
-     * Action that allows to display the horizontal projection of a selected staff.
-     * We need a sub-menu to select proper staff.
-     * TODO: this is really a dirty hack!
-     *
-     * @param e the event that triggered this action
-     */
-    @Action(enabledProperty = STUB_AVAILABLE)
-    public void plotStaves (ActionEvent e)
-    {
-        final SheetStub stub = StubsController.getCurrentStub();
-
-        if (stub == null) {
-            return;
-        }
-
-        final Sheet sheet = stub.getSheet();
-        final StaffManager staffManager = sheet.getStaffManager();
-
-        if (staffManager.getStaffCount() == 0) {
-            logger.info("No staff data available yet");
-
-            return;
-        }
-
-        JPopupMenu popup = new JPopupMenu("Staves IDs");
-
-        // Menu title
-        JMenuItem title = new JMenuItem("Select staff ID:");
-        title.setHorizontalAlignment(SwingConstants.CENTER);
-        title.setEnabled(false);
-        popup.add(title);
-        popup.addSeparator();
-
-        ActionListener listener = new ActionListener()
-        {
-            @Override
-            public void actionPerformed (ActionEvent e)
-            {
-                int index = Integer.decode(e.getActionCommand()) - 1;
-                Staff staff = staffManager.getStaff(index);
-                new StaffProjector(sheet, staff, null).plot();
-            }
-        };
-
-        // Populate popup
-        for (Staff staff : staffManager.getStaves()) {
-            JMenuItem item = new JMenuItem("" + staff.getId());
-            item.addActionListener(listener);
-            popup.add(item);
-        }
-
-        // Display popup menu
-        JFrame frame = OMR.gui.getFrame();
-        popup.show(frame, frame.getWidth() / 6, frame.getHeight() / 4);
-    }
-
-    //----------//
-    // plotStem //
-    //----------//
-    /**
-     * Action that allows to display the plot of stem scaler.
-     *
-     * @param e the event that triggered this action
-     */
-    @Action(enabledProperty = STUB_AVAILABLE)
-    public void plotStem (ActionEvent e)
-    {
-        SheetStub stub = StubsController.getCurrentStub();
-
-        if (stub == null) {
-            return;
-        }
-
-        if (stub.isDone(Step.STEM_SEEDS)) {
-            new StemScaler(stub.getSheet()).displayChart();
-        } else {
-            logger.warn("Cannot display stem plot, for lack of stem data");
-        }
-    }
-
-    //-----------//
-    // printBook //
-    //-----------//
-    /**
-     * Print the currently selected book, as a PDF file
-     *
-     * @param e the event that triggered this action
-     * @return the task to launch in background
-     */
-    @Action(enabledProperty = BOOK_IDLE)
-    public Task<Void, Void> printBook (ActionEvent e)
-    {
-        final Book book = StubsController.getCurrentBook();
-
-        if (book == null) {
-            return null;
-        }
-
-        final Path bookPrintPath = BookManager.getDefaultPrintPath(book);
-
-        if ((bookPrintPath != null) && confirmed(bookPrintPath)) {
-            return new PrintBookTask(book, bookPrintPath);
-        }
-
-        return printBookAs(e);
-    }
-
-    //------------------------//
-    // printBookAnnotationsAs //
-    //------------------------//
-    /**
-     * Write annotations of the currently selected book, using PDF format, to a
-     * user-provided file.
-     *
-     * @param e the event that triggered this action
-     * @return the task to launch in background
-     */
-    @Action(enabledProperty = BOOK_IDLE)
-    public Task<Void, Void> printBookAnnotationsAs (ActionEvent e)
-    {
-        final Book book = StubsController.getCurrentBook();
-
-        if (book == null) {
-            return null;
-        }
-
-        // Select target book print path
-        final Path bookPrintPath = choosePrintPath(book, ".annotations");
-
-        if ((bookPrintPath == null) || !confirmed(bookPrintPath)) {
-            return null;
-        }
-
-        return new PrintBookAnnotationTask(book, bookPrintPath);
-    }
-
-    //-------------//
-    // printBookAs //
-    //-------------//
-    /**
-     * Write the currently selected book, using PDF format, to a user-provided file.
-     *
-     * @param e the event that triggered this action
-     * @return the task to launch in background
-     */
-    @Action(enabledProperty = BOOK_IDLE)
-    public Task<Void, Void> printBookAs (ActionEvent e)
-    {
-        final Book book = StubsController.getCurrentBook();
-
-        if (book == null) {
-            return null;
-        }
-
-        // Select target book print path
-<<<<<<< HEAD
-        final Path bookPrintPath = choosePrintPath(book, "");
-=======
-        final Path bookPrintPath = UIUtil.pathChooser(
-                true,
-                OMR.gui.getFrame(),
-                BookManager.getDefaultPrintPath(book),
-                new OmrFileFilter(OMR.PRINT_EXTENSION),
-                "Choose book print target");
->>>>>>> 8e2b0fd5
-
-        if ((bookPrintPath == null) || !confirmed(bookPrintPath)) {
-            return null;
-        }
-
-        return new PrintBookTask(book, bookPrintPath);
-    }
-
-    //-------------------------//
-    // printSheetAnnotationsAs //
-    //-------------------------//
-    /**
-     * Write annotations of the currently selected sheet, using PDF format, to a
-     * user-provided location.
-     *
-     * @param e the event that triggered this action
-     * @return the task to launch in background
-     */
-    @Action(enabledProperty = STUB_IDLE)
-    public Task<Void, Void> printSheetAnnotationsAs (ActionEvent e)
-    {
-        final SheetStub stub = StubsController.getCurrentStub();
-
-        if (stub == null) {
-            return null;
-        }
-
-        if (stub.getLatestStep().compareTo(Step.ANNOTATIONS) < 0) {
-            logger.info("Annotations are not yet available");
-
-            return null;
-        }
-
-        // Let the user select a PDF output file
-        final Path sheetPrintPath = choosePrintPath(stub, ".annotations");
-
-        if ((sheetPrintPath == null) || !confirmed(sheetPrintPath)) {
-            return null;
-        }
-
-        return new PrintSheetAnnotationTask(stub.getSheet(), sheetPrintPath);
-    }
-
-    //--------------//
-    // printSheetAs //
-    //--------------//
-    /**
-     * Write the currently selected sheet, using PDF format, to a user-provided location.
-     *
-     * @param e the event that triggered this action
-     * @return the task to launch in background
-     */
-    @Action(enabledProperty = STUB_IDLE)
-    public Task<Void, Void> printSheetAs (ActionEvent e)
-    {
-        final SheetStub stub = StubsController.getCurrentStub();
-
-        if (stub == null) {
-            return null;
-        }
-
-        // Let the user select a PDF output file
-<<<<<<< HEAD
-        final Path sheetPrintPath = choosePrintPath(stub, "");
-=======
-        final Book book = stub.getBook();
-        final String ext = OMR.PRINT_EXTENSION;
-        final Path defaultBookPath = BookManager.getDefaultPrintPath(book);
-        final Path bookSansExt = FileUtil.avoidExtensions(defaultBookPath, OMR.PRINT_EXTENSION);
-        final String suffix = book.isMultiSheet() ? (OMR.SHEET_SUFFIX + stub.getNumber()) : "";
-        final Path defaultSheetPath = Paths.get(bookSansExt + suffix + ext);
-
-        final Path sheetPrintPath = UIUtil.pathChooser(
-                true,
-                OMR.gui.getFrame(),
-                defaultSheetPath,
-                filter(ext),
-                "Choose sheet print target");
->>>>>>> 8e2b0fd5
-
-        if ((sheetPrintPath == null) || !confirmed(sheetPrintPath)) {
-            return null;
-        }
-
-        return new PrintSheetTask(stub.getSheet(), sheetPrintPath);
-    }
-
-    //-----------------//
-    // printSheetMixAs //
-    //-----------------//
-    /**
-     * Write the currently selected sheet, both input and output, to a user-provided
-     * location.
-     *
-     * @param e the event that triggered this action
-     * @return the task to launch in background
-     */
-    @Action(enabledProperty = STUB_IDLE)
-    public Task<Void, Void> printSheetMixAs (ActionEvent e)
-    {
-        final SheetStub stub = StubsController.getCurrentStub();
-
-        if (stub == null) {
-            return null;
-        }
-
-        // Let the user select a PNG output file
-        final Path sheetPrintPath = choosePngPath(stub, "");
-
-        if ((sheetPrintPath == null) || !confirmed(sheetPrintPath)) {
-            return null;
-        }
-
-        return new PrintSheetMixTask(stub.getSheet(), sheetPrintPath);
-    }
-
-    //------//
-    // redo //
-    //------//
-    /**
-     * Action to redo undone user modification.
-     *
-     * @param e the event that triggered this action
-     */
-    @Action(enabledProperty = REDOABLE)
-    public void redo (ActionEvent e)
-    {
-        SheetStub stub = StubsController.getCurrentStub();
-
-        if (stub == null) {
-            return;
-        }
-
-        Sheet sheet = stub.getSheet();
-        InterController controller = sheet.getInterController();
-        controller.redo();
-    }
-
-    //-----------//
-    // resetBook //
-    //-----------//
-    /**
-     * Action that resets the currently selected book.
-     *
-     * @param e the event that triggered this action
-     */
-    @Action(enabledProperty = BOOK_IDLE)
-    public void resetBook (ActionEvent e)
-    {
-        final Book book = StubsController.getCurrentBook();
-
-        if (book != null) {
-            int answer = JOptionPane.showConfirmDialog(
-                    OMR.gui.getFrame(),
-                    "About to reset all valid sheets of " + book.getRadix()
-                            + " to their initial state."
-                            + "\nDo you confirm?");
-
-            if (answer == JOptionPane.YES_OPTION) {
-                book.reset();
-            }
-        }
-    }
-
-    //------------------------//
-    // resetBookToAnnotations //
-    //------------------------//
-    /**
-     * Action that tries to reset to ANNOTATIONS all valid sheets of selected book.
-     *
-     * @param e the event that triggered this action
-     */
-    @Action(enabledProperty = BOOK_ANNOTATED)
-    public void resetBookToAnnotations (ActionEvent e)
-    {
-        final Book book = StubsController.getCurrentBook();
-
-        if (book != null) {
-            int answer = JOptionPane.showConfirmDialog(
-                    OMR.gui.getFrame(),
-                    "About to reset all valid sheets of " + book.getRadix()
-                    + " to their ANNOTATIONS step." + "\nDo you confirm?");
-
-            if (answer == JOptionPane.YES_OPTION) {
-                book.resetToAnnotations();
-            }
-        }
-    }
-
-    //-------------------//
-    // resetBookToBinary //
-    //-------------------//
-    /**
-     * Action that resets to BINARY all valid sheets of selected book.
-     *
-     * @param e the event that triggered this action
-     */
-    @Action(enabledProperty = BOOK_IDLE)
-    public void resetBookToBinary (ActionEvent e)
-    {
-        final Book book = StubsController.getCurrentBook();
-
-        if (book != null) {
-            int answer = JOptionPane.showConfirmDialog(
-                    OMR.gui.getFrame(),
-                    "About to reset all valid sheets of " + book.getRadix()
-                            + " to their BINARY state."
-                            + "\nDo you confirm?");
-
-            if (answer == JOptionPane.YES_OPTION) {
-                book.resetToBinary();
-            }
-        }
-    }
-
-    //------------//
-    // resetSheet //
-    //------------//
-    /**
-     * Action that resets the currently selected sheet.
-     *
-     * @param e the event that triggered this action
-     */
-    @Action(enabledProperty = STUB_IDLE)
-    public void resetSheet (ActionEvent e)
-    {
-        SheetStub stub = StubsController.getCurrentStub();
-
-        if (stub != null) {
-            int answer = JOptionPane.showConfirmDialog(
-                    OMR.gui.getFrame(),
-                    "About to reset sheet " + stub.getId()
-                            + " to its initial state."
-                            + "\nDo you confirm?");
-
-            if (answer == JOptionPane.YES_OPTION) {
-                stub.reset();
-            }
-        }
-    }
-
-    //-------------------------//
-    // resetSheetToAnnotations //
-    //-------------------------//
-    /**
-     * Action that resets the currently selected sheet to the annotations step.
-     *
-     * @param e the event that triggered this action
-     */
-    @Action(enabledProperty = STUB_ANNOTATED)
-    public void resetSheetToAnnotations (ActionEvent e)
-    {
-        SheetStub stub = StubsController.getCurrentStub();
-
-        if (stub != null) {
-            int answer = JOptionPane.showConfirmDialog(
-                    OMR.gui.getFrame(),
-                    "About to reset sheet " + stub.getId() + " to its ANNOTATIONS step."
-                    + "\nDo you confirm?");
-
-            if (answer == JOptionPane.YES_OPTION) {
-                stub.resetToAnnotations();
-            }
-        }
-    }
-
-    //--------------------//
-    // resetSheetToBinary //
-    //--------------------//
-    /**
-     * Action that resets the currently selected sheet to the binary step.
-     *
-     * @param e the event that triggered this action
-     */
-    @Action(enabledProperty = STUB_IDLE)
-    public void resetSheetToBinary (ActionEvent e)
-    {
-        SheetStub stub = StubsController.getCurrentStub();
-
-        if (stub != null) {
-            int answer = JOptionPane.showConfirmDialog(
-                    OMR.gui.getFrame(),
-                    "About to reset sheet " + stub.getId()
-                            + " to its BINARY state."
-                            + "\nDo you confirm?");
-
-            if (answer == JOptionPane.YES_OPTION) {
-                stub.resetToBinary();
-            }
-        }
-    }
-
-    //------------//
-    // sampleBook //
-    //------------//
-    @Action(enabledProperty = BOOK_IDLE)
-    public Task<Void, Void> sampleBook (ActionEvent e)
-    {
-        final Book book = StubsController.getCurrentBook();
-
-        if (book == null) {
-            return null;
-        }
-
-        return new SampleBookTask(book);
-    }
-
-    //-------------//
-    // sampleSheet //
-    //-------------//
-    @Action(enabledProperty = STUB_IDLE)
-    public Task<Void, Void> sampleSheet (ActionEvent e)
-    {
-        final SheetStub stub = StubsController.getCurrentStub();
-
-        if (stub == null) {
-            return null;
-        }
-
-        return new SampleSheetTask(stub.getSheet());
-    }
-
-    //----------//
-    // saveBook //
-    //----------//
-    /**
-     * Action to save the internals of the currently selected book.
-     *
-     * @param e the event that triggered this action
-     * @return the UI task to perform
-     */
-    @Action(enabledProperty = BOOK_MODIFIED_OR_UPGRADED)
-    public Task<Void, Void> saveBook (ActionEvent e)
-    {
-        final Book book = StubsController.getCurrentBook();
-
-        if (book == null) {
-            return null;
-        }
-
-        final Path bookPath = BookManager.getDefaultSavePath(book);
-
-        if ((book.getBookPath() != null) && (bookPath.toAbsolutePath().equals(
-                book.getBookPath().toAbsolutePath()) || confirmed(bookPath))) {
-            return new StoreBookTask(book, bookPath);
-        }
-
-        return saveBookAs(e);
-    }
-
-    //------------//
-    // saveBookAs //
-    //------------//
-    @Action(enabledProperty = STUB_AVAILABLE)
-    public Task<Void, Void> saveBookAs (ActionEvent e)
-    {
-        final Book book = StubsController.getCurrentBook();
-
-        if (book == null) {
-            return null;
-        }
-
-        // Let the user select a book output file
-        final Path defaultBookPath = BookManager.getDefaultSavePath(book);
-        final Path targetPath = selectBookPath(true, defaultBookPath);
-        final Path ownPath = book.getBookPath();
-
-        if ((targetPath != null) && (((ownPath != null) && ownPath.toAbsolutePath().equals(
-                targetPath.toAbsolutePath())) || confirmed(targetPath))) {
-            return new StoreBookTask(book, targetPath);
-        }
-
-        return null;
-    }
-
-    //--------------------//
-    // saveBookRepository //
-    //--------------------//
-    /**
-     * Action to save the separate repository of the currently selected book.
-     *
-     * @param e the event that triggered this action
-     * @return the UI task to perform
-     */
-    @Action(enabledProperty = BOOK_MODIFIED_OR_UPGRADED)
-    public Task<Void, Void> saveBookRepository (ActionEvent e)
-    {
-        final Book book = StubsController.getCurrentBook();
-
-        if (book == null) {
-            return null;
-        }
-
-        if (book.hasAllocatedRepository()) {
-            SampleRepository repo = book.getSampleRepository();
-
-            if (repo.isModified()) {
-                repo.storeRepository();
-            }
-        }
-
-        return null;
-    }
-
-    //------------//
-    // swapSheets //
-    //------------//
-    /**
-     * Swap out (most of) book sheets.
-     *
-     * @param e the event that triggered this action
-     */
-    @Action(enabledProperty = BOOK_IDLE)
-    public void swapSheets (ActionEvent e)
-    {
-        Book book = StubsController.getCurrentBook();
-
-        if (book == null) {
-            return;
-        }
-
-        book.swapAllSheets();
-    }
-
-    //----------------//
-    // transcribeBook //
-    //----------------//
-    /**
-     * Launch or complete the transcription of all sheets and merge them at book level.
-     *
-     * @param e the event that triggered this action
-     * @return the task to launch in background
-     */
-    @Action(enabledProperty = BOOK_TRANSCRIBABLE)
-    public Task<Void, Void> transcribeBook (ActionEvent e)
-    {
-        final SheetStub stub = StubsController.getCurrentStub();
-
-        if (stub == null) {
-            return null;
-        }
-
-        return new TranscribeBookTask(stub);
-    }
-
-    //-----------------//
-    // transcribeSheet //
-    //-----------------//
-    /**
-     * Launch or complete sheet transcription.
-     *
-     * @param e the event that triggered this action
-     * @return the task to launch in background
-     */
-    @Action(enabledProperty = STUB_TRANSCRIBABLE)
-    public Task<Void, Void> transcribeSheet (ActionEvent e)
-    {
-        final SheetStub stub = StubsController.getCurrentStub();
-
-        if (stub == null) {
-            return null;
-        }
-
-        return new TranscribeSheetTask(stub.getSheet());
-    }
-
-    //------//
-    // undo //
-    //------//
-    /**
-     * Action to undo last user modification.
-     *
-     * @param e the event that triggered this action
-     */
-    @Action(enabledProperty = UNDOABLE)
-    public void undo (ActionEvent e)
-    {
-        SheetStub stub = StubsController.getCurrentStub();
-
-        if (stub == null) {
-            return;
-        }
-
-        Sheet sheet = stub.getSheet();
-        InterController controller = sheet.getInterController();
-        controller.undo();
-    }
-
-    //--------------------//
-    // viewBookRepository //
-    //--------------------//
-    /**
-     * Action to view the separate repository of the currently selected book.
-     *
-     * @param e the event that triggered this action
-     * @return the UI task to perform
-     */
-    @Action(enabledProperty = STUB_AVAILABLE)
-    public Task<Void, Void> viewBookRepository (ActionEvent e)
-    {
-        final Book book = StubsController.getCurrentBook();
-
-        if (book != null) {
-            if (book.hasSpecificRepository()) {
-                CursorController.launchWithDelayedMessage(
-                        "Launching sample browser...",
-                        new Runnable()
-                {
-                    @Override
-                    public void run ()
-                    {
-                        try {
-                            SampleBrowser.getInstance(book).setVisible();
-                        } catch (Throwable ex) {
-                            logger.warn("Could not launch sample browser. " + ex, ex);
-                        }
-                    }
-                });
-            } else {
-                logger.info("No specific sample repository for {}", book);
-            }
-        }
-
-        return null;
-    }
-
-    //------------//
-    // zoomHeight //
-    //------------//
-    /**
-     * Action that allows to adjust the display zoom, so that the full height is shown.
-     *
-     * @param e the event that triggered this action
-     */
-    @Action(enabledProperty = STUB_AVAILABLE)
-    public void zoomHeight (ActionEvent e)
-    {
-        SheetStub stub = StubsController.getCurrentStub();
-
-        if (stub == null) {
-            return;
-        }
-
-        SheetAssembly assembly = stub.getAssembly();
-
-        if (assembly == null) {
-            return;
-        }
-
-        ScrollView scrollView = assembly.getSelectedView();
-
-        if (scrollView == null) {
-            return;
-        }
-
-        scrollView.fitHeight();
-    }
-
-    //-----------//
-    // zoomWidth //
-    //-----------//
-    /**
-     * Action that allows to adjust the display zoom, so that the full width is shown.
-     *
-     * @param e the event that triggered this action
-     */
-    @Action(enabledProperty = STUB_AVAILABLE)
-    public void zoomWidth (ActionEvent e)
-    {
-        SheetStub stub = StubsController.getCurrentStub();
-
-        if (stub == null) {
-            return;
-        }
-
-        SheetAssembly assembly = stub.getAssembly();
-
-        if (assembly == null) {
-            return;
-        }
-
-        ScrollView scrollView = assembly.getSelectedView();
-
-        if (scrollView == null) {
-            return;
-        }
-
-        scrollView.fitWidth();
-    }
-
-    //-----------------//
-    // checkParameters //
-    //-----------------//
-    /**
-     * Make sure that the book parameters are properly set up, even by
-     * prompting the user for them, otherwise return false
-     *
-     * @param sheet the provided sheet
-     * @return true if OK, false otherwise
-     */
-    public static boolean checkParameters (Sheet sheet)
-    {
-        //        if (constants.promptParameters.getValue()) {
-        //            return applyUserSettings(sheet);
-        //        } else {
-        //            return true; /////////////////////////////////////////////////////////////////////////////////////////////
-        //            ///return fillParametersWithDefaults(sheet.getBook());
-        //        }
-        return true;
-    }
-
-    //-----------------//
-    // checkParameters //
-    //-----------------//
-    /**
-     * Make sure that the book parameters are properly set up, even by
-     * prompting the user for them, otherwise return false
-     *
-     * @param book the provided book
-     * @return true if OK, false otherwise
-     */
-    public static boolean checkParameters (Book book)
-    {
-        //        if (constants.promptParameters.getValue()) {
-        //            return applyUserSettings(sheet);
-        //        } else {
-        //            return true; /////////////////////////////////////////////////////////////////////////////////////////////
-        //            ///return fillParametersWithDefaults(sheet.getBook());
-        //        }
-        return true;
-    }
-
-    //-------------//
-    // checkStored //
-    //-------------//
-    /**
-     * Check whether the provided book has been saved if needed
-     * (and therefore, if it can be closed)
-     *
-     * @param book the book to check
-     * @return true if close is allowed, false if not
-     */
-    public static boolean checkStored (Book book)
-    {
-        final String bookStatus = book.isModified() ? "modified"
-                : (book.isUpgraded() ? "upgraded" : null);
-
-        if (bookStatus != null && defaultPrompt.getValue()) {
-            int answer = JOptionPane.showConfirmDialog(
-                    OMR.gui.getFrame(),
-                    "Save " + bookStatus + " book " + book.getRadix() + "?");
-
-            if (answer == JOptionPane.YES_OPTION) {
-                Path bookPath;
-
-                if (book.getBookPath() == null) {
-                    // Find a suitable target file
-                    bookPath = BookManager.getDefaultSavePath(book);
-
-                    // Check the target is fine
-                    if (!confirmed(bookPath)) {
-                        // Let the user select an alternate output file
-                        bookPath = selectBookPath(true, BookManager.getDefaultSavePath(book));
-
-                        if ((bookPath == null) || !confirmed(bookPath)) {
-                            return false; // No suitable target found
-                        }
-                    }
-                } else {
-                    bookPath = book.getBookPath();
-                }
-
-                try {
-                    // Save the book to target file
-                    book.store(bookPath, false);
-
-                    return true; // Book successfully saved
-                } catch (Exception ex) {
-                    logger.warn("Error saving book", ex);
-
-                    return false; // Saving failed
-                }
-            }
-
-            // Check whether user specifically chose NOT to save the book
-            return answer == JOptionPane.NO_OPTION;
-        } else {
-            return true;
-        }
-    }
-
-    //-------------//
-    // getInstance //
-    //-------------//
-    /**
-     * Report the single instance of BookActions in the application.
-     *
-     * @return the instance
-     */
-    public static BookActions getInstance ()
-    {
-        return LazySingleton.INSTANCE;
-    }
-
-    //---------------//
-    // LazySingleton //
-    //---------------//
-    private static class LazySingleton
-    {
-
-        static final BookActions INSTANCE = new BookActions();
-    }
-
-    //-------------------//
-    // applyUserSettings //
-    //-------------------//
-    /**
-     * Prompts the user for interactive confirmation or modification of
-     * book/page parameters
-     *
-     * @param stub the current sheet stub, or null
-     * @return true if parameters are applied, false otherwise
-     */
-    private static boolean applyUserSettings (final SheetStub stub)
-    {
-        try {
-            final WrappedBoolean apply = new WrappedBoolean(false);
-            final ScoreParameters scoreParams = new ScoreParameters(stub);
-            final JOptionPane optionPane = new JOptionPane(
-                    scoreParams.getComponent(),
-                    JOptionPane.QUESTION_MESSAGE,
-                    JOptionPane.OK_CANCEL_OPTION);
-            final String frameTitle = (stub != null) ? (stub.getBook().getRadix() + " parameters")
-                    : "General parameters";
-            final JDialog dialog = new JDialog(OMR.gui.getFrame(), frameTitle, true); // Modal flag
-            dialog.setContentPane(optionPane);
-            dialog.setName("scoreParams");
-
-            optionPane.addPropertyChangeListener(new PropertyChangeListener()
-            {
-                @Override
-                public void propertyChange (PropertyChangeEvent e)
-                {
-                    String prop = e.getPropertyName();
-
-                    if (dialog.isVisible() && (e.getSource() == optionPane)
-                                && (prop.equals(JOptionPane.VALUE_PROPERTY))) {
-                        Object obj = optionPane.getValue();
-                        int value = (Integer) obj;
-                        apply.set(value == JOptionPane.OK_OPTION);
-
-                        // Exit only if user gives up or enters correct data
-                        if (!apply.isSet() || scoreParams.commit(stub)) {
-                            dialog.setVisible(false);
-                            dialog.dispose();
-                        } else {
-                            // Incorrect data, so don't exit yet
-                            try {
-                                // TODO: Is there a more civilized way?
-                                optionPane.setValue(JOptionPane.UNINITIALIZED_VALUE);
-                            } catch (Exception ignored) {
-                            }
-                        }
-                    }
-                }
-            });
-
-            dialog.pack();
-            OmrGui.getApplication().show(dialog);
-
-            return apply.value;
-        } catch (Exception ex) {
-            logger.warn("Error in ScoreParameters", ex);
-
-            return false;
-        }
-    }
-
-    //-----------//
-    // confirmed //
-    //-----------//
-    /**
-     * Check whether we have user confirmation to overwrite the target path.
-     * This is a no-op if target does not already exist.
-     *
-     * @param target the path to be checked
-     * @return false if explicitly not confirmed, true otherwise
-     */
-    private static boolean confirmed (Path target)
-    {
-        return (!Files.exists(target)) || OMR.gui.displayConfirmation("Overwrite " + target + "?");
-    }
-
-    //--------//
-    // filter //
-    //--------//
-    private static OmrFileFilter filter (String ext)
-    {
-        return new OmrFileFilter(ext, new String[]{ext});
-    }
-
-    //----------------//
-    // selectBookPath //
-    //----------------//
-    /**
-     * Let the user interactively select a book path
-     *
-     * @param path default path
-     * @param save true for write, false for read
-     * @return the selected path or null
-     */
-    private static Path selectBookPath (boolean save,
-                                        Path path)
-    {
-        Path prjPath = UIUtil.pathChooser(
-                save,
-                OMR.gui.getFrame(),
-                path,
-                filter(OMR.BOOK_EXTENSION));
-
-        return (prjPath == null) ? null : prjPath;
-    }
-
-<<<<<<< HEAD
-    //---------------//
-    // choosePngPath //
-    //---------------//
-    private Path choosePngPath (SheetStub stub,
-                                String preExt)
-    {
-        final String PNG_EXTENSION = ".png";
-        final Book book = stub.getBook();
-        final String ext = preExt + PNG_EXTENSION;
-        final Path defaultBookPath = BookManager.getDefaultPrintPath(book);
-        final Path bookSansExt = FileUtil.avoidExtensions(defaultBookPath, OMR.PRINT_EXTENSION);
-        final String sheetSuffix = book.isMultiSheet() ? (OMR.SHEET_SUFFIX + stub.getNumber()) : "";
-        final Path defaultSheetPath = Paths.get(bookSansExt + sheetSuffix + ext);
-
-        return UIUtil.pathChooser(
-                true,
-                OMR.gui.getFrame(),
-                defaultSheetPath,
-                filter(ext),
-                "Choose sheet png target");
-    }
-
-    //-----------------//
-    // choosePrintPath //
-    //-----------------//
-    private Path choosePrintPath (Book book,
-                                  String preExt)
-    {
-        final String ext = preExt + OMR.PRINT_EXTENSION;
-        Path defaultBookPath = BookManager.getDefaultPrintPath(book);
-        Path bookSansExt = FileUtil.avoidExtensions(defaultBookPath, OMR.PRINT_EXTENSION);
-
-        if (!preExt.isEmpty()) {
-            bookSansExt = FileUtil.avoidExtensions(bookSansExt, preExt);
-        }
-
-        defaultBookPath = Paths.get(bookSansExt + ext);
-
-        return UIUtil.pathChooser(
-                true,
-                OMR.gui.getFrame(),
-                defaultBookPath,
-                filter(ext),
-                "Choose book print target");
-    }
-
-    //-----------------//
-    // choosePrintPath //
-    //-----------------//
-    private Path choosePrintPath (SheetStub stub,
-                                  String preExt)
-    {
-        final Book book = stub.getBook();
-        final String ext = preExt + OMR.PRINT_EXTENSION;
-        final Path defaultBookPath = BookManager.getDefaultPrintPath(book);
-        final Path bookSansExt = FileUtil.avoidExtensions(defaultBookPath, OMR.PRINT_EXTENSION);
-        final String sheetSuffix = book.isMultiSheet() ? (OMR.SHEET_SUFFIX + stub.getNumber()) : "";
-        final Path defaultSheetPath = Paths.get(bookSansExt + sheetSuffix + ext);
-
-        return UIUtil.pathChooser(
-                true,
-                OMR.gui.getFrame(),
-                defaultSheetPath,
-                filter(ext),
-                "Choose sheet print target");
-    }
-
-    //~ Inner Classes ------------------------------------------------------------------------------
-=======
->>>>>>> 8e2b0fd5
-    //--------------//
-    // LoadBookTask //
-    //--------------//
-    /**
-     * Task that loads a book (.omr project) file.
-     */
-    public static class LoadBookTask
-            extends PathTask
-    {
-
-        public LoadBookTask (Path path)
-        {
-            super(path);
-        }
-
-        public LoadBookTask ()
-        {
-        }
-
-        @Override
-        protected Void doInBackground ()
-                throws InterruptedException
-        {
-            if (Files.exists(path)) {
-                try {
-                    // Actually open the book
-                    Book book = OMR.engine.loadBook(path);
-
-                    if (book != null) {
-                        LogUtil.start(book);
-                        book.createStubsTabs(null); // Tabs are now accessible
-
-                        // Focus on first valid stub in book, if any
-                        SheetStub firstValid = book.getFirstValidStub();
-
-                        if (firstValid != null) {
-                            StubsController.invokeSelect(firstValid);
-                        }
-                    }
-                } finally {
-                    LogUtil.stopBook();
-                }
-            } else {
-                logger.warn("Path {} does not exist", path);
-            }
-
-            return null;
-        }
-    }
-
-    //---------------//
-    // LoadImageTask //
-    //---------------//
-    /**
-     * Task that opens an image file.
-     */
-    public static class LoadImageTask
-            extends PathTask
-    {
-
-        public LoadImageTask (Path path)
-        {
-            super(path);
-        }
-
-        public LoadImageTask ()
-        {
-        }
-
-        @Override
-        protected Void doInBackground ()
-                throws InterruptedException
-        {
-            try {
-                // Actually open the image file
-                Book book = OMR.engine.loadInput(path);
-                LogUtil.start(book);
-                book.createStubs(null);
-                book.createStubsTabs(null); // Tabs are now accessible
-
-                // Focus on first valid stub in book, if any
-                SheetStub firstValid = book.getFirstValidStub();
-
-                if (firstValid != null) {
-                    StubsController.invokeSelect(firstValid);
-                }
-            } catch (Exception ex) {
-                logger.warn("Error opening path " + path + " " + ex, ex);
-            } finally {
-                LogUtil.stopBook();
-            }
-
-            return null;
-        }
-    }
-
-    //-------------------------//
-    // PrintBookAnnotationTask //
-    //-------------------------//
-    public static class PrintBookAnnotationTask
-            extends VoidTask
-    {
-        //~ Instance fields ------------------------------------------------------------------------
-
-        final Book book;
-
-        final Path bookPrintPath;
-
-        //~ Constructors ---------------------------------------------------------------------------
-        public PrintBookAnnotationTask (Book book,
-                                        Path bookPrintPath)
-        {
-            this.book = book;
-            this.bookPrintPath = bookPrintPath;
-        }
-
-        //~ Methods --------------------------------------------------------------------------------
-        @Override
-        protected Void doInBackground ()
-                throws InterruptedException
-        {
-            try {
-                LogUtil.start(book);
-                book.printAnnotations(bookPrintPath);
-            } finally {
-                LogUtil.stopBook();
-            }
-
-            return null;
-        }
-    }
-
-    //---------------//
-    // PrintBookTask //
-    //---------------//
-    public static class PrintBookTask
-            extends VoidTask
-    {
-
-        final Book book;
-
-        final Path bookPrintPath;
-
-        public PrintBookTask (Book book,
-                              Path bookPrintPath)
-        {
-            this.book = book;
-            this.bookPrintPath = bookPrintPath;
-        }
-
-        @Override
-        protected Void doInBackground ()
-                throws InterruptedException
-        {
-            try {
-                LogUtil.start(book);
-                book.setPrintPath(bookPrintPath);
-                book.print();
-            } finally {
-                LogUtil.stopBook();
-            }
-
-            return null;
-        }
-    }
-
-    //--------------------------//
-    // PrintSheetAnnotationTask //
-    //--------------------------//
-    public static class PrintSheetAnnotationTask
-            extends VoidTask
-    {
-        //~ Instance fields ------------------------------------------------------------------------
-
-        final Sheet sheet;
-
-        final Path sheetPrintPath;
-
-        //~ Constructors ---------------------------------------------------------------------------
-        public PrintSheetAnnotationTask (Sheet sheet,
-                                         Path sheetPrintPath)
-        {
-            this.sheet = sheet;
-            this.sheetPrintPath = sheetPrintPath;
-        }
-
-        //~ Methods --------------------------------------------------------------------------------
-        @Override
-        protected Void doInBackground ()
-                throws InterruptedException
-        {
-            try {
-                LogUtil.start(sheet.getStub());
-                sheet.printAnnotations(sheetPrintPath);
-            } finally {
-                LogUtil.stopStub();
-            }
-
-            return null;
-        }
-    }
-
-    //-------------------//
-    // PrintSheetMixTask //
-    //-------------------//
-    public static class PrintSheetMixTask
-            extends VoidTask
-    {
-        //~ Instance fields ------------------------------------------------------------------------
-
-        final Sheet sheet;
-
-        final Path sheetPrintPath;
-
-        //~ Constructors ---------------------------------------------------------------------------
-        public PrintSheetMixTask (Sheet sheet,
-                                  Path sheetPrintPath)
-        {
-            this.sheet = sheet;
-            this.sheetPrintPath = sheetPrintPath;
-        }
-
-        //~ Methods --------------------------------------------------------------------------------
-        @Override
-        protected Void doInBackground ()
-                throws InterruptedException
-        {
-            try {
-                LogUtil.start(sheet.getStub());
-                sheet.printMix(sheetPrintPath);
-            } finally {
-                LogUtil.stopStub();
-            }
-
-            return null;
-        }
-    }
-
-    //----------------//
-    // PrintSheetTask //
-    //----------------//
-    public static class PrintSheetTask
-            extends VoidTask
-    {
-
-        final Sheet sheet;
-
-        final Path sheetPrintPath;
-
-        public PrintSheetTask (Sheet sheet,
-                               Path sheetPrintPath)
-        {
-            this.sheet = sheet;
-            this.sheetPrintPath = sheetPrintPath;
-        }
-
-        @Override
-        protected Void doInBackground ()
-                throws InterruptedException
-        {
-            try {
-                LogUtil.start(sheet.getStub());
-                sheet.print(sheetPrintPath);
-            } finally {
-                LogUtil.stopStub();
-            }
-
-            return null;
-        }
-    }
-
-    //-----------------//
-    // SampleSheetTask //
-    //-----------------//
-    public static class SampleSheetTask
-            extends VoidTask
-    {
-
-        final Sheet sheet;
-
-        public SampleSheetTask (Sheet sheet)
-        {
-            this.sheet = sheet;
-        }
-
-        @Override
-        protected Void doInBackground ()
-                throws InterruptedException
-        {
-            try {
-                LogUtil.start(sheet.getStub());
-                sheet.sample();
-            } finally {
-                LogUtil.stopStub();
-            }
-
-            return null;
-        }
-    }
-
-    //---------------//
-    // CloseBookTask //
-    //---------------//
-    private static class CloseBookTask
-            extends VoidTask
-    {
-
-        final Book book;
-
-        /**
-         * Create an asynchronous task to close the book.
-         *
-         * @param book the book to close
-         */
-        CloseBookTask (Book book)
-        {
-            this.book = book;
-        }
-
-        @Override
-        protected Void doInBackground ()
-                throws InterruptedException
-        {
-            try {
-                LogUtil.start(book);
-                book.close();
-            } finally {
-                LogUtil.stopBook();
-            }
-
-            return null;
-        }
-    }
-
-    //-----------//
-    // Constants //
-    //-----------//
-    private static class Constants
-            extends ConstantSet
-    {
-
-        private final Constant.Boolean promptParameters = new Constant.Boolean(
-                false,
-                "Should we prompt the user for score parameters?");
-
-        private final Constant.String validImageExtensions = new Constant.String(
-                ".bmp .gif .jpg .png .tiff .tif .pdf",
-                "Valid image file extensions, whitespace-separated");
-
-        private final Constant.Boolean closeConfirmation = new Constant.Boolean(
-                true,
-                "Should we ask confirmation for closing an unsaved book?");
-    }
-
-    //---------//
-    // Default //
-    //---------//
-    private static class Default
-            extends Param<Boolean>
-    {
-
-        @Override
-        public Boolean getSpecific ()
-        {
-            if (isSpecific()) {
-                return getValue();
-            } else {
-                return null;
-            }
-        }
-
-        @Override
-        public Boolean getValue ()
-        {
-            return constants.closeConfirmation.getValue();
-        }
-
-        @Override
-        public boolean isSpecific ()
-        {
-            return !constants.closeConfirmation.isSourceValue();
-        }
-
-        @Override
-        public boolean setSpecific (Boolean specific)
-        {
-            if (!getValue().equals(specific)) {
-                constants.closeConfirmation.setValue(specific);
-                logger.info(
-                        "You will {} be prompted to save book when closing",
-                        specific ? "now" : "no longer");
-
-                return true;
-            } else {
-                return false;
-            }
-        }
-    }
-
-    //----------------//
-    // ExportBookTask //
-    //----------------//
-    private static class ExportBookTask
-            extends VoidTask
-    {
-
-        final Book book;
-
-        /**
-         * Create an asynchronous task to export the book.
-         *
-         * @param book            the book to export
-         * @param bookPathSansExt (non-null) the target export book path with no extension
-         */
-        ExportBookTask (Book book,
-                        Path bookPathSansExt)
-        {
-            this.book = book;
-            book.setExportPathSansExt(bookPathSansExt);
-        }
-
-        @Override
-        protected Void doInBackground ()
-                throws InterruptedException
-        {
-            try {
-                LogUtil.start(book);
-
-                if (checkParameters(book)) {
-                    book.export();
-                }
-            } finally {
-                LogUtil.stopBook();
-            }
-
-            return null;
-        }
-    }
-
-    //-----------------//
-    // ExportSheetTask //
-    //-----------------//
-    private static class ExportSheetTask
-            extends VoidTask
-    {
-
-        final Sheet sheet;
-
-        final Path sheetExportPath;
-
-        ExportSheetTask (Sheet sheet,
-                         Path sheetExportPath)
-        {
-            this.sheet = sheet;
-            this.sheetExportPath = sheetExportPath;
-        }
-
-        @Override
-        protected Void doInBackground ()
-                throws InterruptedException
-        {
-            try {
-                LogUtil.start(sheet.getStub());
-
-                if (checkParameters(sheet)) {
-                    sheet.getStub().reachStep(Step.PAGE, false);
-                    sheet.export(sheetExportPath);
-                }
-            } finally {
-                LogUtil.stopStub();
-            }
-
-            return null;
-        }
-    }
-
-    //-------------//
-    // RebuildTask //
-    //-------------//
-    private static class RebuildTask
-            extends VoidTask
-    {
-
-        private final Sheet sheet;
-
-        RebuildTask (Sheet sheet)
-        {
-            this.sheet = sheet;
-        }
-
-        @Override
-        protected Void doInBackground ()
-                throws InterruptedException
-        {
-            // TODO TODO TODO TODO TODO TODO TODO TODO TODO TODO TODO
-            //            try {
-            //                Stepping.reprocessSheet(Step.SYMBOLS, sheet, null, true);
-            //            } catch (Exception ex) {
-            //                logger.warn("Could not refresh score", ex);
-            //            }
-            //
-            return null;
-        }
-    }
-
-    //----------------//
-    // SampleBookTask //
-    //----------------//
-    private static class SampleBookTask
-            extends VoidTask
-    {
-
-        final Book book;
-
-        SampleBookTask (Book book)
-        {
-            this.book = book;
-        }
-
-        @Override
-        protected Void doInBackground ()
-                throws InterruptedException
-        {
-            try {
-                LogUtil.start(book);
-                book.sample();
-            } finally {
-                LogUtil.stopBook();
-            }
-
-            return null;
-        }
-    }
-
-    //---------------//
-    // StoreBookTask //
-    //---------------//
-    private static class StoreBookTask
-            extends VoidTask
-    {
-
-        final Book book;
-
-        final Path bookPath;
-
-        /**
-         * Create an asynchronous task to store the book.
-         *
-         * @param book     the book to export
-         * @param bookPath (non-null) the target to store book path
-         */
-        StoreBookTask (Book book,
-                       Path bookPath)
-        {
-            this.book = book;
-            this.bookPath = bookPath;
-        }
-
-        @Override
-        protected Void doInBackground ()
-                throws InterruptedException
-        {
-            try {
-                LogUtil.start(book);
-                book.store(bookPath, false);
-                BookActions.getInstance().setBookModifiedOrUpgraded(false);
-            } finally {
-                LogUtil.stopBook();
-            }
-
-            return null;
-        }
-    }
-
-    //--------------------//
-    // TranscribeBookTask //
-    //--------------------//
-    private static class TranscribeBookTask
-            extends VoidTask
-    {
-
-        private final SheetStub stub;
-
-        private final Book book;
-
-        TranscribeBookTask (SheetStub stub)
-        {
-            this.stub = stub;
-            this.book = stub.getBook();
-        }
-
-        @Override
-        protected Void doInBackground ()
-                throws InterruptedException
-        {
-            try {
-                LogUtil.start(book);
-                book.transcribe();
-            } catch (Exception ex) {
-                logger.warn("Could not transcribe book", ex);
-            } finally {
-                LogUtil.stopBook();
-            }
-
-            return null;
-        }
-
-        @Override
-        protected void finished ()
-        {
-            StubsController.getInstance().callAboutStub(stub);
-        }
-    }
-
-    //---------------------//
-    // TranscribeSheetTask //
-    //---------------------//
-    private static class TranscribeSheetTask
-            extends VoidTask
-    {
-
-        private final Sheet sheet;
-
-        TranscribeSheetTask (Sheet sheet)
-        {
-            this.sheet = sheet;
-        }
-
-        @Override
-        protected Void doInBackground ()
-                throws InterruptedException
-        {
-            try {
-                LogUtil.start(sheet.getStub());
-                sheet.getStub().transcribe();
-            } catch (Exception ex) {
-                logger.warn("Could not transcribe sheet", ex);
-            } finally {
-                LogUtil.stopStub();
-            }
-
-            return null;
-        }
-    }
-}
+//------------------------------------------------------------------------------------------------//
+//                                                                                                //
+//                                      B o o k A c t i o n s                                     //
+//                                                                                                //
+//------------------------------------------------------------------------------------------------//
+// <editor-fold defaultstate="collapsed" desc="hdr">
+//
+//  Copyright © Audiveris 2018. All rights reserved.
+//
+//  This program is free software: you can redistribute it and/or modify it under the terms of the
+//  GNU Affero General Public License as published by the Free Software Foundation, either version
+//  3 of the License, or (at your option) any later version.
+//
+//  This program is distributed in the hope that it will be useful, but WITHOUT ANY WARRANTY;
+//  without even the implied warranty of MERCHANTABILITY or FITNESS FOR A PARTICULAR PURPOSE.
+//  See the GNU Affero General Public License for more details.
+//
+//  You should have received a copy of the GNU Affero General Public License along with this
+//  program.  If not, see <http://www.gnu.org/licenses/>.
+//------------------------------------------------------------------------------------------------//
+// </editor-fold>
+package org.audiveris.omr.sheet.ui;
+
+import ij.process.ByteProcessor;
+
+import org.audiveris.omr.OMR;
+import org.audiveris.omr.classifier.SampleRepository;
+import org.audiveris.omr.classifier.ui.SampleBrowser;
+import org.audiveris.omr.constant.Constant;
+import org.audiveris.omr.constant.ConstantSet;
+import org.audiveris.omr.log.LogUtil;
+import org.audiveris.omr.plugin.Plugin;
+import org.audiveris.omr.plugin.PluginsManager;
+import org.audiveris.omr.score.ui.ScoreParameters;
+import org.audiveris.omr.score.ui.SheetParameters;
+import org.audiveris.omr.sheet.Book;
+import org.audiveris.omr.sheet.BookManager;
+import org.audiveris.omr.sheet.ExportPattern;
+import org.audiveris.omr.sheet.Picture;
+import org.audiveris.omr.sheet.ScaleBuilder;
+import org.audiveris.omr.sheet.Sheet;
+import org.audiveris.omr.sheet.SheetStub;
+import org.audiveris.omr.sheet.Staff;
+import org.audiveris.omr.sheet.StaffManager;
+import org.audiveris.omr.sheet.grid.StaffProjector;
+import org.audiveris.omr.sheet.stem.StemScaler;
+import static org.audiveris.omr.sheet.ui.StubDependent.BOOK_IDLE;
+import static org.audiveris.omr.sheet.ui.StubDependent.STUB_AVAILABLE;
+import static org.audiveris.omr.sheet.ui.StubDependent.STUB_IDLE;
+import org.audiveris.omr.sig.ui.InterController;
+import org.audiveris.omr.step.Step;
+import org.audiveris.omr.ui.BoardsPane;
+import org.audiveris.omr.ui.OmrGui;
+import org.audiveris.omr.ui.ViewParameters;
+import org.audiveris.omr.ui.util.CursorController;
+import org.audiveris.omr.ui.util.OmrFileFilter;
+import org.audiveris.omr.ui.util.UIUtil;
+import org.audiveris.omr.ui.view.HistoryMenu;
+import org.audiveris.omr.ui.view.ScrollView;
+import org.audiveris.omr.util.FileUtil;
+import org.audiveris.omr.util.PathTask;
+import org.audiveris.omr.util.VoidTask;
+import org.audiveris.omr.util.WrappedBoolean;
+import org.audiveris.omr.util.param.Param;
+
+import org.jdesktop.application.Action;
+import org.jdesktop.application.Task;
+
+import org.slf4j.Logger;
+import org.slf4j.LoggerFactory;
+
+import java.awt.event.ActionEvent;
+import java.awt.event.ActionListener;
+import java.beans.PropertyChangeEvent;
+import java.beans.PropertyChangeListener;
+import java.nio.file.Files;
+import java.nio.file.Path;
+import java.nio.file.Paths;
+
+import javax.swing.JDialog;
+import javax.swing.JFrame;
+import javax.swing.JMenuItem;
+import javax.swing.JOptionPane;
+import javax.swing.JPopupMenu;
+import javax.swing.SwingConstants;
+import javax.swing.SwingUtilities;
+
+/**
+ * Class {@code BookActions} gathers all UI actions related to current book.
+ * <p>
+ * Swing EDT processes Runnable instances found in its event queue.
+ * Via {@link SwingUtilities} new Runnable instances can further be appended to the event queue.
+ * Unless log context is explicitly started and stopped in such Runnable, there is no reliable way
+ * to set log context for the EDT.
+ * <p>
+ * By definition, all actions defined in this class are initiated on Swing EDT.
+ * Hence, if log context handling is wanted, the action must delegate processing to a separate task
+ * (log context can easily be handled in a non-EDT thread).
+ *
+ * @author Hervé Bitteur
+ */
+public class BookActions
+        extends StubDependent
+{
+
+    private static final Constants constants = new Constants();
+
+    private static final Logger logger = LoggerFactory.getLogger(BookActions.class);
+
+    /** Default parameter. */
+    public static final Param<Boolean> defaultPrompt = new Default();
+
+    /** Flag to allow automatic book rebuild on every user edition action. */
+    private boolean rebuildAllowed = true;
+
+    /** Sub-menu on images history. */
+    private final HistoryMenu imageHistoryMenu;
+
+    /** Sub-menu on books history. */
+    private final HistoryMenu bookHistoryMenu;
+
+    /**
+     * Creates a new BookActions object.
+     */
+    private BookActions ()
+    {
+        final BookManager mgr = BookManager.getInstance();
+        imageHistoryMenu = new HistoryMenu(mgr.getImageHistory(), LoadImageTask.class);
+        bookHistoryMenu = new HistoryMenu(mgr.getBookHistory(), LoadBookTask.class);
+    }
+
+    //--------------//
+    // annotateBook //
+    //--------------//
+    @Action(enabledProperty = BOOK_IDLE)
+    public Task<Void, Void> annotateBook (ActionEvent e)
+    {
+        final Book book = StubsController.getCurrentBook();
+
+        if (book == null) {
+            return null;
+        }
+
+        return new VoidTask()
+        {
+            @Override
+            protected Void doInBackground ()
+                    throws InterruptedException
+            {
+                try {
+                    LogUtil.start(book);
+                    book.annotate();
+                } finally {
+                    LogUtil.stopBook();
+                }
+
+                return null;
+            }
+        };
+    }
+
+    //---------------//
+    // annotateSheet //
+    //---------------//
+    @Action(enabledProperty = STUB_IDLE)
+    public Task<Void, Void> annotateSheet (ActionEvent e)
+    {
+        final SheetStub stub = StubsController.getCurrentStub();
+
+        if (stub == null) {
+            return null;
+        }
+
+        final Sheet sheet = stub.getSheet();
+
+        return new VoidTask()
+        {
+            @Override
+            protected Void doInBackground ()
+                    throws InterruptedException
+            {
+                try {
+                    LogUtil.start(sheet.getStub());
+                    sheet.annotate();
+                } catch (Exception ex) {
+                    logger.warn("Annotations failed {}", ex);
+                } finally {
+                    LogUtil.stopBook();
+                }
+
+                return null;
+            }
+        };
+    }
+
+    //-------------//
+    // bookHistory //
+    //-------------//
+    @Action
+    public void bookHistory (ActionEvent e)
+    {
+        logger.info("bookHistory");
+    }
+
+    //------------//
+    // browseBook //
+    //------------//
+    /**
+     * Launch the tree display of the current book.
+     *
+     * @param e the event that triggered this action
+     */
+    @Action(enabledProperty = STUB_AVAILABLE)
+    public void browseBook (ActionEvent e)
+    {
+        OmrGui.getApplication().show(StubsController.getCurrentBook().getBrowserFrame());
+    }
+
+    //-----------//
+    // closeBook //
+    //-----------//
+    /**
+     * Action that handles the closing of the currently selected book.
+     *
+     * @param e the event that triggered this action
+     * @return the task which will close the book
+     */
+    @Action(enabledProperty = STUB_AVAILABLE)
+    public Task<Void, Void> closeBook (ActionEvent e)
+    {
+        Book book = StubsController.getCurrentBook();
+
+        if ((book != null) && checkStored(book)) {
+            // Pre-select the suitable "next" book tab
+            // TODO? should not do this (we are not on EDT). Don't use a task!
+            StubsController.getInstance().selectOtherBook(book);
+
+            // Now close the book (+ related tab)
+            return new CloseBookTask(book);
+        }
+
+        return null;
+    }
+
+    //------------------//
+    // defineParameters //
+    //------------------//
+    /**
+     * Launch the dialog to set up book parameters.
+     *
+     * @param e the event that triggered this action
+     */
+    @Action
+    public void defineParameters (ActionEvent e)
+    {
+        applyUserSettings(StubsController.getCurrentStub());
+    }
+
+    //-----------------------//
+    // defineSheetParameters //
+    //-----------------------//
+    /**
+     * Launch the dialog to set up sheet parameters.
+     *
+     * @param e the event that triggered this action
+     */
+    @Action(enabledProperty = STUB_AVAILABLE)
+    public void defineSheetParameters (ActionEvent e)
+    {
+        final SheetStub stub = StubsController.getCurrentStub();
+
+        try {
+            final WrappedBoolean apply = new WrappedBoolean(false);
+            final SheetParameters sheetParams = new SheetParameters(stub.getSheet());
+            final JOptionPane optionPane = new JOptionPane(
+                    sheetParams.getComponent(),
+                    JOptionPane.QUESTION_MESSAGE,
+                    JOptionPane.OK_CANCEL_OPTION);
+            final String frameTitle = stub.getId() + " parameters";
+            final JDialog dialog = new JDialog(OMR.gui.getFrame(), frameTitle, true); // Modal flag
+            dialog.setContentPane(optionPane);
+            dialog.setName("sheetParams");
+
+            optionPane.addPropertyChangeListener(new PropertyChangeListener()
+            {
+                @Override
+                public void propertyChange (PropertyChangeEvent e)
+                {
+                    String prop = e.getPropertyName();
+
+                    if (dialog.isVisible() && (e.getSource() == optionPane)
+                                && (prop.equals(JOptionPane.VALUE_PROPERTY))) {
+                        Object obj = optionPane.getValue();
+                        int value = (Integer) obj;
+                        apply.set(value == JOptionPane.OK_OPTION);
+
+                        // Exit only if user gives up or enters correct data
+                        if (!apply.isSet() || sheetParams.commit()) {
+                            dialog.setVisible(false);
+                            dialog.dispose();
+                        } else {
+                            // Incorrect data, so don't exit yet
+                            try {
+                                // TODO: Is there a more civilized way?
+                                optionPane.setValue(JOptionPane.UNINITIALIZED_VALUE);
+                            } catch (Exception ignored) {
+                            }
+                        }
+                    }
+                }
+            });
+
+            dialog.pack();
+            OmrGui.getApplication().show(dialog);
+        } catch (Exception ex) {
+            logger.warn("Error in SheetParameters", ex);
+        }
+    }
+
+    //--------------------//
+    // displayAnnotations //
+    //--------------------//
+    /**
+     * Action that allows to display the view on annotations
+     *
+     * @param e the event that triggered this action
+     */
+    @Action(enabledProperty = STUB_AVAILABLE)
+    public void displayAnnotations (ActionEvent e)
+    {
+        final SheetStub stub = StubsController.getCurrentStub();
+
+        if (stub.isDone(Step.ANNOTATIONS)) {
+            final SheetAssembly assembly = stub.getAssembly();
+            final SheetTab tab = SheetTab.ANNOTATION_TAB;
+
+            if (assembly.getPane(tab.label) == null) {
+                stub.getSheet().displayAnnotationTab();
+            } else {
+                assembly.selectViewTab(tab);
+            }
+        } else {
+            logger.info("No annotations available yet.");
+        }
+    }
+
+    //---------------//
+    // displayBinary //
+    //---------------//
+    /**
+     * Action that allows to display the view on binary image
+     *
+     * @param e the event that triggered this action
+     */
+    @Action(enabledProperty = STUB_AVAILABLE)
+    public void displayBinary (ActionEvent e)
+    {
+        final SheetStub stub = StubsController.getCurrentStub();
+
+        if (stub.isDone(Step.BINARY)) {
+            final SheetAssembly assembly = stub.getAssembly();
+            final SheetTab tab = SheetTab.BINARY_TAB;
+
+            if (assembly.getPane(tab.label) == null) {
+                stub.getSheet().createBinaryView();
+            } else {
+                assembly.selectViewTab(tab);
+            }
+        } else {
+            logger.info("No binary image available yet.");
+        }
+    }
+
+    //-------------//
+    // displayData //
+    //-------------//
+    /**
+     * Action that allows to display the view on image or binary table
+     *
+     * @param e the event that triggered this action
+     */
+    @Action(enabledProperty = STUB_AVAILABLE)
+    public void displayData (ActionEvent e)
+    {
+        final SheetStub stub = StubsController.getCurrentStub();
+
+        if (stub.isDone(Step.GRID)) {
+            final SheetAssembly assembly = stub.getAssembly();
+            final SheetTab tab = SheetTab.DATA_TAB;
+
+            if (assembly.getPane(tab.label) == null) {
+                stub.getSheet().displayDataTab();
+            } else {
+                assembly.selectViewTab(tab);
+            }
+        } else {
+            logger.info("No data buffer available yet.");
+        }
+    }
+
+    //----------------//
+    // displayInitial //
+    //----------------//
+    /**
+     * Action that allows to display the view on initial image.
+     *
+     * @param e the event that triggered this action
+     */
+    @Action(enabledProperty = STUB_AVAILABLE)
+    public void displayInitial (ActionEvent e)
+    {
+        final SheetStub stub = StubsController.getCurrentStub();
+        final SheetAssembly assembly = stub.getAssembly();
+        final SheetTab tab = SheetTab.INITIAL_TAB;
+
+        if (assembly.getPane(tab.label) == null) {
+            stub.getSheet().createInitialView();
+        } else {
+            assembly.selectViewTab(tab);
+        }
+    }
+
+    //----------------//
+    // displayNoStaff //
+    //----------------//
+    /**
+     * Action that allows to display the view on no-staff buffer
+     *
+     * @param e the event that triggered this action
+     */
+    @Action(enabledProperty = STUB_AVAILABLE)
+    public void displayNoStaff (ActionEvent e)
+    {
+        final SheetStub stub = StubsController.getCurrentStub();
+
+        if (stub.isDone(Step.GRID)) {
+            final SheetAssembly assembly = stub.getAssembly();
+            final SheetTab tab = SheetTab.NO_STAFF_TAB;
+
+            if (assembly.getPane(tab.label) == null) {
+                Sheet sheet = stub.getSheet(); // This may load the sheet...
+                ByteProcessor noStaff = sheet.getPicture().getSource(Picture.SourceKey.NO_STAFF);
+                assembly.addViewTab(
+                        tab,
+                        new ScrollImageView(sheet, new ImageView(noStaff.getBufferedImage())),
+                        new BoardsPane(new PixelBoard(sheet)));
+            } else {
+                assembly.selectViewTab(tab);
+            }
+        } else {
+            logger.info("No staff lines available yet.");
+        }
+    }
+
+    //------------------------//
+    // displayStaffLineGlyphs //
+    //------------------------//
+    /**
+     * Action that allows to display the view on staff underlying glyphs.
+     *
+     * @param e the event that triggered this action
+     */
+    @Action(enabledProperty = STUB_AVAILABLE)
+    public void displayStaffLineGlyphs (ActionEvent e)
+    {
+        final SheetStub stub = StubsController.getCurrentStub();
+
+        if (stub.isDone(Step.GRID)) {
+            final SheetAssembly assembly = stub.getAssembly();
+            final SheetTab tab = SheetTab.STAFF_LINE_TAB;
+
+            if (assembly.getPane(tab.label) == null) {
+                Sheet sheet = stub.getSheet(); // This may load the sheet...
+                assembly.addViewTab(
+                        tab,
+                        new ScrollImageView(
+                                sheet,
+                                new ImageView(sheet.getPicture().buildStaffLineGlyphsImage())),
+                        new BoardsPane(new PixelBoard(sheet)));
+            } else {
+                assembly.selectViewTab(tab);
+            }
+        } else {
+            logger.info("No staff lines available yet.");
+        }
+    }
+
+    //----------//
+    // dumpBook //
+    //----------//
+    /**
+     * Dump the internals of a book to system output.
+     *
+     * @param e the event that triggered this action
+     */
+    @Action(enabledProperty = STUB_AVAILABLE)
+    public void dumpBook (ActionEvent e)
+    {
+        logger.error("dumpBook() is not yet implemented.");
+
+        ///BookController.getCurrentBook().dump();
+    }
+
+    //-------------------//
+    // dumpEventServices //
+    //-------------------//
+    /**
+     * Action to erase the dump the content of all event services
+     *
+     * @param e the event which triggered this action
+     */
+    @Action(enabledProperty = STUB_AVAILABLE)
+    public void dumpEventServices (ActionEvent e)
+    {
+        StubsController.getInstance().dumpCurrentSheetServices();
+    }
+
+    //------------//
+    // exportBook //
+    //------------//
+    /**
+     * Export the currently selected book using MusicXML format
+     *
+     * @param e the event that triggered this action
+     * @return the task to launch in background
+     */
+    @Action(enabledProperty = BOOK_IDLE)
+    public Task<Void, Void> exportBook (ActionEvent e)
+    {
+        final Book book = StubsController.getCurrentBook();
+
+        if (book == null) {
+            return null;
+        }
+
+        final Path exportPathSansExt = BookManager.getDefaultExportPathSansExt(book);
+
+        if (exportPathSansExt != null) {
+            //TODO: check/prompt for overwrite??? (perhaps several files)
+            return new ExportBookTask(book, exportPathSansExt);
+        } else {
+            return exportBookAs(e);
+        }
+    }
+
+    //--------------//
+    // exportBookAs //
+    //--------------//
+    /**
+     * Export the currently selected book, using MusicXML format, to a user-provided
+     * location.
+     *
+     * @param e the event that triggered this action
+     * @return the task to launch in background
+     */
+    @Action(enabledProperty = BOOK_IDLE)
+    public Task<Void, Void> exportBookAs (ActionEvent e)
+    {
+        final Book book = StubsController.getCurrentBook();
+
+        if (book == null) {
+            return null;
+        }
+
+        // Let user select book export target
+        //TODO: if we have several movements in this book, export will result in several files...
+        //TODO: so, how can we check/prompt for overwrite?
+        final String ext = BookManager.getExportExtension();
+        final Path sansExt = BookManager.getDefaultExportPathSansExt(book);
+        final Path targetPath = Paths.get(sansExt + ext);
+        final Path bookPath = UIUtil.pathChooser(
+                true,
+                OMR.gui.getFrame(),
+                targetPath,
+                filter(ext),
+                "Choose book export target");
+
+        if ((bookPath == null) || !confirmed(bookPath)) {
+            return null;
+        }
+
+        // Remove extensions if any (.opus.mxl, .mxl, .xml, .mvt#.mxl, .mvt#.xml)
+        final Path bookPathSansExt = ExportPattern.getPathSansExt(bookPath);
+
+        return new ExportBookTask(book, bookPathSansExt);
+    }
+
+    //---------------//
+    // exportSheetAs //
+    //---------------//
+    /**
+     * Export the currently selected sheet using MusicXML format, to a user-provided
+     * location.
+     *
+     * @param e the event that triggered this action
+     * @return the task to launch in background
+     */
+    @Action(enabledProperty = STUB_IDLE)
+    public Task<Void, Void> exportSheetAs (ActionEvent e)
+    {
+        final SheetStub stub = StubsController.getCurrentStub();
+
+        if (stub == null) {
+            return null; // Not likely to happen, but safer
+        }
+
+        // Let user select sheet export target
+        final Book book = stub.getBook();
+        final Path bookSansExt = BookManager.getDefaultExportPathSansExt(book);
+        final boolean compressed = BookManager.useCompression();
+        final String ext = compressed ? OMR.COMPRESSED_SCORE_EXTENSION : OMR.SCORE_EXTENSION;
+        final String suffix = book.isMultiSheet() ? (OMR.SHEET_SUFFIX + stub.getNumber()) : "";
+        final Path defaultSheetPath = Paths.get(bookSansExt + suffix + ext);
+        final Path sheetPath = UIUtil.pathChooser(
+                true,
+                OMR.gui.getFrame(),
+                defaultSheetPath,
+                filter(ext),
+                "Choose sheet export target");
+
+        if ((sheetPath == null) || !confirmed(sheetPath)) {
+            return null;
+        }
+
+        return new ExportSheetTask(stub.getSheet(), sheetPath);
+    }
+
+    //--------------------//
+    // getBookHistoryMenu //
+    //--------------------//
+    public HistoryMenu getBookHistoryMenu ()
+    {
+        return bookHistoryMenu;
+    }
+
+    //---------------------//
+    // getInputHistoryMenu //
+    //---------------------//
+    public HistoryMenu getImageHistoryMenu ()
+    {
+        return imageHistoryMenu;
+    }
+
+    //-----------------//
+    // invalidateSheet //
+    //-----------------//
+    /**
+     * Action that flags the currently selected sheet as invalid.
+     *
+     * @param e the event that triggered this action
+     */
+    @Action(enabledProperty = STUB_VALID)
+    public void invalidateSheet (ActionEvent e)
+    {
+        SheetStub stub = StubsController.getCurrentStub();
+
+        if (stub != null) {
+            int answer = JOptionPane.showConfirmDialog(
+                    OMR.gui.getFrame(),
+                    "About to set sheet " + stub.getId() + " as invalid." + "\nDo you confirm?");
+
+            if (answer == JOptionPane.YES_OPTION) {
+                final Sheet sheet = stub.getSheet();
+                final StubsController controller = StubsController.getInstance();
+
+                if (ViewParameters.getInstance().isInvalidSheetDisplay() == false) {
+                    controller.removeAssembly(sheet.getStub());
+                } else {
+                    controller.callAboutStub(sheet.getStub());
+                }
+            }
+        }
+    }
+
+    //---------------------//
+    // invokeDefaultPlugin //
+    //---------------------//
+    /**
+     * Action to invoke the default score external editor
+     *
+     * @param e the event that triggered this action
+     * @return the task to launch in background
+     */
+    @Action(enabledProperty = STUB_IDLE)
+    public Task<Void, Void> invokeDefaultPlugin (ActionEvent e)
+    {
+        Plugin defaultPlugin = PluginsManager.getInstance().getDefaultPlugin();
+
+        if (defaultPlugin == null) {
+            logger.warn("No default plugin defined");
+
+            return null;
+        }
+
+        // Current score export file
+        final Book book = StubsController.getCurrentBook();
+
+        if (book == null) {
+            return null;
+        } else {
+            return defaultPlugin.getTask(book);
+        }
+    }
+
+    //----------//
+    // openBook //
+    //----------//
+    /**
+     * Action that let the user select a book.
+     *
+     * @param e the event that triggered this action
+     * @return the asynchronous task, or null
+     */
+    @Action
+    public LoadBookTask openBook (ActionEvent e)
+    {
+        final Path path = selectBookPath(false, BookManager.getBaseFolder());
+
+        if (path != null) {
+            if (Files.exists(path)) {
+                return new LoadBookTask(path);
+            } else {
+                logger.warn("Path not found {}", path);
+            }
+        }
+
+        return null;
+    }
+
+    //---------------//
+    // openImageFile //
+    //---------------//
+    /**
+     * Action that let the user select an image file interactively.
+     *
+     * @param e the event that triggered this action
+     * @return the asynchronous task, or null
+     */
+    @Action
+    public LoadImageTask openImageFile (ActionEvent e)
+    {
+        String suffixes = constants.validImageExtensions.getValue();
+        String allSuffixes = suffixes + " " + suffixes.toUpperCase();
+        Path path = UIUtil.pathChooser(
+                false,
+                OMR.gui.getFrame(),
+                Paths.get(BookManager.getDefaultImageFolder()),
+                new OmrFileFilter(
+                        "Major image files" + " (" + suffixes + ")",
+                        allSuffixes.split("\\s")));
+
+        if (path != null) {
+            if (!Files.exists(path)) {
+                logger.warn("{} not found.", path);
+            } else if (Files.isDirectory(path)) {
+                logger.warn("{} is a directory.", path);
+            } else {
+                return new LoadImageTask(path);
+            }
+        }
+
+        return null;
+    }
+
+    //-----------//
+    // plotScale //
+    //-----------//
+    /**
+     * Action that allows to display the plot of Scale Builder.
+     *
+     * @param e the event that triggered this action
+     */
+    @Action(enabledProperty = STUB_AVAILABLE)
+    public void plotScale (ActionEvent e)
+    {
+        SheetStub stub = StubsController.getCurrentStub();
+
+        if (stub != null) {
+            if (stub.isDone(Step.BINARY)) {
+                new ScaleBuilder(stub.getSheet()).displayChart();
+            } else {
+                logger.warn("Cannot display scale plot, for lack of scale data");
+            }
+        }
+    }
+
+    //------------//
+    // plotStaves //
+    //------------//
+    /**
+     * Action that allows to display the horizontal projection of a selected staff.
+     * We need a sub-menu to select proper staff.
+     * TODO: this is really a dirty hack!
+     *
+     * @param e the event that triggered this action
+     */
+    @Action(enabledProperty = STUB_AVAILABLE)
+    public void plotStaves (ActionEvent e)
+    {
+        final SheetStub stub = StubsController.getCurrentStub();
+
+        if (stub == null) {
+            return;
+        }
+
+        final Sheet sheet = stub.getSheet();
+        final StaffManager staffManager = sheet.getStaffManager();
+
+        if (staffManager.getStaffCount() == 0) {
+            logger.info("No staff data available yet");
+
+            return;
+        }
+
+        JPopupMenu popup = new JPopupMenu("Staves IDs");
+
+        // Menu title
+        JMenuItem title = new JMenuItem("Select staff ID:");
+        title.setHorizontalAlignment(SwingConstants.CENTER);
+        title.setEnabled(false);
+        popup.add(title);
+        popup.addSeparator();
+
+        ActionListener listener = new ActionListener()
+        {
+            @Override
+            public void actionPerformed (ActionEvent e)
+            {
+                int index = Integer.decode(e.getActionCommand()) - 1;
+                Staff staff = staffManager.getStaff(index);
+                new StaffProjector(sheet, staff, null).plot();
+            }
+        };
+
+        // Populate popup
+        for (Staff staff : staffManager.getStaves()) {
+            JMenuItem item = new JMenuItem("" + staff.getId());
+            item.addActionListener(listener);
+            popup.add(item);
+        }
+
+        // Display popup menu
+        JFrame frame = OMR.gui.getFrame();
+        popup.show(frame, frame.getWidth() / 6, frame.getHeight() / 4);
+    }
+
+    //----------//
+    // plotStem //
+    //----------//
+    /**
+     * Action that allows to display the plot of stem scaler.
+     *
+     * @param e the event that triggered this action
+     */
+    @Action(enabledProperty = STUB_AVAILABLE)
+    public void plotStem (ActionEvent e)
+    {
+        SheetStub stub = StubsController.getCurrentStub();
+
+        if (stub == null) {
+            return;
+        }
+
+        if (stub.isDone(Step.STEM_SEEDS)) {
+            new StemScaler(stub.getSheet()).displayChart();
+        } else {
+            logger.warn("Cannot display stem plot, for lack of stem data");
+        }
+    }
+
+    //-----------//
+    // printBook //
+    //-----------//
+    /**
+     * Print the currently selected book, as a PDF file
+     *
+     * @param e the event that triggered this action
+     * @return the task to launch in background
+     */
+    @Action(enabledProperty = BOOK_IDLE)
+    public Task<Void, Void> printBook (ActionEvent e)
+    {
+        final Book book = StubsController.getCurrentBook();
+
+        if (book == null) {
+            return null;
+        }
+
+        final Path bookPrintPath = BookManager.getDefaultPrintPath(book);
+
+        if ((bookPrintPath != null) && confirmed(bookPrintPath)) {
+            return new PrintBookTask(book, bookPrintPath);
+        }
+
+        return printBookAs(e);
+    }
+
+    //------------------------//
+    // printBookAnnotationsAs //
+    //------------------------//
+    /**
+     * Write annotations of the currently selected book, using PDF format, to a
+     * user-provided file.
+     *
+     * @param e the event that triggered this action
+     * @return the task to launch in background
+     */
+    @Action(enabledProperty = BOOK_IDLE)
+    public Task<Void, Void> printBookAnnotationsAs (ActionEvent e)
+    {
+        final Book book = StubsController.getCurrentBook();
+
+        if (book == null) {
+            return null;
+        }
+
+        // Select target book print path
+        final Path bookPrintPath = choosePrintPath(book, ".annotations");
+
+        if ((bookPrintPath == null) || !confirmed(bookPrintPath)) {
+            return null;
+        }
+
+        return new PrintBookAnnotationTask(book, bookPrintPath);
+    }
+
+    //-------------//
+    // printBookAs //
+    //-------------//
+    /**
+     * Write the currently selected book, using PDF format, to a user-provided file.
+     *
+     * @param e the event that triggered this action
+     * @return the task to launch in background
+     */
+    @Action(enabledProperty = BOOK_IDLE)
+    public Task<Void, Void> printBookAs (ActionEvent e)
+    {
+        final Book book = StubsController.getCurrentBook();
+
+        if (book == null) {
+            return null;
+        }
+
+        // Select target book print path
+        final Path bookPrintPath = choosePrintPath(book, "");
+
+        if ((bookPrintPath == null) || !confirmed(bookPrintPath)) {
+            return null;
+        }
+
+        return new PrintBookTask(book, bookPrintPath);
+    }
+
+    //-------------------------//
+    // printSheetAnnotationsAs //
+    //-------------------------//
+    /**
+     * Write annotations of the currently selected sheet, using PDF format, to a
+     * user-provided location.
+     *
+     * @param e the event that triggered this action
+     * @return the task to launch in background
+     */
+    @Action(enabledProperty = STUB_IDLE)
+    public Task<Void, Void> printSheetAnnotationsAs (ActionEvent e)
+    {
+        final SheetStub stub = StubsController.getCurrentStub();
+
+        if (stub == null) {
+            return null;
+        }
+
+        if (stub.getLatestStep().compareTo(Step.ANNOTATIONS) < 0) {
+            logger.info("Annotations are not yet available");
+
+            return null;
+        }
+
+        // Let the user select a PDF output file
+        final Path sheetPrintPath = choosePrintPath(stub, ".annotations");
+
+        if ((sheetPrintPath == null) || !confirmed(sheetPrintPath)) {
+            return null;
+        }
+
+        return new PrintSheetAnnotationTask(stub.getSheet(), sheetPrintPath);
+    }
+
+    //--------------//
+    // printSheetAs //
+    //--------------//
+    /**
+     * Write the currently selected sheet, using PDF format, to a user-provided location.
+     *
+     * @param e the event that triggered this action
+     * @return the task to launch in background
+     */
+    @Action(enabledProperty = STUB_IDLE)
+    public Task<Void, Void> printSheetAs (ActionEvent e)
+    {
+        final SheetStub stub = StubsController.getCurrentStub();
+
+        if (stub == null) {
+            return null;
+        }
+
+        // Let the user select a PDF output file
+        final Path sheetPrintPath = choosePrintPath(stub, "");
+
+        if ((sheetPrintPath == null) || !confirmed(sheetPrintPath)) {
+            return null;
+        }
+
+        return new PrintSheetTask(stub.getSheet(), sheetPrintPath);
+    }
+
+    //-----------------//
+    // printSheetMixAs //
+    //-----------------//
+    /**
+     * Write the currently selected sheet, both input and output, to a user-provided
+     * location.
+     *
+     * @param e the event that triggered this action
+     * @return the task to launch in background
+     */
+    @Action(enabledProperty = STUB_IDLE)
+    public Task<Void, Void> printSheetMixAs (ActionEvent e)
+    {
+        final SheetStub stub = StubsController.getCurrentStub();
+
+        if (stub == null) {
+            return null;
+        }
+
+        // Let the user select the output file
+        final Path sheetPrintPath = choosePrintPath(stub, "-mix");
+
+        if ((sheetPrintPath == null) || !confirmed(sheetPrintPath)) {
+            return null;
+        }
+
+        return new PrintSheetMixTask(stub.getSheet(), sheetPrintPath);
+    }
+
+    //------//
+    // redo //
+    //------//
+    /**
+     * Action to redo undone user modification.
+     *
+     * @param e the event that triggered this action
+     */
+    @Action(enabledProperty = REDOABLE)
+    public void redo (ActionEvent e)
+    {
+        SheetStub stub = StubsController.getCurrentStub();
+
+        if (stub == null) {
+            return;
+        }
+
+        Sheet sheet = stub.getSheet();
+        InterController controller = sheet.getInterController();
+        controller.redo();
+    }
+
+    //-----------//
+    // resetBook //
+    //-----------//
+    /**
+     * Action that resets the currently selected book.
+     *
+     * @param e the event that triggered this action
+     */
+    @Action(enabledProperty = BOOK_IDLE)
+    public void resetBook (ActionEvent e)
+    {
+        final Book book = StubsController.getCurrentBook();
+
+        if (book != null) {
+            int answer = JOptionPane.showConfirmDialog(
+                    OMR.gui.getFrame(),
+                    "About to reset all valid sheets of " + book.getRadix()
+                            + " to their initial state."
+                            + "\nDo you confirm?");
+
+            if (answer == JOptionPane.YES_OPTION) {
+                book.reset();
+            }
+        }
+    }
+
+    //------------------------//
+    // resetBookToAnnotations //
+    //------------------------//
+    /**
+     * Action that tries to reset to ANNOTATIONS all valid sheets of selected book.
+     *
+     * @param e the event that triggered this action
+     */
+    @Action(enabledProperty = BOOK_ANNOTATED)
+    public void resetBookToAnnotations (ActionEvent e)
+    {
+        final Book book = StubsController.getCurrentBook();
+
+        if (book != null) {
+            int answer = JOptionPane.showConfirmDialog(
+                    OMR.gui.getFrame(),
+                    "About to reset all valid sheets of " + book.getRadix()
+                            + " to their ANNOTATIONS step." + "\nDo you confirm?");
+
+            if (answer == JOptionPane.YES_OPTION) {
+                book.resetToAnnotations();
+            }
+        }
+    }
+
+    //-------------------//
+    // resetBookToBinary //
+    //-------------------//
+    /**
+     * Action that resets to BINARY all valid sheets of selected book.
+     *
+     * @param e the event that triggered this action
+     */
+    @Action(enabledProperty = BOOK_IDLE)
+    public void resetBookToBinary (ActionEvent e)
+    {
+        final Book book = StubsController.getCurrentBook();
+
+        if (book != null) {
+            int answer = JOptionPane.showConfirmDialog(
+                    OMR.gui.getFrame(),
+                    "About to reset all valid sheets of " + book.getRadix()
+                            + " to their BINARY state."
+                            + "\nDo you confirm?");
+
+            if (answer == JOptionPane.YES_OPTION) {
+                book.resetToBinary();
+            }
+        }
+    }
+
+    //------------//
+    // resetSheet //
+    //------------//
+    /**
+     * Action that resets the currently selected sheet.
+     *
+     * @param e the event that triggered this action
+     */
+    @Action(enabledProperty = STUB_IDLE)
+    public void resetSheet (ActionEvent e)
+    {
+        SheetStub stub = StubsController.getCurrentStub();
+
+        if (stub != null) {
+            int answer = JOptionPane.showConfirmDialog(
+                    OMR.gui.getFrame(),
+                    "About to reset sheet " + stub.getId()
+                            + " to its initial state."
+                            + "\nDo you confirm?");
+
+            if (answer == JOptionPane.YES_OPTION) {
+                stub.reset();
+            }
+        }
+    }
+
+    //-------------------------//
+    // resetSheetToAnnotations //
+    //-------------------------//
+    /**
+     * Action that resets the currently selected sheet to the annotations step.
+     *
+     * @param e the event that triggered this action
+     */
+    @Action(enabledProperty = STUB_ANNOTATED)
+    public void resetSheetToAnnotations (ActionEvent e)
+    {
+        SheetStub stub = StubsController.getCurrentStub();
+
+        if (stub != null) {
+            int answer = JOptionPane.showConfirmDialog(
+                    OMR.gui.getFrame(),
+                    "About to reset sheet " + stub.getId() + " to its ANNOTATIONS step."
+                            + "\nDo you confirm?");
+
+            if (answer == JOptionPane.YES_OPTION) {
+                stub.resetToAnnotations();
+            }
+        }
+    }
+
+    //--------------------//
+    // resetSheetToBinary //
+    //--------------------//
+    /**
+     * Action that resets the currently selected sheet to the binary step.
+     *
+     * @param e the event that triggered this action
+     */
+    @Action(enabledProperty = STUB_IDLE)
+    public void resetSheetToBinary (ActionEvent e)
+    {
+        SheetStub stub = StubsController.getCurrentStub();
+
+        if (stub != null) {
+            int answer = JOptionPane.showConfirmDialog(
+                    OMR.gui.getFrame(),
+                    "About to reset sheet " + stub.getId()
+                            + " to its BINARY state."
+                            + "\nDo you confirm?");
+
+            if (answer == JOptionPane.YES_OPTION) {
+                stub.resetToBinary();
+            }
+        }
+    }
+
+    //------------//
+    // sampleBook //
+    //------------//
+    @Action(enabledProperty = BOOK_IDLE)
+    public Task<Void, Void> sampleBook (ActionEvent e)
+    {
+        final Book book = StubsController.getCurrentBook();
+
+        if (book == null) {
+            return null;
+        }
+
+        return new SampleBookTask(book);
+    }
+
+    //-------------//
+    // sampleSheet //
+    //-------------//
+    @Action(enabledProperty = STUB_IDLE)
+    public Task<Void, Void> sampleSheet (ActionEvent e)
+    {
+        final SheetStub stub = StubsController.getCurrentStub();
+
+        if (stub == null) {
+            return null;
+        }
+
+        return new SampleSheetTask(stub.getSheet());
+    }
+
+    //----------//
+    // saveBook //
+    //----------//
+    /**
+     * Action to save the internals of the currently selected book.
+     *
+     * @param e the event that triggered this action
+     * @return the UI task to perform
+     */
+    @Action(enabledProperty = BOOK_MODIFIED_OR_UPGRADED)
+    public Task<Void, Void> saveBook (ActionEvent e)
+    {
+        final Book book = StubsController.getCurrentBook();
+
+        if (book == null) {
+            return null;
+        }
+
+        final Path bookPath = BookManager.getDefaultSavePath(book);
+
+        if ((book.getBookPath() != null) && (bookPath.toAbsolutePath().equals(
+                book.getBookPath().toAbsolutePath()) || confirmed(bookPath))) {
+            return new StoreBookTask(book, bookPath);
+        }
+
+        return saveBookAs(e);
+    }
+
+    //------------//
+    // saveBookAs //
+    //------------//
+    @Action(enabledProperty = STUB_AVAILABLE)
+    public Task<Void, Void> saveBookAs (ActionEvent e)
+    {
+        final Book book = StubsController.getCurrentBook();
+
+        if (book == null) {
+            return null;
+        }
+
+        // Let the user select a book output file
+        final Path defaultBookPath = BookManager.getDefaultSavePath(book);
+        final Path targetPath = selectBookPath(true, defaultBookPath);
+        final Path ownPath = book.getBookPath();
+
+        if ((targetPath != null) && (((ownPath != null) && ownPath.toAbsolutePath().equals(
+                targetPath.toAbsolutePath())) || confirmed(targetPath))) {
+            return new StoreBookTask(book, targetPath);
+        }
+
+        return null;
+    }
+
+    //--------------------//
+    // saveBookRepository //
+    //--------------------//
+    /**
+     * Action to save the separate repository of the currently selected book.
+     *
+     * @param e the event that triggered this action
+     * @return the UI task to perform
+     */
+    @Action(enabledProperty = BOOK_MODIFIED_OR_UPGRADED)
+    public Task<Void, Void> saveBookRepository (ActionEvent e)
+    {
+        final Book book = StubsController.getCurrentBook();
+
+        if (book == null) {
+            return null;
+        }
+
+        if (book.hasAllocatedRepository()) {
+            SampleRepository repo = book.getSampleRepository();
+
+            if (repo.isModified()) {
+                repo.storeRepository();
+            }
+        }
+
+        return null;
+    }
+
+    //------------//
+    // swapSheets //
+    //------------//
+    /**
+     * Swap out (most of) book sheets.
+     *
+     * @param e the event that triggered this action
+     */
+    @Action(enabledProperty = BOOK_IDLE)
+    public void swapSheets (ActionEvent e)
+    {
+        Book book = StubsController.getCurrentBook();
+
+        if (book == null) {
+            return;
+        }
+
+        book.swapAllSheets();
+    }
+
+    //----------------//
+    // transcribeBook //
+    //----------------//
+    /**
+     * Launch or complete the transcription of all sheets and merge them at book level.
+     *
+     * @param e the event that triggered this action
+     * @return the task to launch in background
+     */
+    @Action(enabledProperty = BOOK_TRANSCRIBABLE)
+    public Task<Void, Void> transcribeBook (ActionEvent e)
+    {
+        final SheetStub stub = StubsController.getCurrentStub();
+
+        if (stub == null) {
+            return null;
+        }
+
+        return new TranscribeBookTask(stub);
+    }
+
+    //-----------------//
+    // transcribeSheet //
+    //-----------------//
+    /**
+     * Launch or complete sheet transcription.
+     *
+     * @param e the event that triggered this action
+     * @return the task to launch in background
+     */
+    @Action(enabledProperty = STUB_TRANSCRIBABLE)
+    public Task<Void, Void> transcribeSheet (ActionEvent e)
+    {
+        final SheetStub stub = StubsController.getCurrentStub();
+
+        if (stub == null) {
+            return null;
+        }
+
+        return new TranscribeSheetTask(stub.getSheet());
+    }
+
+    //------//
+    // undo //
+    //------//
+    /**
+     * Action to undo last user modification.
+     *
+     * @param e the event that triggered this action
+     */
+    @Action(enabledProperty = UNDOABLE)
+    public void undo (ActionEvent e)
+    {
+        SheetStub stub = StubsController.getCurrentStub();
+
+        if (stub == null) {
+            return;
+        }
+
+        Sheet sheet = stub.getSheet();
+        InterController controller = sheet.getInterController();
+        controller.undo();
+    }
+
+    //--------------------//
+    // viewBookRepository //
+    //--------------------//
+    /**
+     * Action to view the separate repository of the currently selected book.
+     *
+     * @param e the event that triggered this action
+     * @return the UI task to perform
+     */
+    @Action(enabledProperty = STUB_AVAILABLE)
+    public Task<Void, Void> viewBookRepository (ActionEvent e)
+    {
+        final Book book = StubsController.getCurrentBook();
+
+        if (book != null) {
+            if (book.hasSpecificRepository()) {
+                CursorController.launchWithDelayedMessage(
+                        "Launching sample browser...",
+                        new Runnable()
+                {
+                    @Override
+                    public void run ()
+                    {
+                        try {
+                            SampleBrowser.getInstance(book).setVisible();
+                        } catch (Throwable ex) {
+                            logger.warn("Could not launch sample browser. " + ex, ex);
+                        }
+                    }
+                });
+            } else {
+                logger.info("No specific sample repository for {}", book);
+            }
+        }
+
+        return null;
+    }
+
+    //------------//
+    // zoomHeight //
+    //------------//
+    /**
+     * Action that allows to adjust the display zoom, so that the full height is shown.
+     *
+     * @param e the event that triggered this action
+     */
+    @Action(enabledProperty = STUB_AVAILABLE)
+    public void zoomHeight (ActionEvent e)
+    {
+        SheetStub stub = StubsController.getCurrentStub();
+
+        if (stub == null) {
+            return;
+        }
+
+        SheetAssembly assembly = stub.getAssembly();
+
+        if (assembly == null) {
+            return;
+        }
+
+        ScrollView scrollView = assembly.getSelectedView();
+
+        if (scrollView == null) {
+            return;
+        }
+
+        scrollView.fitHeight();
+    }
+
+    //-----------//
+    // zoomWidth //
+    //-----------//
+    /**
+     * Action that allows to adjust the display zoom, so that the full width is shown.
+     *
+     * @param e the event that triggered this action
+     */
+    @Action(enabledProperty = STUB_AVAILABLE)
+    public void zoomWidth (ActionEvent e)
+    {
+        SheetStub stub = StubsController.getCurrentStub();
+
+        if (stub == null) {
+            return;
+        }
+
+        SheetAssembly assembly = stub.getAssembly();
+
+        if (assembly == null) {
+            return;
+        }
+
+        ScrollView scrollView = assembly.getSelectedView();
+
+        if (scrollView == null) {
+            return;
+        }
+
+        scrollView.fitWidth();
+    }
+
+    //-----------------//
+    // checkParameters //
+    //-----------------//
+    /**
+     * Make sure that the book parameters are properly set up, even by
+     * prompting the user for them, otherwise return false
+     *
+     * @param sheet the provided sheet
+     * @return true if OK, false otherwise
+     */
+    public static boolean checkParameters (Sheet sheet)
+    {
+        //        if (constants.promptParameters.getValue()) {
+        //            return applyUserSettings(sheet);
+        //        } else {
+        //            return true; /////////////////////////////////////////////////////////////////////////////////////////////
+        //            ///return fillParametersWithDefaults(sheet.getBook());
+        //        }
+        return true;
+    }
+
+    //-----------------//
+    // checkParameters //
+    //-----------------//
+    /**
+     * Make sure that the book parameters are properly set up, even by
+     * prompting the user for them, otherwise return false
+     *
+     * @param book the provided book
+     * @return true if OK, false otherwise
+     */
+    public static boolean checkParameters (Book book)
+    {
+        //        if (constants.promptParameters.getValue()) {
+        //            return applyUserSettings(sheet);
+        //        } else {
+        //            return true; /////////////////////////////////////////////////////////////////////////////////////////////
+        //            ///return fillParametersWithDefaults(sheet.getBook());
+        //        }
+        return true;
+    }
+
+    //-------------//
+    // checkStored //
+    //-------------//
+    /**
+     * Check whether the provided book has been saved if needed
+     * (and therefore, if it can be closed)
+     *
+     * @param book the book to check
+     * @return true if close is allowed, false if not
+     */
+    public static boolean checkStored (Book book)
+    {
+        final String bookStatus = book.isModified() ? "modified"
+                : (book.isUpgraded() ? "upgraded" : null);
+
+        if (bookStatus != null && defaultPrompt.getValue()) {
+            int answer = JOptionPane.showConfirmDialog(
+                    OMR.gui.getFrame(),
+                    "Save " + bookStatus + " book " + book.getRadix() + "?");
+
+            if (answer == JOptionPane.YES_OPTION) {
+                Path bookPath;
+
+                if (book.getBookPath() == null) {
+                    // Find a suitable target file
+                    bookPath = BookManager.getDefaultSavePath(book);
+
+                    // Check the target is fine
+                    if (!confirmed(bookPath)) {
+                        // Let the user select an alternate output file
+                        bookPath = selectBookPath(true, BookManager.getDefaultSavePath(book));
+
+                        if ((bookPath == null) || !confirmed(bookPath)) {
+                            return false; // No suitable target found
+                        }
+                    }
+                } else {
+                    bookPath = book.getBookPath();
+                }
+
+                try {
+                    // Save the book to target file
+                    book.store(bookPath, false);
+
+                    return true; // Book successfully saved
+                } catch (Exception ex) {
+                    logger.warn("Error saving book", ex);
+
+                    return false; // Saving failed
+                }
+            }
+
+            // Check whether user specifically chose NOT to save the book
+            return answer == JOptionPane.NO_OPTION;
+        } else {
+            return true;
+        }
+    }
+
+    //-------------//
+    // getInstance //
+    //-------------//
+    /**
+     * Report the single instance of BookActions in the application.
+     *
+     * @return the instance
+     */
+    public static BookActions getInstance ()
+    {
+        return LazySingleton.INSTANCE;
+    }
+
+    //---------------//
+    // LazySingleton //
+    //---------------//
+    private static class LazySingleton
+    {
+
+        static final BookActions INSTANCE = new BookActions();
+    }
+
+    //-------------------//
+    // applyUserSettings //
+    //-------------------//
+    /**
+     * Prompts the user for interactive confirmation or modification of
+     * book/page parameters
+     *
+     * @param stub the current sheet stub, or null
+     * @return true if parameters are applied, false otherwise
+     */
+    private static boolean applyUserSettings (final SheetStub stub)
+    {
+        try {
+            final WrappedBoolean apply = new WrappedBoolean(false);
+            final ScoreParameters scoreParams = new ScoreParameters(stub);
+            final JOptionPane optionPane = new JOptionPane(
+                    scoreParams.getComponent(),
+                    JOptionPane.QUESTION_MESSAGE,
+                    JOptionPane.OK_CANCEL_OPTION);
+            final String frameTitle = (stub != null) ? (stub.getBook().getRadix() + " parameters")
+                    : "General parameters";
+            final JDialog dialog = new JDialog(OMR.gui.getFrame(), frameTitle, true); // Modal flag
+            dialog.setContentPane(optionPane);
+            dialog.setName("scoreParams");
+
+            optionPane.addPropertyChangeListener(new PropertyChangeListener()
+            {
+                @Override
+                public void propertyChange (PropertyChangeEvent e)
+                {
+                    String prop = e.getPropertyName();
+
+                    if (dialog.isVisible() && (e.getSource() == optionPane)
+                                && (prop.equals(JOptionPane.VALUE_PROPERTY))) {
+                        Object obj = optionPane.getValue();
+                        int value = (Integer) obj;
+                        apply.set(value == JOptionPane.OK_OPTION);
+
+                        // Exit only if user gives up or enters correct data
+                        if (!apply.isSet() || scoreParams.commit(stub)) {
+                            dialog.setVisible(false);
+                            dialog.dispose();
+                        } else {
+                            // Incorrect data, so don't exit yet
+                            try {
+                                // TODO: Is there a more civilized way?
+                                optionPane.setValue(JOptionPane.UNINITIALIZED_VALUE);
+                            } catch (Exception ignored) {
+                            }
+                        }
+                    }
+                }
+            });
+
+            dialog.pack();
+            OmrGui.getApplication().show(dialog);
+
+            return apply.value;
+        } catch (Exception ex) {
+            logger.warn("Error in ScoreParameters", ex);
+
+            return false;
+        }
+    }
+
+    //-----------//
+    // confirmed //
+    //-----------//
+    /**
+     * Check whether we have user confirmation to overwrite the target path.
+     * This is a no-op if target does not already exist.
+     *
+     * @param target the path to be checked
+     * @return false if explicitly not confirmed, true otherwise
+     */
+    private static boolean confirmed (Path target)
+    {
+        return (!Files.exists(target)) || OMR.gui.displayConfirmation("Overwrite " + target + "?");
+    }
+
+    //--------//
+    // filter //
+    //--------//
+    private static OmrFileFilter filter (String ext)
+    {
+        return new OmrFileFilter(ext, new String[]{ext});
+    }
+
+    //----------------//
+    // selectBookPath //
+    //----------------//
+    /**
+     * Let the user interactively select a book path
+     *
+     * @param path default path
+     * @param save true for write, false for read
+     * @return the selected path or null
+     */
+    private static Path selectBookPath (boolean save,
+                                        Path path)
+    {
+        Path prjPath = UIUtil.pathChooser(
+                save,
+                OMR.gui.getFrame(),
+                path,
+                filter(OMR.BOOK_EXTENSION));
+
+        return (prjPath == null) ? null : prjPath;
+    }
+
+    //---------------//
+    // choosePngPath //
+    //---------------//
+    private Path choosePngPath (SheetStub stub,
+                                String preExt)
+    {
+        final String PNG_EXTENSION = ".png";
+        final Book book = stub.getBook();
+        final String ext = preExt + PNG_EXTENSION;
+        final Path defaultBookPath = BookManager.getDefaultPrintPath(book);
+        final Path bookSansExt = FileUtil.avoidExtensions(defaultBookPath, OMR.PRINT_EXTENSION);
+        final String sheetSuffix = book.isMultiSheet() ? (OMR.SHEET_SUFFIX + stub.getNumber()) : "";
+        final Path defaultSheetPath = Paths.get(bookSansExt + sheetSuffix + ext);
+
+        return UIUtil.pathChooser(
+                true,
+                OMR.gui.getFrame(),
+                defaultSheetPath,
+                filter(ext),
+                "Choose sheet png target");
+    }
+
+    //-----------------//
+    // choosePrintPath //
+    //-----------------//
+    private Path choosePrintPath (Book book,
+                                  String preExt)
+    {
+        final String ext = preExt + OMR.PRINT_EXTENSION;
+        Path defaultBookPath = BookManager.getDefaultPrintPath(book);
+        Path bookSansExt = FileUtil.avoidExtensions(defaultBookPath, OMR.PRINT_EXTENSION);
+
+        if (!preExt.isEmpty()) {
+            bookSansExt = FileUtil.avoidExtensions(bookSansExt, preExt);
+        }
+
+        defaultBookPath = Paths.get(bookSansExt + ext);
+
+        return UIUtil.pathChooser(
+                true,
+                OMR.gui.getFrame(),
+                defaultBookPath,
+                filter(ext),
+                "Choose book print target");
+    }
+
+    //-----------------//
+    // choosePrintPath //
+    //-----------------//
+    private Path choosePrintPath (SheetStub stub,
+                                  String preExt)
+    {
+        final Book book = stub.getBook();
+        final String ext = preExt + OMR.PRINT_EXTENSION;
+        final Path defaultBookPath = BookManager.getDefaultPrintPath(book);
+        final Path bookSansExt = FileUtil.avoidExtensions(defaultBookPath, OMR.PRINT_EXTENSION);
+        final String sheetSuffix = book.isMultiSheet() ? (OMR.SHEET_SUFFIX + stub.getNumber()) : "";
+        final Path defaultSheetPath = Paths.get(bookSansExt + sheetSuffix + ext);
+
+        return UIUtil.pathChooser(
+                true,
+                OMR.gui.getFrame(),
+                defaultSheetPath,
+                filter(ext),
+                "Choose sheet print target");
+    }
+
+    //--------------//
+    // LoadBookTask //
+    //--------------//
+    /**
+     * Task that loads a book (.omr project) file.
+     */
+    public static class LoadBookTask
+            extends PathTask
+    {
+
+        public LoadBookTask (Path path)
+        {
+            super(path);
+        }
+
+        public LoadBookTask ()
+        {
+        }
+
+        @Override
+        protected Void doInBackground ()
+                throws InterruptedException
+        {
+            if (Files.exists(path)) {
+                try {
+                    // Actually open the book
+                    Book book = OMR.engine.loadBook(path);
+
+                    if (book != null) {
+                        LogUtil.start(book);
+                        book.createStubsTabs(null); // Tabs are now accessible
+
+                        // Focus on first valid stub in book, if any
+                        SheetStub firstValid = book.getFirstValidStub();
+
+                        if (firstValid != null) {
+                            StubsController.invokeSelect(firstValid);
+                        }
+                    }
+                } finally {
+                    LogUtil.stopBook();
+                }
+            } else {
+                logger.warn("Path {} does not exist", path);
+            }
+
+            return null;
+        }
+    }
+
+    //---------------//
+    // LoadImageTask //
+    //---------------//
+    /**
+     * Task that opens an image file.
+     */
+    public static class LoadImageTask
+            extends PathTask
+    {
+
+        public LoadImageTask (Path path)
+        {
+            super(path);
+        }
+
+        public LoadImageTask ()
+        {
+        }
+
+        @Override
+        protected Void doInBackground ()
+                throws InterruptedException
+        {
+            try {
+                // Actually open the image file
+                Book book = OMR.engine.loadInput(path);
+                LogUtil.start(book);
+                book.createStubs(null);
+                book.createStubsTabs(null); // Tabs are now accessible
+
+                // Focus on first valid stub in book, if any
+                SheetStub firstValid = book.getFirstValidStub();
+
+                if (firstValid != null) {
+                    StubsController.invokeSelect(firstValid);
+                }
+            } catch (Exception ex) {
+                logger.warn("Error opening path " + path + " " + ex, ex);
+            } finally {
+                LogUtil.stopBook();
+            }
+
+            return null;
+        }
+    }
+
+    //-------------------------//
+    // PrintBookAnnotationTask //
+    //-------------------------//
+    public static class PrintBookAnnotationTask
+            extends VoidTask
+    {
+
+        final Book book;
+
+        final Path bookPrintPath;
+
+        public PrintBookAnnotationTask (Book book,
+                                        Path bookPrintPath)
+        {
+            this.book = book;
+            this.bookPrintPath = bookPrintPath;
+        }
+
+        @Override
+        protected Void doInBackground ()
+                throws InterruptedException
+        {
+            try {
+                LogUtil.start(book);
+                book.printAnnotations(bookPrintPath);
+            } finally {
+                LogUtil.stopBook();
+            }
+
+            return null;
+        }
+    }
+
+    //---------------//
+    // PrintBookTask //
+    //---------------//
+    public static class PrintBookTask
+            extends VoidTask
+    {
+
+        final Book book;
+
+        final Path bookPrintPath;
+
+        public PrintBookTask (Book book,
+                              Path bookPrintPath)
+        {
+            this.book = book;
+            this.bookPrintPath = bookPrintPath;
+        }
+
+        @Override
+        protected Void doInBackground ()
+                throws InterruptedException
+        {
+            try {
+                LogUtil.start(book);
+                book.setPrintPath(bookPrintPath);
+                book.print();
+            } finally {
+                LogUtil.stopBook();
+            }
+
+            return null;
+        }
+    }
+
+    //--------------------------//
+    // PrintSheetAnnotationTask //
+    //--------------------------//
+    public static class PrintSheetAnnotationTask
+            extends VoidTask
+    {
+
+        final Sheet sheet;
+
+        final Path sheetPrintPath;
+
+        public PrintSheetAnnotationTask (Sheet sheet,
+                                         Path sheetPrintPath)
+        {
+            this.sheet = sheet;
+            this.sheetPrintPath = sheetPrintPath;
+        }
+
+        @Override
+        protected Void doInBackground ()
+                throws InterruptedException
+        {
+            try {
+                LogUtil.start(sheet.getStub());
+                sheet.printAnnotations(sheetPrintPath);
+            } finally {
+                LogUtil.stopStub();
+            }
+
+            return null;
+        }
+    }
+
+    //-------------------//
+    // PrintSheetMixTask //
+    //-------------------//
+    public static class PrintSheetMixTask
+            extends VoidTask
+    {
+
+        final Sheet sheet;
+
+        final Path sheetPrintPath;
+
+        public PrintSheetMixTask (Sheet sheet,
+                                  Path sheetPrintPath)
+        {
+            this.sheet = sheet;
+            this.sheetPrintPath = sheetPrintPath;
+        }
+
+        @Override
+        protected Void doInBackground ()
+                throws InterruptedException
+        {
+            try {
+                LogUtil.start(sheet.getStub());
+                sheet.printMix(sheetPrintPath);
+            } finally {
+                LogUtil.stopStub();
+            }
+
+            return null;
+        }
+    }
+
+    //----------------//
+    // PrintSheetTask //
+    //----------------//
+    public static class PrintSheetTask
+            extends VoidTask
+    {
+
+        final Sheet sheet;
+
+        final Path sheetPrintPath;
+
+        public PrintSheetTask (Sheet sheet,
+                               Path sheetPrintPath)
+        {
+            this.sheet = sheet;
+            this.sheetPrintPath = sheetPrintPath;
+        }
+
+        @Override
+        protected Void doInBackground ()
+                throws InterruptedException
+        {
+            try {
+                LogUtil.start(sheet.getStub());
+                sheet.print(sheetPrintPath);
+            } finally {
+                LogUtil.stopStub();
+            }
+
+            return null;
+        }
+    }
+
+    //-----------------//
+    // SampleSheetTask //
+    //-----------------//
+    public static class SampleSheetTask
+            extends VoidTask
+    {
+
+        final Sheet sheet;
+
+        public SampleSheetTask (Sheet sheet)
+        {
+            this.sheet = sheet;
+        }
+
+        @Override
+        protected Void doInBackground ()
+                throws InterruptedException
+        {
+            try {
+                LogUtil.start(sheet.getStub());
+                sheet.sample();
+            } finally {
+                LogUtil.stopStub();
+            }
+
+            return null;
+        }
+    }
+
+    //---------------//
+    // CloseBookTask //
+    //---------------//
+    private static class CloseBookTask
+            extends VoidTask
+    {
+
+        final Book book;
+
+        /**
+         * Create an asynchronous task to close the book.
+         *
+         * @param book the book to close
+         */
+        CloseBookTask (Book book)
+        {
+            this.book = book;
+        }
+
+        @Override
+        protected Void doInBackground ()
+                throws InterruptedException
+        {
+            try {
+                LogUtil.start(book);
+                book.close();
+            } finally {
+                LogUtil.stopBook();
+            }
+
+            return null;
+        }
+    }
+
+    //-----------//
+    // Constants //
+    //-----------//
+    private static class Constants
+            extends ConstantSet
+    {
+
+        private final Constant.Boolean promptParameters = new Constant.Boolean(
+                false,
+                "Should we prompt the user for score parameters?");
+
+        private final Constant.String validImageExtensions = new Constant.String(
+                ".bmp .gif .jpg .png .tiff .tif .pdf",
+                "Valid image file extensions, whitespace-separated");
+
+        private final Constant.Boolean closeConfirmation = new Constant.Boolean(
+                true,
+                "Should we ask confirmation for closing an unsaved book?");
+    }
+
+    //---------//
+    // Default //
+    //---------//
+    private static class Default
+            extends Param<Boolean>
+    {
+
+        @Override
+        public Boolean getSpecific ()
+        {
+            if (isSpecific()) {
+                return getValue();
+            } else {
+                return null;
+            }
+        }
+
+        @Override
+        public Boolean getValue ()
+        {
+            return constants.closeConfirmation.getValue();
+        }
+
+        @Override
+        public boolean isSpecific ()
+        {
+            return !constants.closeConfirmation.isSourceValue();
+        }
+
+        @Override
+        public boolean setSpecific (Boolean specific)
+        {
+            if (!getValue().equals(specific)) {
+                constants.closeConfirmation.setValue(specific);
+                logger.info(
+                        "You will {} be prompted to save book when closing",
+                        specific ? "now" : "no longer");
+
+                return true;
+            } else {
+                return false;
+            }
+        }
+    }
+
+    //----------------//
+    // ExportBookTask //
+    //----------------//
+    private static class ExportBookTask
+            extends VoidTask
+    {
+
+        final Book book;
+
+        /**
+         * Create an asynchronous task to export the book.
+         *
+         * @param book            the book to export
+         * @param bookPathSansExt (non-null) the target export book path with no extension
+         */
+        ExportBookTask (Book book,
+                        Path bookPathSansExt)
+        {
+            this.book = book;
+            book.setExportPathSansExt(bookPathSansExt);
+        }
+
+        @Override
+        protected Void doInBackground ()
+                throws InterruptedException
+        {
+            try {
+                LogUtil.start(book);
+
+                if (checkParameters(book)) {
+                    book.export();
+                }
+            } finally {
+                LogUtil.stopBook();
+            }
+
+            return null;
+        }
+    }
+
+    //-----------------//
+    // ExportSheetTask //
+    //-----------------//
+    private static class ExportSheetTask
+            extends VoidTask
+    {
+
+        final Sheet sheet;
+
+        final Path sheetExportPath;
+
+        ExportSheetTask (Sheet sheet,
+                         Path sheetExportPath)
+        {
+            this.sheet = sheet;
+            this.sheetExportPath = sheetExportPath;
+        }
+
+        @Override
+        protected Void doInBackground ()
+                throws InterruptedException
+        {
+            try {
+                LogUtil.start(sheet.getStub());
+
+                if (checkParameters(sheet)) {
+                    sheet.getStub().reachStep(Step.PAGE, false);
+                    sheet.export(sheetExportPath);
+                }
+            } finally {
+                LogUtil.stopStub();
+            }
+
+            return null;
+        }
+    }
+
+    //-------------//
+    // RebuildTask //
+    //-------------//
+    private static class RebuildTask
+            extends VoidTask
+    {
+
+        private final Sheet sheet;
+
+        RebuildTask (Sheet sheet)
+        {
+            this.sheet = sheet;
+        }
+
+        @Override
+        protected Void doInBackground ()
+                throws InterruptedException
+        {
+            // TODO TODO TODO TODO TODO TODO TODO TODO TODO TODO TODO
+            //            try {
+            //                Stepping.reprocessSheet(Step.SYMBOLS, sheet, null, true);
+            //            } catch (Exception ex) {
+            //                logger.warn("Could not refresh score", ex);
+            //            }
+            //
+            return null;
+        }
+    }
+
+    //----------------//
+    // SampleBookTask //
+    //----------------//
+    private static class SampleBookTask
+            extends VoidTask
+    {
+
+        final Book book;
+
+        SampleBookTask (Book book)
+        {
+            this.book = book;
+        }
+
+        @Override
+        protected Void doInBackground ()
+                throws InterruptedException
+        {
+            try {
+                LogUtil.start(book);
+                book.sample();
+            } finally {
+                LogUtil.stopBook();
+            }
+
+            return null;
+        }
+    }
+
+    //---------------//
+    // StoreBookTask //
+    //---------------//
+    private static class StoreBookTask
+            extends VoidTask
+    {
+
+        final Book book;
+
+        final Path bookPath;
+
+        /**
+         * Create an asynchronous task to store the book.
+         *
+         * @param book     the book to export
+         * @param bookPath (non-null) the target to store book path
+         */
+        StoreBookTask (Book book,
+                       Path bookPath)
+        {
+            this.book = book;
+            this.bookPath = bookPath;
+        }
+
+        @Override
+        protected Void doInBackground ()
+                throws InterruptedException
+        {
+            try {
+                LogUtil.start(book);
+                book.store(bookPath, false);
+                BookActions.getInstance().setBookModifiedOrUpgraded(false);
+            } finally {
+                LogUtil.stopBook();
+            }
+
+            return null;
+        }
+    }
+
+    //--------------------//
+    // TranscribeBookTask //
+    //--------------------//
+    private static class TranscribeBookTask
+            extends VoidTask
+    {
+
+        private final SheetStub stub;
+
+        private final Book book;
+
+        TranscribeBookTask (SheetStub stub)
+        {
+            this.stub = stub;
+            this.book = stub.getBook();
+        }
+
+        @Override
+        protected Void doInBackground ()
+                throws InterruptedException
+        {
+            try {
+                LogUtil.start(book);
+                book.transcribe();
+            } catch (Exception ex) {
+                logger.warn("Could not transcribe book", ex);
+            } finally {
+                LogUtil.stopBook();
+            }
+
+            return null;
+        }
+
+        @Override
+        protected void finished ()
+        {
+            StubsController.getInstance().callAboutStub(stub);
+        }
+    }
+
+    //---------------------//
+    // TranscribeSheetTask //
+    //---------------------//
+    private static class TranscribeSheetTask
+            extends VoidTask
+    {
+
+        private final Sheet sheet;
+
+        TranscribeSheetTask (Sheet sheet)
+        {
+            this.sheet = sheet;
+        }
+
+        @Override
+        protected Void doInBackground ()
+                throws InterruptedException
+        {
+            try {
+                LogUtil.start(sheet.getStub());
+                sheet.getStub().transcribe();
+            } catch (Exception ex) {
+                logger.warn("Could not transcribe sheet", ex);
+            } finally {
+                LogUtil.stopStub();
+            }
+
+            return null;
+        }
+    }
+}