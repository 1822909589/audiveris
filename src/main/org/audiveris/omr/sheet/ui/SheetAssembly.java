//------------------------------------------------------------------------------------------------//
//                                                                                                //
//                                   S h e e t A s s e m b l y                                    //
//                                                                                                //
//------------------------------------------------------------------------------------------------//
// <editor-fold defaultstate="collapsed" desc="hdr">
//
//  Copyright © Audiveris 2018. All rights reserved.
//
//  This program is free software: you can redistribute it and/or modify it under the terms of the
//  GNU Affero General Public License as published by the Free Software Foundation, either version
//  3 of the License, or (at your option) any later version.
//
//  This program is distributed in the hope that it will be useful, but WITHOUT ANY WARRANTY;
//  without even the implied warranty of MERCHANTABILITY or FITNESS FOR A PARTICULAR PURPOSE.
//  See the GNU Affero General Public License for more details.
//
//  You should have received a copy of the GNU Affero General Public License along with this
//  program.  If not, see <http://www.gnu.org/licenses/>.
//------------------------------------------------------------------------------------------------//
// </editor-fold>
package org.audiveris.omr.sheet.ui;

import org.audiveris.omr.OMR;
import org.audiveris.omr.sheet.Sheet;
import org.audiveris.omr.sheet.SheetStub;
import org.audiveris.omr.ui.Board;
import org.audiveris.omr.ui.BoardsPane;
import org.audiveris.omr.ui.GuiActions;
import org.audiveris.omr.ui.selection.LocationEvent;
import org.audiveris.omr.ui.selection.SelectionService;
import org.audiveris.omr.ui.util.ClosableTabbedPane;
import org.audiveris.omr.ui.util.Panel;
import org.audiveris.omr.ui.util.UIUtil;
import org.audiveris.omr.ui.view.LogSlider;
import org.audiveris.omr.ui.view.Rubber;
import org.audiveris.omr.ui.view.RubberPanel;
import org.audiveris.omr.ui.view.ScrollView;
import org.audiveris.omr.ui.view.Zoom;
import org.audiveris.omr.util.Navigable;

import org.slf4j.Logger;
import org.slf4j.LoggerFactory;

import java.awt.BorderLayout;
import java.awt.Component;
import java.awt.Container;
import java.awt.Dimension;
import java.awt.Rectangle;
import java.lang.reflect.InvocationTargetException;
import java.util.ArrayList;
import java.util.HashMap;
import java.util.Map;

import javax.swing.BoundedRangeModel;
import javax.swing.DefaultBoundedRangeModel;
import javax.swing.InputMap;
import javax.swing.JComponent;
import javax.swing.JScrollPane;
import javax.swing.KeyStroke;
import javax.swing.SwingUtilities;
import javax.swing.event.ChangeEvent;
import javax.swing.event.ChangeListener;

/**
 * Class {@code SheetAssembly} is a UI assembly dedicated to the display of various
 * views around the same sheet.
 * All views share the same zoom and the same position within their containing {@link JScrollPane}.
 * <p>
 * It gathers:
 * <ul>
 * <li>a {@link Zoom} with its dedicated graphical {@link LogSlider}</li>
 * <li>a mouse adapter {@link Rubber}</li>
 * <li>a tabbed pane of {@link JScrollPane}'s for all views of this sheet</li>
 * </ul>
 * <p>
 * Although not part of the same Swing container, the SheetAssembly also refers to a sequence of
 * {@link BoardsPane}'s which is parallel to the sequence of ScrollView's.
 *
 * @author Hervé Bitteur
 */
public class SheetAssembly
        implements ChangeListener
{

    private static final Logger logger = LoggerFactory.getLogger(SheetAssembly.class);

    /** Link with sheet stub. */
    @Navigable(false)
    private final SheetStub stub;

    /** The concrete UI component. */
    private final Panel component = new Panel();

    /** To manually control the zoom ratio. */
    private final LogSlider slider = new LogSlider(2, 5, LogSlider.VERTICAL, -3, 5, 0);

    /** Closable tabbed container for all views of the sheet. */
    private final ViewsPane viewsPane = new ViewsPane();

    /** Zoom, with default ratio set to 1. */
    private final Zoom zoom = new Zoom(slider, 1);

    /** Mouse adapter. */
    private final Rubber rubber = new Rubber(zoom);

    /** Map: scrollPane -> view tab. */
    private final Map<JScrollPane, ViewTab> tabs = new HashMap<>();

    /** Previously selected tab. */
    private ViewTab previousTab = null;

    /** Shared scroll values across all JScrollPane instances. */
    private ScrollValues scrollValues;

    /** Sheet size. */
    private Dimension modelSize;

    /**
     * Create a new {@code SheetAssembly} instance dedicated to one sheet stub.
     *
     * @param stub the related sheet stub
     */
    public SheetAssembly (SheetStub stub)
    {
        logger.debug("creating SheetAssembly on {}", stub);

        this.stub = stub;

        // GUI stuff
        slider.setToolTipText("Adjust Zoom Ratio");

        // To be notified of view selection (manually or programmatically)
        viewsPane.addChangeListener(this);

        logger.debug("SheetAssembly created.");

        defineLayout();
    }

    //----------//
    // addBoard //
    //----------//
    /**
     * Add a board into the BoardsPane corresponding to the provided view tab title.
     *
     * @param tab   the tab of the targeted view
     * @param board the board to add dynamically
     */
    public void addBoard (final SheetTab tab,
                          final Board board)
    {
        if (!SwingUtilities.isEventDispatchThread()) {
            try {
                SwingUtilities.invokeAndWait(new Runnable()
                {
                    @Override
                    public void run ()
                    {
                        addBoard(tab, board);
                    }
                });
            } catch (InterruptedException |
                     InvocationTargetException ex) {
                logger.warn("invokeAndWait error", ex);
            }
        } else {
            JScrollPane pane = getPane(tab.label);

            if (pane != null) {
                ViewTab viewTab = tabs.get(pane);
                viewTab.boardsPane.addBoard(board);
            }
        }
    }

    //------------//
    // addViewTab //
    //------------//
    /**
     * Add a new tab, that contains a new view on the sheet.
     *
     * @param tab        the label to use for the tab
     * @param sv         the view on the sheet
     * @param boardsPane the board pane associated to the tab
     */
    public void addViewTab (SheetTab tab,
                            ScrollView sv,
                            BoardsPane boardsPane)
    {
        addViewTab(tab.label, sv, boardsPane);
    }

    //------------//
    // addViewTab //
    //------------//
    /**
     * Add a new tab, that contains a new view on the sheet.
     *
     * @param label      the label to use for the tab
     * @param scrollView the view on the sheet
     * @param boardsPane the board pane associated to the tab
     */
    public void addViewTab (final String label,
                            final ScrollView scrollView,
                            final BoardsPane boardsPane)
    {
        if (!SwingUtilities.isEventDispatchThread()) {
            try {
                SwingUtilities.invokeAndWait(new Runnable()
                {
                    @Override
                    public void run ()
                    {
                        addViewTab(label, scrollView, boardsPane);
                    }
                });
            } catch (InterruptedException |
                     InvocationTargetException ex) {
                logger.warn("invokeAndWait error", ex);
            }
        } else {
            JScrollPane scrollPane = scrollView.getComponent();
            UIUtil.suppressBorders(scrollPane);

            if (boardsPane != null) {
                boardsPane.setName(label);
            }

            logger.debug("addViewTab begin {} boardsPane={}", label, boardsPane);

            // Remove any existing viewTab with the same label
            for (ViewTab t : tabs.values()) {
                if (t.title.equals(label)) {
                    t.remove();

                    break;
                }
            }

            // Register the component
            tabs.put(scrollPane, new ViewTab(label, boardsPane, scrollView));

            // Actually insert the related Swing tab
            viewsPane.addTab(label, scrollPane);

            // Select this new tab
            viewsPane.setSelectedComponent(scrollPane);

            logger.debug("addViewTab end {} boardsPane={}", label, boardsPane);
        }
    }

    //------------------//
    // assemblySelected //
    //------------------//
    /**
     * Method called when this sheet assembly is selected, since we can have several
     * sheets displayed, each with its sheet assembly.
     * This is called from {@link org.audiveris.omr.sheet.ui.StubsController} when the tab
     * of another sheet is selected.
     */
    public void assemblySelected ()
    {
        logger.debug("{} assemblySelected", stub.getId());

        // Display the related boards
        displayBoards();

        // Display the errors pane of this assembly?
        if (GuiActions.getInstance().isErrorsWindowDisplayed()) {
            OMR.gui.setErrorsPane(stub.getSheet().getErrorsEditor().getComponent());
        }
    }

    //-------//
    // close //
    //-------//
    /**
     * Close the assembly, by removing it from the containing sheet tabbed pane.
     */
    public void close ()
    {
        OMR.gui.removeBoardsPane();

        // Disconnect all keyboard bindings from PixelBoard's (workaround for a Swing memory leak)
        for (ViewTab tab : tabs.values()) {
            tab.disconnectKeyboard();
        }

        // Hide the error messages (for this sheet)
        if (stub.hasSheet()) {
            OMR.gui.removeErrorsPane(stub.getSheet().getErrorsEditor().getComponent());
        }
    }

    //--------------//
    // getComponent //
    //--------------//
    /**
     * Report the UI component.
     *
     * @return the concrete component
     */
    public JComponent getComponent ()
    {
        return component;
    }

    //---------//
    // getPane //
    //---------//
    /**
     * Find the view that corresponds to the provided tab title.
     *
     * @param title the tab title.
     * @return the view found, or null
     */
    public JScrollPane getPane (String title)
    {
        for (int i = 0, count = viewsPane.getTabCount(); i < count; i++) {
            if (viewsPane.getTitleAt(i).equals(title)) {
                return (JScrollPane) viewsPane.getComponentAt(i);
            }
        }

        return null;
    }

    //--------------------//
    // getSelectedTabName //
    //--------------------//
    /**
     * Report name of selected tab.
     *
     * @return name of selected tab
     */
    public String getSelectedTabName ()
    {
        ViewTab currentTab = getCurrentViewTab();

        if (currentTab != null) {
            return currentTab.title;
        } else {
            return null;
        }
    }

    //-----------------//
    // getSelectedView //
    //-----------------//
    /**
     * Report the tabbed view currently selected.
     *
     * @return the current tabbed view
     */
    public ScrollView getSelectedView ()
    {
        ViewTab currentTab = getCurrentViewTab();

        if (currentTab != null) {
            return currentTab.scrollView;
        } else {
            return null;
        }
    }

    //----------//
    // getSheet //
    //----------//
    /**
     * Report the sheet this assembly is related to.
     *
     * @return the related sheet
     */
    public Sheet getSheet ()
    {
        return stub.getSheet();
    }

    //---------//
    // getStub //
    //---------//
    /**
     * Report the underlying sheet stub.
     *
     * @return the related sheet stub
     */
    public SheetStub getStub ()
    {
        return stub;
    }

    //-------------//
    // lockViewTab //
    //-------------//
    /**
     * Make the provided tab non closable.
     *
     * @param tab the tab to lock
     */
    public void lockViewTab (SheetTab tab)
    {
        for (int i = 0, count = viewsPane.getTabCount(); i < count; i++) {
            if (viewsPane.getTitleAt(i).equals(tab.label)) {
                viewsPane.removeClosingButton(i);

                return;
            }
        }
    }

    //-----------//
    // renameTab //
    //-----------//
    /**
     * Change the name of a tab.
     *
     * @param oldName old tab name
     * @param newName new tab name
     */
    public void renameTab (String oldName,
                           String newName)
    {
        for (int i = 0, count = viewsPane.getTabCount(); i < count; i++) {
            if (viewsPane.getTitleAt(i).equals(oldName)) {
                viewsPane.setTitleAt(i, newName);

                return;
            }
        }
    }

    //-------//
    // reset //
    //-------//
    /**
     * Reset the assembly to its initial empty state.
     */
    public void reset ()
    {
        if (!SwingUtilities.isEventDispatchThread()) {
            try {
                SwingUtilities.invokeAndWait(new Runnable()
                {
                    @Override
                    public void run ()
                    {
                        reset();
                    }
                });
            } catch (InterruptedException |
                     InvocationTargetException ex) {
                logger.warn("invokeAndWait error", ex);
            }
        } else {
            ScrollView scrollView = getSelectedView();

            if (scrollView != null) {
                scrollValues = new ScrollValues(scrollView);
                logger.debug("Storing {}", scrollValues);
            }

            close();

            for (ViewTab tab : new ArrayList<>(tabs.values())) {
                tab.remove();
            }

            tabs.clear();

            previousTab = null;
        }
    }

    //---------------//
    // selectViewTab //
    //---------------//
    /**
     * Force a tab selection programmatically.
     *
     * @param tab the tab to be selected
     */
    public void selectViewTab (SheetTab tab)
    {
        for (int i = 0, count = viewsPane.getTabCount(); i < count; i++) {
            if (viewsPane.getTitleAt(i).equals(tab.label)) {
                viewsPane.setSelectedIndex(i);
                viewsPane.repaint();

                logger.debug("Selected view tab {}", tab);

                return;
            }
        }
    }

    //--------------//
    // setZoomRatio //
    //--------------//
    /**
     * Modify the ratio of the global zoom for all views of the sheet.
     *
     * @param ratio the new display ratio
     */
    public void setZoomRatio (double ratio)
    {
        zoom.setRatio(ratio);
    }

    //--------------//
    // stateChanged //
    //--------------//
    /**
     * This method is called whenever another view tab is selected
     * in the SheetAssembly (or when a tab is removed).
     *
     * @param e the originating change event (not used)
     */
    @Override
    public void stateChanged (ChangeEvent e)
    {
        ViewTab currentTab = getCurrentViewTab();
        logger.debug(
                "SheetAssembly stateChanged previousTab:{} currentTab:{}",
                previousTab,
                currentTab);

        if (currentTab != previousTab) {
            if (previousTab != null) {
                previousTab.deselected();
            }

            if (currentTab != null) {
                currentTab.selected();
            }
        }

        previousTab = currentTab;
    }

    //--------------//
    // defineLayout //
    //--------------//
    /**
     * Define the layout of this assembly.
     */
    private void defineLayout ()
    {
        component.setLayout(new BorderLayout());
        component.setNoInsets();
        component.add(slider, BorderLayout.WEST);
        component.add(viewsPane, BorderLayout.CENTER);

        // Avoid slider to react on (and consume) page up/down keys or arrow keys
        InputMap inputMap = slider.getInputMap(JComponent.WHEN_IN_FOCUSED_WINDOW);
        inputMap.put(KeyStroke.getKeyStroke("PAGE_UP"), "none");
        inputMap.put(KeyStroke.getKeyStroke("PAGE_DOWN"), "none");
        inputMap.put(KeyStroke.getKeyStroke("LEFT"), "none");
        inputMap.put(KeyStroke.getKeyStroke("RIGHT"), "none");
        inputMap.put(KeyStroke.getKeyStroke("UP"), "none");
        inputMap.put(KeyStroke.getKeyStroke("DOWN"), "none");
    }

    //---------------//
    // displayBoards //
    //---------------//
    /**
     * Make the boards pane visible (for this sheet & view).
     */
    private void displayBoards ()
    {
        // Make sure the view tab is ready
        JScrollPane comp = (JScrollPane) viewsPane.getSelectedComponent();

        if (comp != null) {
            // Retrieve the proper boards pane, if any
            ViewTab tab = tabs.get(comp);

            if (tab != null) {
                tab.displayBoards();
            }
        }
    }

    //-------------------//
    // getCurrentViewTab //
    //-------------------//
    /**
     * Report the ViewTab currently selected, if any.
     *
     * @return the current ViewTab, or null
     */
    private ViewTab getCurrentViewTab ()
    {
        JScrollPane comp = (JScrollPane) viewsPane.getSelectedComponent();

        if (comp != null) {
            return tabs.get(comp);
        } else {
            return null;
        }
    }

<<<<<<< HEAD
    //~ Inner Classes ------------------------------------------------------------------------------
    //--------------//
    // ScrollValues //
    //--------------//
    /**
     * To preserve and replicate scroll bar values.
     */
    private static class ScrollValues
    {
        //~ Instance fields ------------------------------------------------------------------------

        final DefaultBoundedRangeModel hori; // Model for horizontal scrollbar

        final DefaultBoundedRangeModel vert; // Model for vertical scrollbar

        //~ Constructors ---------------------------------------------------------------------------
        public ScrollValues (ScrollView scrollView)
        {
            hori = copy(scrollView.getComponent().getHorizontalScrollBar().getModel());
            vert = copy(scrollView.getComponent().getVerticalScrollBar().getModel());
        }

        //~ Methods --------------------------------------------------------------------------------
        public void applyTo (JScrollPane scrollPane)
        {
            apply(hori, scrollPane.getHorizontalScrollBar().getModel());
            apply(vert, scrollPane.getVerticalScrollBar().getModel());
        }

        @Override
        public String toString ()
        {
            return "ScrollValues{hori:" + hori + ", vert:" + vert + "}";
        }

        private void apply (BoundedRangeModel src,
                            BoundedRangeModel tgt)
        {
            tgt.setRangeProperties(
                    src.getValue(),
                    src.getExtent(),
                    src.getMinimum(),
                    src.getMaximum(),
                    false);
        }

        private DefaultBoundedRangeModel copy (BoundedRangeModel m)
        {
            return new DefaultBoundedRangeModel(
                    m.getValue(),
                    m.getExtent(),
                    m.getMinimum(),
                    m.getMaximum());
        }
    }

    //-----------//
    // ViewsPane //
    //-----------//
    /**
     * Closable tabbed pane, with user confirmation on tab closing.
     */
    private static class ViewsPane
            extends ClosableTabbedPane
    {
        //~ Methods --------------------------------------------------------------------------------

        @Override
        public boolean tabAboutToClose (int tabIndex)
        {
            return OMR.gui.displayConfirmation(
                    getTitleAt(tabIndex) + " tab is about to close." + "\nDo you confirm?");
        }
    }

=======
>>>>>>> 8e2b0fd5
    //---------//
    // ViewTab //
    //---------//
    /**
     * A simple structure to gather the various aspects of a view tab.
     * All instances are kept in the {@link SheetAssembly#tabs} map.
     */
    private class ViewTab
    {

        String title; // Title used for the tab

        BoardsPane boardsPane; // Related boards pane

        ScrollView scrollView; // Component in the JTabbedPane

        ViewTab (String title,
                 BoardsPane boardsPane,
                 ScrollView scrollView)
        {
            this.title = title;
            this.boardsPane = boardsPane;
            this.scrollView = scrollView;

            // Make the new view reuse the common zoom and rubber instances
            RubberPanel rubberPanel = scrollView.getView();
            rubberPanel.setZoom(zoom);
            rubberPanel.setRubber(rubber);

            logger.debug(
                    "Creating ViewTab {} modelSize:{} stub.hasSheet(): {}",
                    title,
                    modelSize,
                    stub.hasSheet());

            // Set the model size?
            if (modelSize == null) {
                if (stub.hasSheet()) {
                    Sheet sheet = stub.getSheet();

                    if (sheet.getPicture() != null) {
                        modelSize = new Dimension(sheet.getWidth(), sheet.getHeight());
                    }
                }
            }

            if (modelSize != null) {
                rubberPanel.setModelSize(modelSize);
            }

            // Force scroll bar computations
            zoom.fireStateChanged();
        }

        //------------//
        // deselected //
        //------------//
        /**
         * Run when this tab gets deselected.
         */
        public void deselected ()
        {
            logger.debug("SheetAssembly: {} viewTab. deselected for {}", stub.getId(), this);

            scrollValues = new ScrollValues(scrollView);
            logger.debug("Storing {}", scrollValues);

            // Disconnection of events
            RubberPanel rubberPanel = scrollView.getView();
            rubberPanel.unsubscribe();

            // Disconnection of related boards, if any
            if ((boardsPane != null) && component.isVisible()) {
                boardsPane.disconnect();
            }
        }

        //--------//
        // remove //
        //--------//
        /**
         * Remove this viewTab instance.
         */
        public void remove ()
        {
            RubberPanel rubberPanel = scrollView.getView();
            rubberPanel.unsetZoom(zoom);
            rubberPanel.unsetRubber(rubber);

            JScrollPane scrollPane = scrollView.getComponent();
            viewsPane.remove(scrollPane);
            tabs.remove(scrollPane);

            logger.debug("Removed tab: {}", this);
        }

        //----------//
        // selected //
        //----------//
        /**
         * Run when this tab gets selected.
         */
        public void selected ()
        {
            logger.debug(
                    "SheetAssembly: {} viewTab.   selected for {} dim:{}",
                    stub.getId(),
                    this,
                    scrollView.getView().getPreferredSize());

            // Link rubber with proper view
            RubberPanel rubberPanel = scrollView.getView();
            rubber.connectComponent(rubberPanel);
            rubber.setMouseMonitor(rubberPanel);

            // Make connections to events
            rubberPanel.subscribe();

            // Restore display of proper context
            if (component.isShowing()) {
                displayBoards();
            }

            // Force update of LocationEvent
            if (stub.hasSheet()) {
                SelectionService locationService = stub.getSheet().getLocationService();
                LocationEvent locationEvent = (LocationEvent) locationService.getLastEvent(
                        LocationEvent.class);
                Rectangle location = (locationEvent != null) ? locationEvent.getData() : null;

                if (location != null) {
                    locationService.publish(
                            new LocationEvent(this, locationEvent.hint, null, location));
                }
            }

            // Apply the same scroll bar positions
            if (scrollValues != null) {
                JScrollPane scrollPane = scrollView.getComponent();
                logger.debug("Using   {}", scrollValues);
                scrollValues.applyTo(scrollPane);
            }
        }

        //----------//
        // toString //
        //----------//
        @Override
        public String toString ()
        {
            StringBuilder sb = new StringBuilder(getClass().getSimpleName());
            sb.append("{");
            sb.append(title);
            sb.append("}");

            return sb.toString();
        }

        //--------------------//
        // disconnectKeyboard //
        //--------------------//
        private void disconnectKeyboard ()
        {
            if (boardsPane != null) {
                for (Component topComp : boardsPane.getComponent().getComponents()) {
                    for (Component comp : ((Container) topComp).getComponents()) {
                        if (comp instanceof JComponent) {
                            ((JComponent) comp).resetKeyboardActions();
                        }
                    }
                }
            }
        }

        //---------------//
        // displayBoards //
        //---------------//
        private void displayBoards ()
        {
            if (boardsPane != null) {
                // (Re)connect the boards to their selection inputs if needed
                boardsPane.connect();

                // Display the boards pane related to the selected view
                OMR.gui.setBoardsPane(boardsPane.getComponent());
            } else {
                OMR.gui.setBoardsPane(null);
            }
        }
    }

    //--------------//
    // ScrollValues //
    //--------------//
    /**
     * To preserve and replicate scroll bar values.
     */
    private static class ScrollValues
    {

        final DefaultBoundedRangeModel hori; // Model for horizontal scrollbar

        final DefaultBoundedRangeModel vert; // Model for vertical scrollbar

        ScrollValues (ScrollView scrollView)
        {
            hori = copy(scrollView.getComponent().getHorizontalScrollBar().getModel());
            vert = copy(scrollView.getComponent().getVerticalScrollBar().getModel());
        }

        public void applyTo (JScrollPane scrollPane)
        {
            apply(hori, scrollPane.getHorizontalScrollBar().getModel());
            apply(vert, scrollPane.getVerticalScrollBar().getModel());
        }

        @Override
        public String toString ()
        {
            return "ScrollValues{hori:" + hori + ", vert:" + vert + "}";
        }

        private void apply (BoundedRangeModel src,
                            BoundedRangeModel tgt)
        {
            tgt.setRangeProperties(
                    src.getValue(),
                    src.getExtent(),
                    src.getMinimum(),
                    src.getMaximum(),
                    false);
        }

        private DefaultBoundedRangeModel copy (BoundedRangeModel m)
        {
            return new DefaultBoundedRangeModel(
                    m.getValue(),
                    m.getExtent(),
                    m.getMinimum(),
                    m.getMaximum());
        }
    }

    //-----------//
    // ViewsPane //
    //-----------//
    /**
     * Closable tabbed pane, with user confirmation on tab closing.
     */
    private static class ViewsPane
            extends ClosableTabbedPane
    {

        @Override
        public boolean tabAboutToClose (int tabIndex)
        {
            return OMR.gui.displayConfirmation(
                    getTitleAt(tabIndex) + " tab is about to close." + "\nDo you confirm?");
        }
    }

}
<|MERGE_RESOLUTION|>--- conflicted
+++ resolved
@@ -1,944 +1,866 @@
-//------------------------------------------------------------------------------------------------//
-//                                                                                                //
-//                                   S h e e t A s s e m b l y                                    //
-//                                                                                                //
-//------------------------------------------------------------------------------------------------//
-// <editor-fold defaultstate="collapsed" desc="hdr">
-//
-//  Copyright © Audiveris 2018. All rights reserved.
-//
-//  This program is free software: you can redistribute it and/or modify it under the terms of the
-//  GNU Affero General Public License as published by the Free Software Foundation, either version
-//  3 of the License, or (at your option) any later version.
-//
-//  This program is distributed in the hope that it will be useful, but WITHOUT ANY WARRANTY;
-//  without even the implied warranty of MERCHANTABILITY or FITNESS FOR A PARTICULAR PURPOSE.
-//  See the GNU Affero General Public License for more details.
-//
-//  You should have received a copy of the GNU Affero General Public License along with this
-//  program.  If not, see <http://www.gnu.org/licenses/>.
-//------------------------------------------------------------------------------------------------//
-// </editor-fold>
-package org.audiveris.omr.sheet.ui;
-
-import org.audiveris.omr.OMR;
-import org.audiveris.omr.sheet.Sheet;
-import org.audiveris.omr.sheet.SheetStub;
-import org.audiveris.omr.ui.Board;
-import org.audiveris.omr.ui.BoardsPane;
-import org.audiveris.omr.ui.GuiActions;
-import org.audiveris.omr.ui.selection.LocationEvent;
-import org.audiveris.omr.ui.selection.SelectionService;
-import org.audiveris.omr.ui.util.ClosableTabbedPane;
-import org.audiveris.omr.ui.util.Panel;
-import org.audiveris.omr.ui.util.UIUtil;
-import org.audiveris.omr.ui.view.LogSlider;
-import org.audiveris.omr.ui.view.Rubber;
-import org.audiveris.omr.ui.view.RubberPanel;
-import org.audiveris.omr.ui.view.ScrollView;
-import org.audiveris.omr.ui.view.Zoom;
-import org.audiveris.omr.util.Navigable;
-
-import org.slf4j.Logger;
-import org.slf4j.LoggerFactory;
-
-import java.awt.BorderLayout;
-import java.awt.Component;
-import java.awt.Container;
-import java.awt.Dimension;
-import java.awt.Rectangle;
-import java.lang.reflect.InvocationTargetException;
-import java.util.ArrayList;
-import java.util.HashMap;
-import java.util.Map;
-
-import javax.swing.BoundedRangeModel;
-import javax.swing.DefaultBoundedRangeModel;
-import javax.swing.InputMap;
-import javax.swing.JComponent;
-import javax.swing.JScrollPane;
-import javax.swing.KeyStroke;
-import javax.swing.SwingUtilities;
-import javax.swing.event.ChangeEvent;
-import javax.swing.event.ChangeListener;
-
-/**
- * Class {@code SheetAssembly} is a UI assembly dedicated to the display of various
- * views around the same sheet.
- * All views share the same zoom and the same position within their containing {@link JScrollPane}.
- * <p>
- * It gathers:
- * <ul>
- * <li>a {@link Zoom} with its dedicated graphical {@link LogSlider}</li>
- * <li>a mouse adapter {@link Rubber}</li>
- * <li>a tabbed pane of {@link JScrollPane}'s for all views of this sheet</li>
- * </ul>
- * <p>
- * Although not part of the same Swing container, the SheetAssembly also refers to a sequence of
- * {@link BoardsPane}'s which is parallel to the sequence of ScrollView's.
- *
- * @author Hervé Bitteur
- */
-public class SheetAssembly
-        implements ChangeListener
-{
-
-    private static final Logger logger = LoggerFactory.getLogger(SheetAssembly.class);
-
-    /** Link with sheet stub. */
-    @Navigable(false)
-    private final SheetStub stub;
-
-    /** The concrete UI component. */
-    private final Panel component = new Panel();
-
-    /** To manually control the zoom ratio. */
-    private final LogSlider slider = new LogSlider(2, 5, LogSlider.VERTICAL, -3, 5, 0);
-
-    /** Closable tabbed container for all views of the sheet. */
-    private final ViewsPane viewsPane = new ViewsPane();
-
-    /** Zoom, with default ratio set to 1. */
-    private final Zoom zoom = new Zoom(slider, 1);
-
-    /** Mouse adapter. */
-    private final Rubber rubber = new Rubber(zoom);
-
-    /** Map: scrollPane -> view tab. */
-    private final Map<JScrollPane, ViewTab> tabs = new HashMap<>();
-
-    /** Previously selected tab. */
-    private ViewTab previousTab = null;
-
-    /** Shared scroll values across all JScrollPane instances. */
-    private ScrollValues scrollValues;
-
-    /** Sheet size. */
-    private Dimension modelSize;
-
-    /**
-     * Create a new {@code SheetAssembly} instance dedicated to one sheet stub.
-     *
-     * @param stub the related sheet stub
-     */
-    public SheetAssembly (SheetStub stub)
-    {
-        logger.debug("creating SheetAssembly on {}", stub);
-
-        this.stub = stub;
-
-        // GUI stuff
-        slider.setToolTipText("Adjust Zoom Ratio");
-
-        // To be notified of view selection (manually or programmatically)
-        viewsPane.addChangeListener(this);
-
-        logger.debug("SheetAssembly created.");
-
-        defineLayout();
-    }
-
-    //----------//
-    // addBoard //
-    //----------//
-    /**
-     * Add a board into the BoardsPane corresponding to the provided view tab title.
-     *
-     * @param tab   the tab of the targeted view
-     * @param board the board to add dynamically
-     */
-    public void addBoard (final SheetTab tab,
-                          final Board board)
-    {
-        if (!SwingUtilities.isEventDispatchThread()) {
-            try {
-                SwingUtilities.invokeAndWait(new Runnable()
-                {
-                    @Override
-                    public void run ()
-                    {
-                        addBoard(tab, board);
-                    }
-                });
-            } catch (InterruptedException |
-                     InvocationTargetException ex) {
-                logger.warn("invokeAndWait error", ex);
-            }
-        } else {
-            JScrollPane pane = getPane(tab.label);
-
-            if (pane != null) {
-                ViewTab viewTab = tabs.get(pane);
-                viewTab.boardsPane.addBoard(board);
-            }
-        }
-    }
-
-    //------------//
-    // addViewTab //
-    //------------//
-    /**
-     * Add a new tab, that contains a new view on the sheet.
-     *
-     * @param tab        the label to use for the tab
-     * @param sv         the view on the sheet
-     * @param boardsPane the board pane associated to the tab
-     */
-    public void addViewTab (SheetTab tab,
-                            ScrollView sv,
-                            BoardsPane boardsPane)
-    {
-        addViewTab(tab.label, sv, boardsPane);
-    }
-
-    //------------//
-    // addViewTab //
-    //------------//
-    /**
-     * Add a new tab, that contains a new view on the sheet.
-     *
-     * @param label      the label to use for the tab
-     * @param scrollView the view on the sheet
-     * @param boardsPane the board pane associated to the tab
-     */
-    public void addViewTab (final String label,
-                            final ScrollView scrollView,
-                            final BoardsPane boardsPane)
-    {
-        if (!SwingUtilities.isEventDispatchThread()) {
-            try {
-                SwingUtilities.invokeAndWait(new Runnable()
-                {
-                    @Override
-                    public void run ()
-                    {
-                        addViewTab(label, scrollView, boardsPane);
-                    }
-                });
-            } catch (InterruptedException |
-                     InvocationTargetException ex) {
-                logger.warn("invokeAndWait error", ex);
-            }
-        } else {
-            JScrollPane scrollPane = scrollView.getComponent();
-            UIUtil.suppressBorders(scrollPane);
-
-            if (boardsPane != null) {
-                boardsPane.setName(label);
-            }
-
-            logger.debug("addViewTab begin {} boardsPane={}", label, boardsPane);
-
-            // Remove any existing viewTab with the same label
-            for (ViewTab t : tabs.values()) {
-                if (t.title.equals(label)) {
-                    t.remove();
-
-                    break;
-                }
-            }
-
-            // Register the component
-            tabs.put(scrollPane, new ViewTab(label, boardsPane, scrollView));
-
-            // Actually insert the related Swing tab
-            viewsPane.addTab(label, scrollPane);
-
-            // Select this new tab
-            viewsPane.setSelectedComponent(scrollPane);
-
-            logger.debug("addViewTab end {} boardsPane={}", label, boardsPane);
-        }
-    }
-
-    //------------------//
-    // assemblySelected //
-    //------------------//
-    /**
-     * Method called when this sheet assembly is selected, since we can have several
-     * sheets displayed, each with its sheet assembly.
-     * This is called from {@link org.audiveris.omr.sheet.ui.StubsController} when the tab
-     * of another sheet is selected.
-     */
-    public void assemblySelected ()
-    {
-        logger.debug("{} assemblySelected", stub.getId());
-
-        // Display the related boards
-        displayBoards();
-
-        // Display the errors pane of this assembly?
-        if (GuiActions.getInstance().isErrorsWindowDisplayed()) {
-            OMR.gui.setErrorsPane(stub.getSheet().getErrorsEditor().getComponent());
-        }
-    }
-
-    //-------//
-    // close //
-    //-------//
-    /**
-     * Close the assembly, by removing it from the containing sheet tabbed pane.
-     */
-    public void close ()
-    {
-        OMR.gui.removeBoardsPane();
-
-        // Disconnect all keyboard bindings from PixelBoard's (workaround for a Swing memory leak)
-        for (ViewTab tab : tabs.values()) {
-            tab.disconnectKeyboard();
-        }
-
-        // Hide the error messages (for this sheet)
-        if (stub.hasSheet()) {
-            OMR.gui.removeErrorsPane(stub.getSheet().getErrorsEditor().getComponent());
-        }
-    }
-
-    //--------------//
-    // getComponent //
-    //--------------//
-    /**
-     * Report the UI component.
-     *
-     * @return the concrete component
-     */
-    public JComponent getComponent ()
-    {
-        return component;
-    }
-
-    //---------//
-    // getPane //
-    //---------//
-    /**
-     * Find the view that corresponds to the provided tab title.
-     *
-     * @param title the tab title.
-     * @return the view found, or null
-     */
-    public JScrollPane getPane (String title)
-    {
-        for (int i = 0, count = viewsPane.getTabCount(); i < count; i++) {
-            if (viewsPane.getTitleAt(i).equals(title)) {
-                return (JScrollPane) viewsPane.getComponentAt(i);
-            }
-        }
-
-        return null;
-    }
-
-    //--------------------//
-    // getSelectedTabName //
-    //--------------------//
-    /**
-     * Report name of selected tab.
-     *
-     * @return name of selected tab
-     */
-    public String getSelectedTabName ()
-    {
-        ViewTab currentTab = getCurrentViewTab();
-
-        if (currentTab != null) {
-            return currentTab.title;
-        } else {
-            return null;
-        }
-    }
-
-    //-----------------//
-    // getSelectedView //
-    //-----------------//
-    /**
-     * Report the tabbed view currently selected.
-     *
-     * @return the current tabbed view
-     */
-    public ScrollView getSelectedView ()
-    {
-        ViewTab currentTab = getCurrentViewTab();
-
-        if (currentTab != null) {
-            return currentTab.scrollView;
-        } else {
-            return null;
-        }
-    }
-
-    //----------//
-    // getSheet //
-    //----------//
-    /**
-     * Report the sheet this assembly is related to.
-     *
-     * @return the related sheet
-     */
-    public Sheet getSheet ()
-    {
-        return stub.getSheet();
-    }
-
-    //---------//
-    // getStub //
-    //---------//
-    /**
-     * Report the underlying sheet stub.
-     *
-     * @return the related sheet stub
-     */
-    public SheetStub getStub ()
-    {
-        return stub;
-    }
-
-    //-------------//
-    // lockViewTab //
-    //-------------//
-    /**
-     * Make the provided tab non closable.
-     *
-     * @param tab the tab to lock
-     */
-    public void lockViewTab (SheetTab tab)
-    {
-        for (int i = 0, count = viewsPane.getTabCount(); i < count; i++) {
-            if (viewsPane.getTitleAt(i).equals(tab.label)) {
-                viewsPane.removeClosingButton(i);
-
-                return;
-            }
-        }
-    }
-
-    //-----------//
-    // renameTab //
-    //-----------//
-    /**
-     * Change the name of a tab.
-     *
-     * @param oldName old tab name
-     * @param newName new tab name
-     */
-    public void renameTab (String oldName,
-                           String newName)
-    {
-        for (int i = 0, count = viewsPane.getTabCount(); i < count; i++) {
-            if (viewsPane.getTitleAt(i).equals(oldName)) {
-                viewsPane.setTitleAt(i, newName);
-
-                return;
-            }
-        }
-    }
-
-    //-------//
-    // reset //
-    //-------//
-    /**
-     * Reset the assembly to its initial empty state.
-     */
-    public void reset ()
-    {
-        if (!SwingUtilities.isEventDispatchThread()) {
-            try {
-                SwingUtilities.invokeAndWait(new Runnable()
-                {
-                    @Override
-                    public void run ()
-                    {
-                        reset();
-                    }
-                });
-            } catch (InterruptedException |
-                     InvocationTargetException ex) {
-                logger.warn("invokeAndWait error", ex);
-            }
-        } else {
-            ScrollView scrollView = getSelectedView();
-
-            if (scrollView != null) {
-                scrollValues = new ScrollValues(scrollView);
-                logger.debug("Storing {}", scrollValues);
-            }
-
-            close();
-
-            for (ViewTab tab : new ArrayList<>(tabs.values())) {
-                tab.remove();
-            }
-
-            tabs.clear();
-
-            previousTab = null;
-        }
-    }
-
-    //---------------//
-    // selectViewTab //
-    //---------------//
-    /**
-     * Force a tab selection programmatically.
-     *
-     * @param tab the tab to be selected
-     */
-    public void selectViewTab (SheetTab tab)
-    {
-        for (int i = 0, count = viewsPane.getTabCount(); i < count; i++) {
-            if (viewsPane.getTitleAt(i).equals(tab.label)) {
-                viewsPane.setSelectedIndex(i);
-                viewsPane.repaint();
-
-                logger.debug("Selected view tab {}", tab);
-
-                return;
-            }
-        }
-    }
-
-    //--------------//
-    // setZoomRatio //
-    //--------------//
-    /**
-     * Modify the ratio of the global zoom for all views of the sheet.
-     *
-     * @param ratio the new display ratio
-     */
-    public void setZoomRatio (double ratio)
-    {
-        zoom.setRatio(ratio);
-    }
-
-    //--------------//
-    // stateChanged //
-    //--------------//
-    /**
-     * This method is called whenever another view tab is selected
-     * in the SheetAssembly (or when a tab is removed).
-     *
-     * @param e the originating change event (not used)
-     */
-    @Override
-    public void stateChanged (ChangeEvent e)
-    {
-        ViewTab currentTab = getCurrentViewTab();
-        logger.debug(
-                "SheetAssembly stateChanged previousTab:{} currentTab:{}",
-                previousTab,
-                currentTab);
-
-        if (currentTab != previousTab) {
-            if (previousTab != null) {
-                previousTab.deselected();
-            }
-
-            if (currentTab != null) {
-                currentTab.selected();
-            }
-        }
-
-        previousTab = currentTab;
-    }
-
-    //--------------//
-    // defineLayout //
-    //--------------//
-    /**
-     * Define the layout of this assembly.
-     */
-    private void defineLayout ()
-    {
-        component.setLayout(new BorderLayout());
-        component.setNoInsets();
-        component.add(slider, BorderLayout.WEST);
-        component.add(viewsPane, BorderLayout.CENTER);
-
-        // Avoid slider to react on (and consume) page up/down keys or arrow keys
-        InputMap inputMap = slider.getInputMap(JComponent.WHEN_IN_FOCUSED_WINDOW);
-        inputMap.put(KeyStroke.getKeyStroke("PAGE_UP"), "none");
-        inputMap.put(KeyStroke.getKeyStroke("PAGE_DOWN"), "none");
-        inputMap.put(KeyStroke.getKeyStroke("LEFT"), "none");
-        inputMap.put(KeyStroke.getKeyStroke("RIGHT"), "none");
-        inputMap.put(KeyStroke.getKeyStroke("UP"), "none");
-        inputMap.put(KeyStroke.getKeyStroke("DOWN"), "none");
-    }
-
-    //---------------//
-    // displayBoards //
-    //---------------//
-    /**
-     * Make the boards pane visible (for this sheet & view).
-     */
-    private void displayBoards ()
-    {
-        // Make sure the view tab is ready
-        JScrollPane comp = (JScrollPane) viewsPane.getSelectedComponent();
-
-        if (comp != null) {
-            // Retrieve the proper boards pane, if any
-            ViewTab tab = tabs.get(comp);
-
-            if (tab != null) {
-                tab.displayBoards();
-            }
-        }
-    }
-
-    //-------------------//
-    // getCurrentViewTab //
-    //-------------------//
-    /**
-     * Report the ViewTab currently selected, if any.
-     *
-     * @return the current ViewTab, or null
-     */
-    private ViewTab getCurrentViewTab ()
-    {
-        JScrollPane comp = (JScrollPane) viewsPane.getSelectedComponent();
-
-        if (comp != null) {
-            return tabs.get(comp);
-        } else {
-            return null;
-        }
-    }
-
-<<<<<<< HEAD
-    //~ Inner Classes ------------------------------------------------------------------------------
-    //--------------//
-    // ScrollValues //
-    //--------------//
-    /**
-     * To preserve and replicate scroll bar values.
-     */
-    private static class ScrollValues
-    {
-        //~ Instance fields ------------------------------------------------------------------------
-
-        final DefaultBoundedRangeModel hori; // Model for horizontal scrollbar
-
-        final DefaultBoundedRangeModel vert; // Model for vertical scrollbar
-
-        //~ Constructors ---------------------------------------------------------------------------
-        public ScrollValues (ScrollView scrollView)
-        {
-            hori = copy(scrollView.getComponent().getHorizontalScrollBar().getModel());
-            vert = copy(scrollView.getComponent().getVerticalScrollBar().getModel());
-        }
-
-        //~ Methods --------------------------------------------------------------------------------
-        public void applyTo (JScrollPane scrollPane)
-        {
-            apply(hori, scrollPane.getHorizontalScrollBar().getModel());
-            apply(vert, scrollPane.getVerticalScrollBar().getModel());
-        }
-
-        @Override
-        public String toString ()
-        {
-            return "ScrollValues{hori:" + hori + ", vert:" + vert + "}";
-        }
-
-        private void apply (BoundedRangeModel src,
-                            BoundedRangeModel tgt)
-        {
-            tgt.setRangeProperties(
-                    src.getValue(),
-                    src.getExtent(),
-                    src.getMinimum(),
-                    src.getMaximum(),
-                    false);
-        }
-
-        private DefaultBoundedRangeModel copy (BoundedRangeModel m)
-        {
-            return new DefaultBoundedRangeModel(
-                    m.getValue(),
-                    m.getExtent(),
-                    m.getMinimum(),
-                    m.getMaximum());
-        }
-    }
-
-    //-----------//
-    // ViewsPane //
-    //-----------//
-    /**
-     * Closable tabbed pane, with user confirmation on tab closing.
-     */
-    private static class ViewsPane
-            extends ClosableTabbedPane
-    {
-        //~ Methods --------------------------------------------------------------------------------
-
-        @Override
-        public boolean tabAboutToClose (int tabIndex)
-        {
-            return OMR.gui.displayConfirmation(
-                    getTitleAt(tabIndex) + " tab is about to close." + "\nDo you confirm?");
-        }
-    }
-
-=======
->>>>>>> 8e2b0fd5
-    //---------//
-    // ViewTab //
-    //---------//
-    /**
-     * A simple structure to gather the various aspects of a view tab.
-     * All instances are kept in the {@link SheetAssembly#tabs} map.
-     */
-    private class ViewTab
-    {
-
-        String title; // Title used for the tab
-
-        BoardsPane boardsPane; // Related boards pane
-
-        ScrollView scrollView; // Component in the JTabbedPane
-
-        ViewTab (String title,
-                 BoardsPane boardsPane,
-                 ScrollView scrollView)
-        {
-            this.title = title;
-            this.boardsPane = boardsPane;
-            this.scrollView = scrollView;
-
-            // Make the new view reuse the common zoom and rubber instances
-            RubberPanel rubberPanel = scrollView.getView();
-            rubberPanel.setZoom(zoom);
-            rubberPanel.setRubber(rubber);
-
-            logger.debug(
-                    "Creating ViewTab {} modelSize:{} stub.hasSheet(): {}",
-                    title,
-                    modelSize,
-                    stub.hasSheet());
-
-            // Set the model size?
-            if (modelSize == null) {
-                if (stub.hasSheet()) {
-                    Sheet sheet = stub.getSheet();
-
-                    if (sheet.getPicture() != null) {
-                        modelSize = new Dimension(sheet.getWidth(), sheet.getHeight());
-                    }
-                }
-            }
-
-            if (modelSize != null) {
-                rubberPanel.setModelSize(modelSize);
-            }
-
-            // Force scroll bar computations
-            zoom.fireStateChanged();
-        }
-
-        //------------//
-        // deselected //
-        //------------//
-        /**
-         * Run when this tab gets deselected.
-         */
-        public void deselected ()
-        {
-            logger.debug("SheetAssembly: {} viewTab. deselected for {}", stub.getId(), this);
-
-            scrollValues = new ScrollValues(scrollView);
-            logger.debug("Storing {}", scrollValues);
-
-            // Disconnection of events
-            RubberPanel rubberPanel = scrollView.getView();
-            rubberPanel.unsubscribe();
-
-            // Disconnection of related boards, if any
-            if ((boardsPane != null) && component.isVisible()) {
-                boardsPane.disconnect();
-            }
-        }
-
-        //--------//
-        // remove //
-        //--------//
-        /**
-         * Remove this viewTab instance.
-         */
-        public void remove ()
-        {
-            RubberPanel rubberPanel = scrollView.getView();
-            rubberPanel.unsetZoom(zoom);
-            rubberPanel.unsetRubber(rubber);
-
-            JScrollPane scrollPane = scrollView.getComponent();
-            viewsPane.remove(scrollPane);
-            tabs.remove(scrollPane);
-
-            logger.debug("Removed tab: {}", this);
-        }
-
-        //----------//
-        // selected //
-        //----------//
-        /**
-         * Run when this tab gets selected.
-         */
-        public void selected ()
-        {
-            logger.debug(
-                    "SheetAssembly: {} viewTab.   selected for {} dim:{}",
-                    stub.getId(),
-                    this,
-                    scrollView.getView().getPreferredSize());
-
-            // Link rubber with proper view
-            RubberPanel rubberPanel = scrollView.getView();
-            rubber.connectComponent(rubberPanel);
-            rubber.setMouseMonitor(rubberPanel);
-
-            // Make connections to events
-            rubberPanel.subscribe();
-
-            // Restore display of proper context
-            if (component.isShowing()) {
-                displayBoards();
-            }
-
-            // Force update of LocationEvent
-            if (stub.hasSheet()) {
-                SelectionService locationService = stub.getSheet().getLocationService();
-                LocationEvent locationEvent = (LocationEvent) locationService.getLastEvent(
-                        LocationEvent.class);
-                Rectangle location = (locationEvent != null) ? locationEvent.getData() : null;
-
-                if (location != null) {
-                    locationService.publish(
-                            new LocationEvent(this, locationEvent.hint, null, location));
-                }
-            }
-
-            // Apply the same scroll bar positions
-            if (scrollValues != null) {
-                JScrollPane scrollPane = scrollView.getComponent();
-                logger.debug("Using   {}", scrollValues);
-                scrollValues.applyTo(scrollPane);
-            }
-        }
-
-        //----------//
-        // toString //
-        //----------//
-        @Override
-        public String toString ()
-        {
-            StringBuilder sb = new StringBuilder(getClass().getSimpleName());
-            sb.append("{");
-            sb.append(title);
-            sb.append("}");
-
-            return sb.toString();
-        }
-
-        //--------------------//
-        // disconnectKeyboard //
-        //--------------------//
-        private void disconnectKeyboard ()
-        {
-            if (boardsPane != null) {
-                for (Component topComp : boardsPane.getComponent().getComponents()) {
-                    for (Component comp : ((Container) topComp).getComponents()) {
-                        if (comp instanceof JComponent) {
-                            ((JComponent) comp).resetKeyboardActions();
-                        }
-                    }
-                }
-            }
-        }
-
-        //---------------//
-        // displayBoards //
-        //---------------//
-        private void displayBoards ()
-        {
-            if (boardsPane != null) {
-                // (Re)connect the boards to their selection inputs if needed
-                boardsPane.connect();
-
-                // Display the boards pane related to the selected view
-                OMR.gui.setBoardsPane(boardsPane.getComponent());
-            } else {
-                OMR.gui.setBoardsPane(null);
-            }
-        }
-    }
-
-    //--------------//
-    // ScrollValues //
-    //--------------//
-    /**
-     * To preserve and replicate scroll bar values.
-     */
-    private static class ScrollValues
-    {
-
-        final DefaultBoundedRangeModel hori; // Model for horizontal scrollbar
-
-        final DefaultBoundedRangeModel vert; // Model for vertical scrollbar
-
-        ScrollValues (ScrollView scrollView)
-        {
-            hori = copy(scrollView.getComponent().getHorizontalScrollBar().getModel());
-            vert = copy(scrollView.getComponent().getVerticalScrollBar().getModel());
-        }
-
-        public void applyTo (JScrollPane scrollPane)
-        {
-            apply(hori, scrollPane.getHorizontalScrollBar().getModel());
-            apply(vert, scrollPane.getVerticalScrollBar().getModel());
-        }
-
-        @Override
-        public String toString ()
-        {
-            return "ScrollValues{hori:" + hori + ", vert:" + vert + "}";
-        }
-
-        private void apply (BoundedRangeModel src,
-                            BoundedRangeModel tgt)
-        {
-            tgt.setRangeProperties(
-                    src.getValue(),
-                    src.getExtent(),
-                    src.getMinimum(),
-                    src.getMaximum(),
-                    false);
-        }
-
-        private DefaultBoundedRangeModel copy (BoundedRangeModel m)
-        {
-            return new DefaultBoundedRangeModel(
-                    m.getValue(),
-                    m.getExtent(),
-                    m.getMinimum(),
-                    m.getMaximum());
-        }
-    }
-
-    //-----------//
-    // ViewsPane //
-    //-----------//
-    /**
-     * Closable tabbed pane, with user confirmation on tab closing.
-     */
-    private static class ViewsPane
-            extends ClosableTabbedPane
-    {
-
-        @Override
-        public boolean tabAboutToClose (int tabIndex)
-        {
-            return OMR.gui.displayConfirmation(
-                    getTitleAt(tabIndex) + " tab is about to close." + "\nDo you confirm?");
-        }
-    }
-
-}
+//------------------------------------------------------------------------------------------------//
+//                                                                                                //
+//                                   S h e e t A s s e m b l y                                    //
+//                                                                                                //
+//------------------------------------------------------------------------------------------------//
+// <editor-fold defaultstate="collapsed" desc="hdr">
+//
+//  Copyright © Audiveris 2018. All rights reserved.
+//
+//  This program is free software: you can redistribute it and/or modify it under the terms of the
+//  GNU Affero General Public License as published by the Free Software Foundation, either version
+//  3 of the License, or (at your option) any later version.
+//
+//  This program is distributed in the hope that it will be useful, but WITHOUT ANY WARRANTY;
+//  without even the implied warranty of MERCHANTABILITY or FITNESS FOR A PARTICULAR PURPOSE.
+//  See the GNU Affero General Public License for more details.
+//
+//  You should have received a copy of the GNU Affero General Public License along with this
+//  program.  If not, see <http://www.gnu.org/licenses/>.
+//------------------------------------------------------------------------------------------------//
+// </editor-fold>
+package org.audiveris.omr.sheet.ui;
+
+import org.audiveris.omr.OMR;
+import org.audiveris.omr.sheet.Sheet;
+import org.audiveris.omr.sheet.SheetStub;
+import org.audiveris.omr.ui.Board;
+import org.audiveris.omr.ui.BoardsPane;
+import org.audiveris.omr.ui.GuiActions;
+import org.audiveris.omr.ui.selection.LocationEvent;
+import org.audiveris.omr.ui.selection.SelectionService;
+import org.audiveris.omr.ui.util.ClosableTabbedPane;
+import org.audiveris.omr.ui.util.Panel;
+import org.audiveris.omr.ui.util.UIUtil;
+import org.audiveris.omr.ui.view.LogSlider;
+import org.audiveris.omr.ui.view.Rubber;
+import org.audiveris.omr.ui.view.RubberPanel;
+import org.audiveris.omr.ui.view.ScrollView;
+import org.audiveris.omr.ui.view.Zoom;
+import org.audiveris.omr.util.Navigable;
+
+import org.slf4j.Logger;
+import org.slf4j.LoggerFactory;
+
+import java.awt.BorderLayout;
+import java.awt.Component;
+import java.awt.Container;
+import java.awt.Dimension;
+import java.awt.Rectangle;
+import java.lang.reflect.InvocationTargetException;
+import java.util.ArrayList;
+import java.util.HashMap;
+import java.util.Map;
+
+import javax.swing.BoundedRangeModel;
+import javax.swing.DefaultBoundedRangeModel;
+import javax.swing.InputMap;
+import javax.swing.JComponent;
+import javax.swing.JScrollPane;
+import javax.swing.KeyStroke;
+import javax.swing.SwingUtilities;
+import javax.swing.event.ChangeEvent;
+import javax.swing.event.ChangeListener;
+
+/**
+ * Class {@code SheetAssembly} is a UI assembly dedicated to the display of various
+ * views around the same sheet.
+ * All views share the same zoom and the same position within their containing {@link JScrollPane}.
+ * <p>
+ * It gathers:
+ * <ul>
+ * <li>a {@link Zoom} with its dedicated graphical {@link LogSlider}</li>
+ * <li>a mouse adapter {@link Rubber}</li>
+ * <li>a tabbed pane of {@link JScrollPane}'s for all views of this sheet</li>
+ * </ul>
+ * <p>
+ * Although not part of the same Swing container, the SheetAssembly also refers to a sequence of
+ * {@link BoardsPane}'s which is parallel to the sequence of ScrollView's.
+ *
+ * @author Hervé Bitteur
+ */
+public class SheetAssembly
+        implements ChangeListener
+{
+
+    private static final Logger logger = LoggerFactory.getLogger(SheetAssembly.class);
+
+    /** Link with sheet stub. */
+    @Navigable(false)
+    private final SheetStub stub;
+
+    /** The concrete UI component. */
+    private final Panel component = new Panel();
+
+    /** To manually control the zoom ratio. */
+    private final LogSlider slider = new LogSlider(2, 5, LogSlider.VERTICAL, -3, 5, 0);
+
+    /** Closable tabbed container for all views of the sheet. */
+    private final ViewsPane viewsPane = new ViewsPane();
+
+    /** Zoom, with default ratio set to 1. */
+    private final Zoom zoom = new Zoom(slider, 1);
+
+    /** Mouse adapter. */
+    private final Rubber rubber = new Rubber(zoom);
+
+    /** Map: scrollPane -> view tab. */
+    private final Map<JScrollPane, ViewTab> tabs = new HashMap<>();
+
+    /** Previously selected tab. */
+    private ViewTab previousTab = null;
+
+    /** Shared scroll values across all JScrollPane instances. */
+    private ScrollValues scrollValues;
+
+    /** Sheet size. */
+    private Dimension modelSize;
+
+    /**
+     * Create a new {@code SheetAssembly} instance dedicated to one sheet stub.
+     *
+     * @param stub the related sheet stub
+     */
+    public SheetAssembly (SheetStub stub)
+    {
+        logger.debug("creating SheetAssembly on {}", stub);
+
+        this.stub = stub;
+
+        // GUI stuff
+        slider.setToolTipText("Adjust Zoom Ratio");
+
+        // To be notified of view selection (manually or programmatically)
+        viewsPane.addChangeListener(this);
+
+        logger.debug("SheetAssembly created.");
+
+        defineLayout();
+    }
+
+    //----------//
+    // addBoard //
+    //----------//
+    /**
+     * Add a board into the BoardsPane corresponding to the provided view tab title.
+     *
+     * @param tab   the tab of the targeted view
+     * @param board the board to add dynamically
+     */
+    public void addBoard (final SheetTab tab,
+                          final Board board)
+    {
+        if (!SwingUtilities.isEventDispatchThread()) {
+            try {
+                SwingUtilities.invokeAndWait(new Runnable()
+                {
+                    @Override
+                    public void run ()
+                    {
+                        addBoard(tab, board);
+                    }
+                });
+            } catch (InterruptedException |
+                     InvocationTargetException ex) {
+                logger.warn("invokeAndWait error", ex);
+            }
+        } else {
+            JScrollPane pane = getPane(tab.label);
+
+            if (pane != null) {
+                ViewTab viewTab = tabs.get(pane);
+                viewTab.boardsPane.addBoard(board);
+            }
+        }
+    }
+
+    //------------//
+    // addViewTab //
+    //------------//
+    /**
+     * Add a new tab, that contains a new view on the sheet.
+     *
+     * @param tab        the label to use for the tab
+     * @param sv         the view on the sheet
+     * @param boardsPane the board pane associated to the tab
+     */
+    public void addViewTab (SheetTab tab,
+                            ScrollView sv,
+                            BoardsPane boardsPane)
+    {
+        addViewTab(tab.label, sv, boardsPane);
+    }
+
+    //------------//
+    // addViewTab //
+    //------------//
+    /**
+     * Add a new tab, that contains a new view on the sheet.
+     *
+     * @param label      the label to use for the tab
+     * @param scrollView the view on the sheet
+     * @param boardsPane the board pane associated to the tab
+     */
+    public void addViewTab (final String label,
+                            final ScrollView scrollView,
+                            final BoardsPane boardsPane)
+    {
+        if (!SwingUtilities.isEventDispatchThread()) {
+            try {
+                SwingUtilities.invokeAndWait(new Runnable()
+                {
+                    @Override
+                    public void run ()
+                    {
+                        addViewTab(label, scrollView, boardsPane);
+                    }
+                });
+            } catch (InterruptedException |
+                     InvocationTargetException ex) {
+                logger.warn("invokeAndWait error", ex);
+            }
+        } else {
+            JScrollPane scrollPane = scrollView.getComponent();
+            UIUtil.suppressBorders(scrollPane);
+
+            if (boardsPane != null) {
+                boardsPane.setName(label);
+            }
+
+            logger.debug("addViewTab begin {} boardsPane={}", label, boardsPane);
+
+            // Remove any existing viewTab with the same label
+            for (ViewTab t : tabs.values()) {
+                if (t.title.equals(label)) {
+                    t.remove();
+
+                    break;
+                }
+            }
+
+            // Register the component
+            tabs.put(scrollPane, new ViewTab(label, boardsPane, scrollView));
+
+            // Actually insert the related Swing tab
+            viewsPane.addTab(label, scrollPane);
+
+            // Select this new tab
+            viewsPane.setSelectedComponent(scrollPane);
+
+            logger.debug("addViewTab end {} boardsPane={}", label, boardsPane);
+        }
+    }
+
+    //------------------//
+    // assemblySelected //
+    //------------------//
+    /**
+     * Method called when this sheet assembly is selected, since we can have several
+     * sheets displayed, each with its sheet assembly.
+     * This is called from {@link org.audiveris.omr.sheet.ui.StubsController} when the tab
+     * of another sheet is selected.
+     */
+    public void assemblySelected ()
+    {
+        logger.debug("{} assemblySelected", stub.getId());
+
+        // Display the related boards
+        displayBoards();
+
+        // Display the errors pane of this assembly?
+        if (GuiActions.getInstance().isErrorsWindowDisplayed()) {
+            OMR.gui.setErrorsPane(stub.getSheet().getErrorsEditor().getComponent());
+        }
+    }
+
+    //-------//
+    // close //
+    //-------//
+    /**
+     * Close the assembly, by removing it from the containing sheet tabbed pane.
+     */
+    public void close ()
+    {
+        OMR.gui.removeBoardsPane();
+
+        // Disconnect all keyboard bindings from PixelBoard's (workaround for a Swing memory leak)
+        for (ViewTab tab : tabs.values()) {
+            tab.disconnectKeyboard();
+        }
+
+        // Hide the error messages (for this sheet)
+        if (stub.hasSheet()) {
+            OMR.gui.removeErrorsPane(stub.getSheet().getErrorsEditor().getComponent());
+        }
+    }
+
+    //--------------//
+    // getComponent //
+    //--------------//
+    /**
+     * Report the UI component.
+     *
+     * @return the concrete component
+     */
+    public JComponent getComponent ()
+    {
+        return component;
+    }
+
+    //---------//
+    // getPane //
+    //---------//
+    /**
+     * Find the view that corresponds to the provided tab title.
+     *
+     * @param title the tab title.
+     * @return the view found, or null
+     */
+    public JScrollPane getPane (String title)
+    {
+        for (int i = 0, count = viewsPane.getTabCount(); i < count; i++) {
+            if (viewsPane.getTitleAt(i).equals(title)) {
+                return (JScrollPane) viewsPane.getComponentAt(i);
+            }
+        }
+
+        return null;
+    }
+
+    //--------------------//
+    // getSelectedTabName //
+    //--------------------//
+    /**
+     * Report name of selected tab.
+     *
+     * @return name of selected tab
+     */
+    public String getSelectedTabName ()
+    {
+        ViewTab currentTab = getCurrentViewTab();
+
+        if (currentTab != null) {
+            return currentTab.title;
+        } else {
+            return null;
+        }
+    }
+
+    //-----------------//
+    // getSelectedView //
+    //-----------------//
+    /**
+     * Report the tabbed view currently selected.
+     *
+     * @return the current tabbed view
+     */
+    public ScrollView getSelectedView ()
+    {
+        ViewTab currentTab = getCurrentViewTab();
+
+        if (currentTab != null) {
+            return currentTab.scrollView;
+        } else {
+            return null;
+        }
+    }
+
+    //----------//
+    // getSheet //
+    //----------//
+    /**
+     * Report the sheet this assembly is related to.
+     *
+     * @return the related sheet
+     */
+    public Sheet getSheet ()
+    {
+        return stub.getSheet();
+    }
+
+    //---------//
+    // getStub //
+    //---------//
+    /**
+     * Report the underlying sheet stub.
+     *
+     * @return the related sheet stub
+     */
+    public SheetStub getStub ()
+    {
+        return stub;
+    }
+
+    //-------------//
+    // lockViewTab //
+    //-------------//
+    /**
+     * Make the provided tab non closable.
+     *
+     * @param tab the tab to lock
+     */
+    public void lockViewTab (SheetTab tab)
+    {
+        for (int i = 0, count = viewsPane.getTabCount(); i < count; i++) {
+            if (viewsPane.getTitleAt(i).equals(tab.label)) {
+                viewsPane.removeClosingButton(i);
+
+                return;
+            }
+        }
+    }
+
+    //-----------//
+    // renameTab //
+    //-----------//
+    /**
+     * Change the name of a tab.
+     *
+     * @param oldName old tab name
+     * @param newName new tab name
+     */
+    public void renameTab (String oldName,
+                           String newName)
+    {
+        for (int i = 0, count = viewsPane.getTabCount(); i < count; i++) {
+            if (viewsPane.getTitleAt(i).equals(oldName)) {
+                viewsPane.setTitleAt(i, newName);
+
+                return;
+            }
+        }
+    }
+
+    //-------//
+    // reset //
+    //-------//
+    /**
+     * Reset the assembly to its initial empty state.
+     */
+    public void reset ()
+    {
+        if (!SwingUtilities.isEventDispatchThread()) {
+            try {
+                SwingUtilities.invokeAndWait(new Runnable()
+                {
+                    @Override
+                    public void run ()
+                    {
+                        reset();
+                    }
+                });
+            } catch (InterruptedException |
+                     InvocationTargetException ex) {
+                logger.warn("invokeAndWait error", ex);
+            }
+        } else {
+            ScrollView scrollView = getSelectedView();
+
+            if (scrollView != null) {
+                scrollValues = new ScrollValues(scrollView);
+                logger.debug("Storing {}", scrollValues);
+            }
+
+            close();
+
+            for (ViewTab tab : new ArrayList<>(tabs.values())) {
+                tab.remove();
+            }
+
+            tabs.clear();
+
+            previousTab = null;
+        }
+    }
+
+    //---------------//
+    // selectViewTab //
+    //---------------//
+    /**
+     * Force a tab selection programmatically.
+     *
+     * @param tab the tab to be selected
+     */
+    public void selectViewTab (SheetTab tab)
+    {
+        for (int i = 0, count = viewsPane.getTabCount(); i < count; i++) {
+            if (viewsPane.getTitleAt(i).equals(tab.label)) {
+                viewsPane.setSelectedIndex(i);
+                viewsPane.repaint();
+
+                logger.debug("Selected view tab {}", tab);
+
+                return;
+            }
+        }
+    }
+
+    //--------------//
+    // setZoomRatio //
+    //--------------//
+    /**
+     * Modify the ratio of the global zoom for all views of the sheet.
+     *
+     * @param ratio the new display ratio
+     */
+    public void setZoomRatio (double ratio)
+    {
+        zoom.setRatio(ratio);
+    }
+
+    //--------------//
+    // stateChanged //
+    //--------------//
+    /**
+     * This method is called whenever another view tab is selected
+     * in the SheetAssembly (or when a tab is removed).
+     *
+     * @param e the originating change event (not used)
+     */
+    @Override
+    public void stateChanged (ChangeEvent e)
+    {
+        ViewTab currentTab = getCurrentViewTab();
+        logger.debug(
+                "SheetAssembly stateChanged previousTab:{} currentTab:{}",
+                previousTab,
+                currentTab);
+
+        if (currentTab != previousTab) {
+            if (previousTab != null) {
+                previousTab.deselected();
+            }
+
+            if (currentTab != null) {
+                currentTab.selected();
+            }
+        }
+
+        previousTab = currentTab;
+    }
+
+    //--------------//
+    // defineLayout //
+    //--------------//
+    /**
+     * Define the layout of this assembly.
+     */
+    private void defineLayout ()
+    {
+        component.setLayout(new BorderLayout());
+        component.setNoInsets();
+        component.add(slider, BorderLayout.WEST);
+        component.add(viewsPane, BorderLayout.CENTER);
+
+        // Avoid slider to react on (and consume) page up/down keys or arrow keys
+        InputMap inputMap = slider.getInputMap(JComponent.WHEN_IN_FOCUSED_WINDOW);
+        inputMap.put(KeyStroke.getKeyStroke("PAGE_UP"), "none");
+        inputMap.put(KeyStroke.getKeyStroke("PAGE_DOWN"), "none");
+        inputMap.put(KeyStroke.getKeyStroke("LEFT"), "none");
+        inputMap.put(KeyStroke.getKeyStroke("RIGHT"), "none");
+        inputMap.put(KeyStroke.getKeyStroke("UP"), "none");
+        inputMap.put(KeyStroke.getKeyStroke("DOWN"), "none");
+    }
+
+    //---------------//
+    // displayBoards //
+    //---------------//
+    /**
+     * Make the boards pane visible (for this sheet & view).
+     */
+    private void displayBoards ()
+    {
+        // Make sure the view tab is ready
+        JScrollPane comp = (JScrollPane) viewsPane.getSelectedComponent();
+
+        if (comp != null) {
+            // Retrieve the proper boards pane, if any
+            ViewTab tab = tabs.get(comp);
+
+            if (tab != null) {
+                tab.displayBoards();
+            }
+        }
+    }
+
+    //-------------------//
+    // getCurrentViewTab //
+    //-------------------//
+    /**
+     * Report the ViewTab currently selected, if any.
+     *
+     * @return the current ViewTab, or null
+     */
+    private ViewTab getCurrentViewTab ()
+    {
+        JScrollPane comp = (JScrollPane) viewsPane.getSelectedComponent();
+
+        if (comp != null) {
+            return tabs.get(comp);
+        } else {
+            return null;
+        }
+    }
+
+    //---------//
+    // ViewTab //
+    //---------//
+    /**
+     * A simple structure to gather the various aspects of a view tab.
+     * All instances are kept in the {@link SheetAssembly#tabs} map.
+     */
+    private class ViewTab
+    {
+
+        String title; // Title used for the tab
+
+        BoardsPane boardsPane; // Related boards pane
+
+        ScrollView scrollView; // Component in the JTabbedPane
+
+        ViewTab (String title,
+                 BoardsPane boardsPane,
+                 ScrollView scrollView)
+        {
+            this.title = title;
+            this.boardsPane = boardsPane;
+            this.scrollView = scrollView;
+
+            // Make the new view reuse the common zoom and rubber instances
+            RubberPanel rubberPanel = scrollView.getView();
+            rubberPanel.setZoom(zoom);
+            rubberPanel.setRubber(rubber);
+
+            logger.debug(
+                    "Creating ViewTab {} modelSize:{} stub.hasSheet(): {}",
+                    title,
+                    modelSize,
+                    stub.hasSheet());
+
+            // Set the model size?
+            if (modelSize == null) {
+                if (stub.hasSheet()) {
+                    Sheet sheet = stub.getSheet();
+
+                    if (sheet.getPicture() != null) {
+                        modelSize = new Dimension(sheet.getWidth(), sheet.getHeight());
+                    }
+                }
+            }
+
+            if (modelSize != null) {
+                rubberPanel.setModelSize(modelSize);
+            }
+
+            // Force scroll bar computations
+            zoom.fireStateChanged();
+        }
+
+        //------------//
+        // deselected //
+        //------------//
+        /**
+         * Run when this tab gets deselected.
+         */
+        public void deselected ()
+        {
+            logger.debug("SheetAssembly: {} viewTab. deselected for {}", stub.getId(), this);
+
+            scrollValues = new ScrollValues(scrollView);
+            logger.debug("Storing {}", scrollValues);
+
+            // Disconnection of events
+            RubberPanel rubberPanel = scrollView.getView();
+            rubberPanel.unsubscribe();
+
+            // Disconnection of related boards, if any
+            if ((boardsPane != null) && component.isVisible()) {
+                boardsPane.disconnect();
+            }
+        }
+
+        //--------//
+        // remove //
+        //--------//
+        /**
+         * Remove this viewTab instance.
+         */
+        public void remove ()
+        {
+            RubberPanel rubberPanel = scrollView.getView();
+            rubberPanel.unsetZoom(zoom);
+            rubberPanel.unsetRubber(rubber);
+
+            JScrollPane scrollPane = scrollView.getComponent();
+            viewsPane.remove(scrollPane);
+            tabs.remove(scrollPane);
+
+            logger.debug("Removed tab: {}", this);
+        }
+
+        //----------//
+        // selected //
+        //----------//
+        /**
+         * Run when this tab gets selected.
+         */
+        public void selected ()
+        {
+            logger.debug(
+                    "SheetAssembly: {} viewTab.   selected for {} dim:{}",
+                    stub.getId(),
+                    this,
+                    scrollView.getView().getPreferredSize());
+
+            // Link rubber with proper view
+            RubberPanel rubberPanel = scrollView.getView();
+            rubber.connectComponent(rubberPanel);
+            rubber.setMouseMonitor(rubberPanel);
+
+            // Make connections to events
+            rubberPanel.subscribe();
+
+            // Restore display of proper context
+            if (component.isShowing()) {
+                displayBoards();
+            }
+
+            // Force update of LocationEvent
+            if (stub.hasSheet()) {
+                SelectionService locationService = stub.getSheet().getLocationService();
+                LocationEvent locationEvent = (LocationEvent) locationService.getLastEvent(
+                        LocationEvent.class);
+                Rectangle location = (locationEvent != null) ? locationEvent.getData() : null;
+
+                if (location != null) {
+                    locationService.publish(
+                            new LocationEvent(this, locationEvent.hint, null, location));
+                }
+            }
+
+            // Apply the same scroll bar positions
+            if (scrollValues != null) {
+                JScrollPane scrollPane = scrollView.getComponent();
+                logger.debug("Using   {}", scrollValues);
+                scrollValues.applyTo(scrollPane);
+            }
+        }
+
+        //----------//
+        // toString //
+        //----------//
+        @Override
+        public String toString ()
+        {
+            StringBuilder sb = new StringBuilder(getClass().getSimpleName());
+            sb.append("{");
+            sb.append(title);
+            sb.append("}");
+
+            return sb.toString();
+        }
+
+        //--------------------//
+        // disconnectKeyboard //
+        //--------------------//
+        private void disconnectKeyboard ()
+        {
+            if (boardsPane != null) {
+                for (Component topComp : boardsPane.getComponent().getComponents()) {
+                    for (Component comp : ((Container) topComp).getComponents()) {
+                        if (comp instanceof JComponent) {
+                            ((JComponent) comp).resetKeyboardActions();
+                        }
+                    }
+                }
+            }
+        }
+
+        //---------------//
+        // displayBoards //
+        //---------------//
+        private void displayBoards ()
+        {
+            if (boardsPane != null) {
+                // (Re)connect the boards to their selection inputs if needed
+                boardsPane.connect();
+
+                // Display the boards pane related to the selected view
+                OMR.gui.setBoardsPane(boardsPane.getComponent());
+            } else {
+                OMR.gui.setBoardsPane(null);
+            }
+        }
+    }
+
+    //--------------//
+    // ScrollValues //
+    //--------------//
+    /**
+     * To preserve and replicate scroll bar values.
+     */
+    private static class ScrollValues
+    {
+
+        final DefaultBoundedRangeModel hori; // Model for horizontal scrollbar
+
+        final DefaultBoundedRangeModel vert; // Model for vertical scrollbar
+
+        ScrollValues (ScrollView scrollView)
+        {
+            hori = copy(scrollView.getComponent().getHorizontalScrollBar().getModel());
+            vert = copy(scrollView.getComponent().getVerticalScrollBar().getModel());
+        }
+
+        public void applyTo (JScrollPane scrollPane)
+        {
+            apply(hori, scrollPane.getHorizontalScrollBar().getModel());
+            apply(vert, scrollPane.getVerticalScrollBar().getModel());
+        }
+
+        @Override
+        public String toString ()
+        {
+            return "ScrollValues{hori:" + hori + ", vert:" + vert + "}";
+        }
+
+        private void apply (BoundedRangeModel src,
+                            BoundedRangeModel tgt)
+        {
+            tgt.setRangeProperties(
+                    src.getValue(),
+                    src.getExtent(),
+                    src.getMinimum(),
+                    src.getMaximum(),
+                    false);
+        }
+
+        private DefaultBoundedRangeModel copy (BoundedRangeModel m)
+        {
+            return new DefaultBoundedRangeModel(
+                    m.getValue(),
+                    m.getExtent(),
+                    m.getMinimum(),
+                    m.getMaximum());
+        }
+    }
+
+    //-----------//
+    // ViewsPane //
+    //-----------//
+    /**
+     * Closable tabbed pane, with user confirmation on tab closing.
+     */
+    private static class ViewsPane
+            extends ClosableTabbedPane
+    {
+
+        @Override
+        public boolean tabAboutToClose (int tabIndex)
+        {
+            return OMR.gui.displayConfirmation(
+                    getTitleAt(tabIndex) + " tab is about to close." + "\nDo you confirm?");
+        }
+    }
+
+}