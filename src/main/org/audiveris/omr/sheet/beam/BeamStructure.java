//------------------------------------------------------------------------------------------------//
//                                                                                                //
//                                    B e a m S t r u c t u r e                                   //
//                                                                                                //
//------------------------------------------------------------------------------------------------//
// <editor-fold defaultstate="collapsed" desc="hdr">
//
//  Copyright © Audiveris 2018. All rights reserved.
//
//  This program is free software: you can redistribute it and/or modify it under the terms of the
//  GNU Affero General Public License as published by the Free Software Foundation, either version
//  3 of the License, or (at your option) any later version.
//
//  This program is distributed in the hope that it will be useful, but WITHOUT ANY WARRANTY;
//  without even the implied warranty of MERCHANTABILITY or FITNESS FOR A PARTICULAR PURPOSE.
//  See the GNU Affero General Public License for more details.
//
//  You should have received a copy of the GNU Affero General Public License along with this
//  program.  If not, see <http://www.gnu.org/licenses/>.
//------------------------------------------------------------------------------------------------//
// </editor-fold>
package org.audiveris.omr.sheet.beam;

import org.audiveris.omr.constant.Constant;
import org.audiveris.omr.constant.ConstantSet;
import org.audiveris.omr.glyph.Glyph;
import org.audiveris.omr.lag.JunctionRatioPolicy;
import org.audiveris.omr.lag.Lag;
import org.audiveris.omr.lag.Section;
import org.audiveris.omr.lag.SectionFactory;
import org.audiveris.omr.math.Barycenter;
import org.audiveris.omr.math.BasicLine;
import org.audiveris.omr.math.GeoUtil;
import org.audiveris.omr.math.LineUtil;
import org.audiveris.omr.run.Orientation;
import org.audiveris.omr.run.Run;
import org.audiveris.omr.sheet.beam.BeamsBuilder.ItemParameters;
import org.audiveris.omr.util.VerticalSide;
import static org.audiveris.omr.util.VerticalSide.*;
import org.audiveris.omr.util.Vip;

import org.slf4j.Logger;
import org.slf4j.LoggerFactory;

import java.awt.Point;
import java.awt.Rectangle;
import java.awt.geom.Line2D;
import java.awt.geom.Point2D;
import static java.lang.Math.*;
import java.util.ArrayList;
import java.util.Collections;
import java.util.Comparator;
import java.util.Iterator;
import java.util.List;
import java.util.Map.Entry;
import java.util.SortedMap;
import java.util.TreeMap;

/**
 * Class {@code BeamStructure} handles one or several {@link BeamLine} instances,
 * all retrieved from a single glyph.
 * This is a private working companion of {@link BeamsBuilder}.
 *
 * @author Hervé Bitteur
 */
public class BeamStructure
        implements Vip
{

    private static final Constants constants = new Constants();

    private static final Logger logger = LoggerFactory.getLogger(BeamStructure.class);

    /** Comparator on abscissae. */
    public static final Comparator<BeamStructure> byAbscissa = new Comparator<BeamStructure>()
    {
        @Override
        public int compare (BeamStructure b1,
                            BeamStructure b2)
        {
            return Integer.compare(b1.getGlyph().getBounds().x, b2.getGlyph().getBounds().x);
        }
    };

    /** Underlying glyph. */
    private final Glyph glyph;

    /** Lag, if any, to index glyph section. */
    private final Lag spotLag;

    /** Sections built out of glyph. */
    private List<Section> glyphSections;

    /** Glyph centroid. */
    private final Point center;

    /** Parameters. */
    private final ItemParameters params;

    /** Sequence of lines retrieved for the same glyph, from top to bottom. */
    private final List<BeamLine> lines = new ArrayList<>();

    /** VIP flag. */
    private boolean vip;

    /**
     * Creates a new BeamItems object.
     *
     * @param glyph   the candidate glyph
     * @param spotLag lag for sections, perhaps null
     * @param params  context-dependent parameters
     */
    public BeamStructure (Glyph glyph,
                          Lag spotLag,
                          ItemParameters params)
    {
        this.glyph = glyph;
        this.spotLag = spotLag;
        this.params = params;
        center = glyph.getCentroid();
    }

    //-------------//
    // adjustSides //
    //-------------//
    /**
     * Adjust abscissa of horizontal sides.
     * Do this only for limits touching left or right side of the glyph.
     * In practice, if a limit is close to glyph side, it's a full beam, we extend it to glyph side.
     * Otherwise, it's not a full beam so we leave this side as it is.
     */
    public void adjustSides ()
    {
        // TODO: skip really too small sections on left or right?
        // Say total of sections height < typical height /2
        Rectangle glyphBox = glyph.getBounds();
        double gLeft = glyphBox.x;
        double gRight = (glyphBox.x + glyphBox.width) - 1;

        for (BeamLine line : lines) {
            final Line2D median = line.median;

            // Check left
            if ((median.getX1() - gLeft) < params.minBeamWidthLow) {
                final Point2D newPt = LineUtil.intersectionAtX(median, gLeft);
                median.setLine(newPt, median.getP2());
            }

            // Check right
            if ((gRight - median.getX2()) < params.minBeamWidthLow) {
                final Point2D newPt = LineUtil.intersectionAtX(median, gRight);
                median.setLine(median.getP1(), newPt);
            }
        }
    }

    //---------------//
    // compareSlopes //
    //---------------//
    /**
     * Compare the slopes of beams (when there are several lines)
     *
     * @return max slope gap between consecutive beams
     */
    public double compareSlopes ()
    {
        double maxItemGap = 0;
        Double prevItemSlope = null;

        for (BeamLine line : lines) {
            Line2D median = line.median;
            double width = median.getX2() - median.getX1();

            // Discard too short line, its slope is not reliable enough
            if (width > params.maxHookWidth) {
                double itemSlope = LineUtil.getSlope(median);

                if (prevItemSlope != null) {
                    double beamSlopeGap = Math.abs(itemSlope - prevItemSlope);
                    maxItemGap = Math.max(maxItemGap, beamSlopeGap);
                }

                prevItemSlope = itemSlope;
            }
        }

        return maxItemGap;
    }

    //---------------//
    // computeJitter //
    //---------------//
    /**
     * Report a measure of border variation around its theoretical line.
     * <p>
     * Because the structure element used to retrieve beam spots is shaped like a disk, all the
     * spots exhibit rounded corners.
     * Hence, the check of border "straightness" is performed on the border length minus some
     * abscissa margin on left and rights ends.
     *
     * @param beamLine the structure beamLine to measure
     * @param side     upper or lower side of the beamLine
     * @return ratio of jitter distance normalized by glyph width
     */
    public double computeJitter (BeamLine beamLine,
                                 VerticalSide side)
    {
        // Determine abscissa margin according to beam typical height
        final int dx = (int) Math.rint(params.cornerMargin);
        final Line2D median = beamLine.median;
        final int x1 = (int) Math.rint(median.getX1() + dx);
        final int x2 = (int) Math.rint(median.getX2() - dx);
        final BasicLine sectionLine = new BasicLine();
        int width = 0;

        for (Section section : getGlyphSections()) {
            Rectangle sctBox = section.getBounds();
            Point sctCenter = GeoUtil.centerOf(sctBox);
            int y = (int) Math.rint(LineUtil.yAtX(median, sctCenter.x));

            if (section.contains(sctCenter.x, y)) {
                int x = section.getFirstPos();
                width += sctBox.width;

                for (Run run : section.getRuns()) {
                    if ((x >= x1) && (x <= x2)) {
                        int end = (side == VerticalSide.TOP) ? run.getStart() : run.getStop();
                        sectionLine.includePoint(x, end);
                    }

                    x++;
                }
            }
        }

        if (glyph.isVip()) {
            logger.info(
                    "{} {} pts:{} width:{} gWidth:{}",
                    side,
                    sectionLine.getMeanDistance(),
                    sectionLine.getNumberOfPoints(),
                    width,
                    glyph.getWidth());
        }

        return sectionLine.getMeanDistance() / glyph.getWidth();
    }

    //--------------//
    // computeLines //
    //--------------//
    /**
     * Populate the lines from the retrieved border lines, and measure straightness.
     *
     * @return mean distance from border points to their lines, or null if border pairs are not
     *         consistent
     */
    public Double computeLines ()
    {
        if (glyph.isVip()) {
            logger.info("VIP computeLines for {}", glyph);
        }

        List<BasicLine> topLines = getBorderLines(glyph, TOP);
        List<BasicLine> bottomLines = getBorderLines(glyph, BOTTOM);

        if (topLines.isEmpty() || bottomLines.isEmpty()) {
            return null;
        }

        // Check straightness
        List<BasicLine> allLines = new ArrayList<>();
        allLines.addAll(topLines);
        allLines.addAll(bottomLines);

        double globalDistance = computeGlobalDistance(allLines);

        // Complete border lines
        double globalSlope = slopeOfLongest(allLines);
        SortedMap<Double, Line2D> topMap = getLinesMap(globalSlope, topLines);
        SortedMap<Double, Line2D> bottomMap = getLinesMap(globalSlope, bottomLines);
        completeBorderLines(+1, globalSlope, topMap, bottomMap);
        completeBorderLines(-1, globalSlope, bottomMap, topMap);

        if (topMap.size() != bottomMap.size()) {
            return null; // This should never happen!
        }

        // Loop on beam lines
        Iterator<Entry<Double, Line2D>> topIt = topMap.entrySet().iterator();
        Iterator<Entry<Double, Line2D>> botIt = bottomMap.entrySet().iterator();

        while (topIt.hasNext()) {
            // Impose one median line per line and a fixed height
            Line2D top = topIt.next().getValue();
            Line2D bot = botIt.next().getValue();
            double x1 = min(top.getX1(), bot.getX1());
            double x2 = max(top.getX2(), bot.getX2());
            double yt1 = LineUtil.yAtX(top, x1);
            double yb1 = LineUtil.yAtX(bot, x1);
            double yt2 = LineUtil.yAtX(top, x2);
            double yb2 = LineUtil.yAtX(bot, x2);

            double height = ((yb1 - yt1) + (yb2 - yt2)) / 2;
            Line2D median = new Line2D.Double(x1, (yt1 + yb1) / 2, x2, (yt2 + yb2) / 2);
            BeamLine line = new BeamLine(median, height);
            retrieveItems(line);

            if (glyph.isVip()) {
                line.setVip(true);
            }

            lines.add(line);
        }

        if (glyph.isVip()) {
            logger.info(String.format("VIP %s globalDist:%.2f", this, globalDistance));
        }

        return globalDistance;
    }

    //-------------------//
    // extendMiddleLines //
    //-------------------//
    /**
     * Extend middle lines if necessary.
     * This may happen for aggregates of 3 beams or more, where the middle line(s) have very poor
     * borders, generally too small.
     */
    public void extendMiddleLines ()
    {
        if (lines.size() < 3) {
            return;
        }

        double xLeft = Double.MAX_VALUE;
        double xRight = Double.MIN_VALUE;

        for (BeamLine line : lines) {
            xLeft = Math.min(xLeft, line.median.getX1());
            xRight = Math.max(xRight, line.median.getX2());
        }

        for (BeamLine line : lines) {
            Line2D median = line.median;

            // Extend to left & to right
            Point2D leftPt = LineUtil.intersectionAtX(median, xLeft);
            Point2D rightPt = LineUtil.intersectionAtX(median, xRight);
            median.setLine(leftPt, rightPt);
        }
    }

    //----------//
    // getGlyph //
    //----------//
    /**
     * @return the glyph
     */
    public Glyph getGlyph ()
    {
        return glyph;
    }

    //----------//
    // getLines //
    //----------//
    /**
     * @return the lines
     */
    public List<BeamLine> getLines ()
    {
        return lines;
    }

    //----------//
    // getWidth //
    //----------//
    /**
     * Compute the structure width, based on borders points only.
     *
     * @return a better width
     */
    public double getWidth ()
    {
        double xLeft = Double.MAX_VALUE;
        double xRight = Double.MIN_VALUE;

        for (BeamLine line : lines) {
            xLeft = Math.min(xLeft, line.median.getX1());
            xRight = Math.max(xRight, line.median.getX2());
        }

        return xRight - xLeft + 1;
    }

    //-------//
    // isVip //
    //-------//
    @Override
    public boolean isVip ()
    {
        return vip;
    }

    //--------//
    // setVip //
    //--------//
    @Override
    public void setVip (boolean vip)
    {
        this.vip = vip;
    }

    //------------//
    // splitLines //
    //------------//
    /**
     * Look for several beams stuck in a single line and split them if necessary.
     */
    public void splitLines ()
    {
        final double meanHeight = glyph.getMeanThickness(Orientation.HORIZONTAL);
        final double ratio = meanHeight / params.typicalHeight;
        final int targetCount = (int) Math.rint(ratio);

        // Typical case: 2 beams are stuck (beamCount = 1, targetCount = 2)
        // TODO: what if beamCount = 1 and targetCount = 3 or more?
        // TODO: what if beamCount = 2 and targetCount = 3 or more?
        if ((lines.size() > 1) || (targetCount <= lines.size())) {
            return;
        }

        // Create the middle lines with proper vertical gap
        BeamLine line = lines.get(0);
        double gutter = line.height - (2 * params.typicalHeight);

        if (gutter < 0) {
            if (glyph.isVip()) {
                logger.info("VIP glyph#{} not enough room for 2 beams", glyph.getId());
            }

            return;
        }

        double newHeight = (line.height - gutter) / 2;
        final Line2D median = line.median;

        if (logger.isDebugEnabled()) {
            logger.debug(
                    String.format(
                            "Stuck beams #%d %d vs %.2f, gutter:%.1f",
                            glyph.getId(),
                            lines.size(),
                            ratio,
                            gutter));
        }

        // Insert new lines
        double dy = (newHeight + gutter) / 2;
        Line2D topMedian = new Line2D.Double(
                median.getX1(),
                median.getY1() - dy,
                median.getX2(),
                median.getY2() - dy);
        Line2D botMedian = new Line2D.Double(
                median.getX1(),
                median.getY1() + dy,
                median.getX2(),
                median.getY2() + dy);
        lines.clear();
        lines.add(new BeamLine(topMedian, newHeight));
        lines.add(new BeamLine(botMedian, newHeight));
        logger.debug("Adjusted {}", this);
    }

    //----------//
    // toString //
    //----------//
    @Override
    public String toString ()
    {
        final StringBuilder sb = new StringBuilder();
        sb.append("beamGlyph#").append(glyph.getId());

        for (BeamLine line : lines) {
            sb.append(" [").append(line).append("]");
        }

        return sb.toString();
    }

    //---------------------//
    // completeBorderLines //
    //---------------------//
    /**
     * Add or extend observed border lines.
     * Beam items may be merged due to stuck pixels, resulting in missing (portions of) borders.
     * In theory, we should have pairs of top & bottom borders with identical length, each pair
     * corresponding to a beam item.
     *
     * @param yDir        -1 for going upward, +1 downward
     * @param globalSlope global structure slope
     * @param baseMap     (input/output) configuration of base lines
     * @param otherMap    (input/output) configuration of other lines
     */
    private void completeBorderLines (double yDir,
                                      double globalSlope,
                                      SortedMap<Double, Line2D> baseMap,
                                      SortedMap<Double, Line2D> otherMap)
    {
        double dy = yDir * params.typicalHeight;

        // For each base border line, look for corresponding other border line
        for (Entry<Double, Line2D> baseEntry : baseMap.entrySet()) {
            Line2D base = baseEntry.getValue();
            double targetY = baseEntry.getKey() + dy;
            Entry<Double, Line2D> otherEntry = lookupLine(targetY, otherMap);

            if (otherEntry == null) {
                // Create a brand new map entry
                otherMap.put(
                        targetY,
                        new Line2D.Double(
                                base.getX1(),
                                base.getY1() + dy,
                                base.getX2(),
                                base.getY2() + dy));
            } else {
                // Extend the map entry if needed
                Line2D other = otherEntry.getValue();
                double xMid = (other.getX1() + other.getX2()) / 2;
                double yMid = (other.getY1() + other.getY2()) / 2;
                double height = yMid - LineUtil.yAtX(base, xMid);
                Point2D p1 = (base.getX1() < other.getX1()) ? new Point2D.Double(
                        base.getX1(),
                        base.getY1() + height) : other.getP1();
                Point2D p2 = (base.getX2() > other.getX2()) ? new Point2D.Double(
                        base.getX2(),
                        base.getY2() + height) : other.getP2();
                double x = (p1.getX() + p2.getX()) / 2;
                double y = LineUtil.yAtX(p1, p2, x);
                double offset = y - LineUtil.yAtX(center, globalSlope, x);

                otherMap.remove(otherEntry.getKey());
                otherMap.put(offset, new Line2D.Double(p1, p2));
            }
        }
    }

    //-----------------------//
    // computeGlobalDistance //
    //-----------------------//
    /**
     * Compute the observed average distance to border line
     *
     * @param lines all border lines (top & bottom)
     * @return the average distance to straight line
     */
    private double computeGlobalDistance (List<BasicLine> lines)
    {
        int sumPoints = 0; // Number of points measured
        double sumDist = 0; // Cumulated distance

        for (BasicLine line : lines) {
            sumPoints += line.getNumberOfPoints();
            sumDist += (line.getMeanDistance() * line.getNumberOfPoints());
        }

        return sumDist / sumPoints;
    }

    //--------------------//
    // computeGlobalSlope //
    //--------------------//
    /**
     * Compute the leading slope among all borders found.
     * We consider the section by decreasing width, and compute the mean slope on first sections.
     * We stop as soon as a section border diverges strongly from the mean slope.
     *
     * @param sectionBorders the various sections borders (on one side)
     * @return the most probable global slope
     */
    private double computeGlobalSlope (List<SectionBorder> sectionBorders)
    {
        // Use mean slope of longest sections
        Collections.sort(sectionBorders, SectionBorder.byReverseLength);

        double sumSlope = 0;
        int sumPoints = 0;

        for (SectionBorder border : sectionBorders) {
            BasicLine line = border.line;
            double lineSlope = line.getSlope();

            if (sumPoints > 0) {
                // Check if this line diverges from current mean slope value
                double meanSlope = sumSlope / sumPoints;

                if (Math.abs(lineSlope - meanSlope) > constants.maxSectionSlopeGap.getValue()) {
                    break;
                }
            }

            sumPoints += line.getNumberOfPoints();
            sumSlope += (line.getNumberOfPoints() * line.getSlope());
        }

        return sumSlope / sumPoints;
    }

    //----------------//
    // getBorderLines //
    //----------------//
    /**
     * Compute the lines that approximates borders on desired side.
     * There can be several lines on a given side if the glyph represents a double beam or larger.
     * So, we group lines by beam ordinates.
     *
     * @param glyph spot to analyze
     * @param side  TOP or BOTTOM
     * @return the computed line(s) for the desired side
     */
    private List<BasicLine> getBorderLines (Glyph glyph,
                                            VerticalSide side)
    {
        if (glyph.isVip()) {
            logger.info("VIP getBorderLines glyph#{} side:{}", glyph.getId(), side);
        }

        // All sections are vertical, retrieve their border (top or bottom)
        List<SectionBorder> sectionBorders = new ArrayList<>();

        for (Section section : getGlyphSections()) {
            final Rectangle sectionBox = section.getBounds();

            // Discard too narrow sections
            if (sectionBox.width >= params.coreSectionWidth) {
                final BasicLine sectionLine = new BasicLine();
                int x = section.getFirstPos();

                for (Run run : section.getRuns()) {
                    sectionLine.includePoint(
                            x,
                            (side == VerticalSide.TOP) ? run.getStart() : run.getStop());
                    x++;
                }

                sectionBorders.add(new SectionBorder(section, sectionLine));
            }
        }

        // Retrieve global slope
        double globalSlope = computeGlobalSlope(sectionBorders);
        purgeSectionSlopes(globalSlope, sectionBorders);

        // Compute each section vertical offset WRT the refLine
        for (SectionBorder border : sectionBorders) {
            double x = GeoUtil.centerOf(border.section.getBounds()).x;
            double y = border.line.yAtX(x);
            double dy = y - LineUtil.yAtX(center, globalSlope, x);
            border.setOffset(dy);
        }

        Collections.sort(sectionBorders, SectionBorder.byOrdinateOffset);

        // Retrieve groups of offset values, roughly separated by beam height
        // Each group will correspond to a separate beam line
        final double delta = params.typicalHeight * constants.maxBorderJitter.getValue();
        final List<BasicLine> borderLines = new ArrayList<>();
        Barycenter dys = new Barycenter();
        BasicLine currentLine = null;

        for (SectionBorder border : sectionBorders) {
            if (currentLine == null) {
                borderLines.add(currentLine = new BasicLine());
                dys = new Barycenter();
            } else if ((border.dy - dys.getY()) > delta) {
                borderLines.add(currentLine = new BasicLine());
                dys = new Barycenter();
            }

            dys.include(border.line.getNumberOfPoints(), 0, border.dy);
            currentLine.includeLine(border.line);
        }

        // Purge too short lines (shorter than a hook)
        for (Iterator<BasicLine> it = borderLines.iterator(); it.hasNext();) {
            Line2D l = it.next().toDouble();

            if ((l.getX2() - l.getX1()) < params.minHookWidthLow) {
                it.remove();
            }
        }

        return borderLines;
    }

    //------------------//
    // getGlyphSections //
    //------------------//
    private List<Section> getGlyphSections ()
    {
        if (glyphSections == null) {
            glyphSections = new SectionFactory(spotLag, JunctionRatioPolicy.DEFAULT).createSections(
                    glyph.getRunTable(),
                    glyph.getTopLeft(),
                    false);
        }

        return glyphSections;
    }

    //-------------//
    // getLinesMap //
    //-------------//
    private SortedMap<Double, Line2D> getLinesMap (double globalSlope,
                                                   List<BasicLine> topLines)
    {
        SortedMap<Double, Line2D> map = new TreeMap<>();

        // Use refined value of global slope and flag each line WRT reference line
        for (BasicLine l : topLines) {
            Line2D line = l.toDouble();
            double x = (line.getX1() + line.getX2()) / 2;
            double y = l.yAtX(x);
            double dy = y - LineUtil.yAtX(center, globalSlope, x);
            map.put(dy, line);
        }

        return map;
    }

    //------------//
    // lookupLine //
    //------------//
    /**
     * Search among the provided lines a line compatible with the provided target.
     * Compatibility uses ordinate gap WRT reference line
     *
     * @param offset target offset WRT reference line
     * @param lines  map of available lines
     * @return the entry found or null
     */
    private Entry<Double, Line2D> lookupLine (double offset,
                                              SortedMap<Double, Line2D> lines)
    {
        final double delta = params.typicalHeight * constants.maxBorderJitter.getValue();

        for (Entry<Double, Line2D> entry : lines.entrySet()) {
            if (Math.abs(entry.getKey() - offset) <= delta) {
                return entry;
            }
        }

        return null;
    }

    //--------------------//
    // purgeSectionSlopes //
    //--------------------//
    /**
     * Discard sections whose slope value is too far from globalSlope.
     *
     * @param globalSlope    global slope
     * @param sectionBorders collection to be purged
     */
    private void purgeSectionSlopes (double globalSlope,
                                     List<SectionBorder> sectionBorders)
    {
        for (Iterator<SectionBorder> it = sectionBorders.iterator(); it.hasNext();) {
            SectionBorder border = it.next();
            double slope = border.line.getSlope();

            if (Math.abs(slope - globalSlope) > constants.maxSectionSlopeGap.getValue()) {
                it.remove();
            }
        }
    }

    //---------------//
    // retrieveItems //
    //---------------//
    /**
     * Populate this beam line with the items found along the median
     *
     * @param beamLine the BeamLine to populate
     */
    private void retrieveItems (BeamLine beamLine)
    {
        List<BeamItem> items = beamLine.getItems();
        Line2D median = beamLine.median;
        Integer start = null; // Starting abscissa of item being built
        Integer stop = null; // Current abscissa end of item being built

        // Sections are ordered by starting abscissa
        for (Section section : getGlyphSections()) {
            Rectangle sctBox = section.getBounds();
            Point sctCenter = GeoUtil.centerOf(sctBox);
            int y = (int) Math.rint(LineUtil.yAtX(median, sctCenter.x));

            if (section.contains(sctCenter.x, y)) {
                // Extend current item or start a new one?
                if (stop != null) {
                    int dx = sctBox.x - stop;

                    if (dx > params.maxItemXGap) {
                        // End current item, start a new one
                        items.add(
                                new BeamItem(
                                        new Line2D.Double(
                                                LineUtil.intersectionAtX(median, start),
                                                LineUtil.intersectionAtX(median, stop)),
                                        beamLine.height));
                        start = sctBox.x;
                    }

                    stop = Math.max(stop, (sctBox.x + sctBox.width) - 1);
                } else {
                    start = sctBox.x;
                    stop = (sctBox.x + sctBox.width) - 1;
                }
            }
        }

        if (stop != null) {
            items.add(
                    new BeamItem(
                            new Line2D.Double(
                                    LineUtil.intersectionAtX(median, start),
                                    LineUtil.intersectionAtX(median, stop)),
                            beamLine.height));
        }
    }

    //----------------//
    // slopeOfLongest //
    //----------------//
    private double slopeOfLongest (List<BasicLine> lines)
    {
        BasicLine bestLine = null;
        double bestLength = 0;

        for (BasicLine line : lines) {
            double length = line.getMaxAbscissa() - line.getMinAbscissa() + 1;

            if ((bestLine == null) || (bestLength < length)) {
                bestLength = length;
                bestLine = line;
            }
        }

        return bestLine.getSlope();
    }

    //-----------//
    // Constants //
    //-----------//
    private static class Constants
            extends ConstantSet
    {

        private final Constant.Double maxSectionSlopeGap = new Constant.Double(
                "tangent",
                0.3, // 0.2,
                "Maximum delta slope between sections of same border");

        private final Constant.Ratio maxBorderJitter = new Constant.Ratio(
                0.8,
                "Maximum border vertical jitter, specified as ratio of typical beam height");
    }

    //---------------//
    // SectionBorder //
    //---------------//
    /**
     * Gathers info about a border line (top or bottom) of a section.
     */
    private static class SectionBorder
    {

        static Comparator<SectionBorder> byOrdinateOffset = new Comparator<SectionBorder>()
        {
            @Override
            public int compare (SectionBorder o1,
                                SectionBorder o2)
            {
                // Sort by increasing ordinate offset WRT glyph reference line
                return Double.compare(o1.dy, o2.dy);
            }
        };

        static Comparator<SectionBorder> byOrdinateOffset = new Comparator<SectionBorder>()
        {
            @Override
            public int compare (SectionBorder o1,
                                SectionBorder o2)
            {
                // Sort by increasing ordinate offset WRT glyph reference line
                return Double.compare(o1.dy, o2.dy);
            }
        };

        static Comparator<SectionBorder> byReverseLength = new Comparator<SectionBorder>()
        {
            @Override
            public int compare (SectionBorder o1,
                                SectionBorder o2)
            {
                return Integer.compare(o2.section.getRunCount(), o1.section.getRunCount());
            }
        };

        final Section section; // Underlying section

        final BasicLine line; // Border line (top or bottom)

        double dy; // Ordinate offset WRT glyph reference line

        SectionBorder (Section section,
                       BasicLine line)
        {
            this.section = section;
            this.line = line;
        }

<<<<<<< HEAD
        //~ Methods --------------------------------------------------------------------------------
=======
>>>>>>> 8e2b0fd5
        public void setOffset (double dy)
        {
            this.dy = dy;
        }

        @Override
        public String toString ()
        {
            StringBuilder sb = new StringBuilder(getClass().getSimpleName());
            sb.append("{");
            sb.append(" dy:").append(dy);
            sb.append(" lg:").append(line.getNumberOfPoints());
            sb.append(" line:").append(line);
            sb.append(" section:").append(section);
            sb.append("}");

            return sb.toString();
        }
    }
}
<|MERGE_RESOLUTION|>--- conflicted
+++ resolved
@@ -1,951 +1,936 @@
-//------------------------------------------------------------------------------------------------//
-//                                                                                                //
-//                                    B e a m S t r u c t u r e                                   //
-//                                                                                                //
-//------------------------------------------------------------------------------------------------//
-// <editor-fold defaultstate="collapsed" desc="hdr">
-//
-//  Copyright © Audiveris 2018. All rights reserved.
-//
-//  This program is free software: you can redistribute it and/or modify it under the terms of the
-//  GNU Affero General Public License as published by the Free Software Foundation, either version
-//  3 of the License, or (at your option) any later version.
-//
-//  This program is distributed in the hope that it will be useful, but WITHOUT ANY WARRANTY;
-//  without even the implied warranty of MERCHANTABILITY or FITNESS FOR A PARTICULAR PURPOSE.
-//  See the GNU Affero General Public License for more details.
-//
-//  You should have received a copy of the GNU Affero General Public License along with this
-//  program.  If not, see <http://www.gnu.org/licenses/>.
-//------------------------------------------------------------------------------------------------//
-// </editor-fold>
-package org.audiveris.omr.sheet.beam;
-
-import org.audiveris.omr.constant.Constant;
-import org.audiveris.omr.constant.ConstantSet;
-import org.audiveris.omr.glyph.Glyph;
-import org.audiveris.omr.lag.JunctionRatioPolicy;
-import org.audiveris.omr.lag.Lag;
-import org.audiveris.omr.lag.Section;
-import org.audiveris.omr.lag.SectionFactory;
-import org.audiveris.omr.math.Barycenter;
-import org.audiveris.omr.math.BasicLine;
-import org.audiveris.omr.math.GeoUtil;
-import org.audiveris.omr.math.LineUtil;
-import org.audiveris.omr.run.Orientation;
-import org.audiveris.omr.run.Run;
-import org.audiveris.omr.sheet.beam.BeamsBuilder.ItemParameters;
-import org.audiveris.omr.util.VerticalSide;
-import static org.audiveris.omr.util.VerticalSide.*;
-import org.audiveris.omr.util.Vip;
-
-import org.slf4j.Logger;
-import org.slf4j.LoggerFactory;
-
-import java.awt.Point;
-import java.awt.Rectangle;
-import java.awt.geom.Line2D;
-import java.awt.geom.Point2D;
-import static java.lang.Math.*;
-import java.util.ArrayList;
-import java.util.Collections;
-import java.util.Comparator;
-import java.util.Iterator;
-import java.util.List;
-import java.util.Map.Entry;
-import java.util.SortedMap;
-import java.util.TreeMap;
-
-/**
- * Class {@code BeamStructure} handles one or several {@link BeamLine} instances,
- * all retrieved from a single glyph.
- * This is a private working companion of {@link BeamsBuilder}.
- *
- * @author Hervé Bitteur
- */
-public class BeamStructure
-        implements Vip
-{
-
-    private static final Constants constants = new Constants();
-
-    private static final Logger logger = LoggerFactory.getLogger(BeamStructure.class);
-
-    /** Comparator on abscissae. */
-    public static final Comparator<BeamStructure> byAbscissa = new Comparator<BeamStructure>()
-    {
-        @Override
-        public int compare (BeamStructure b1,
-                            BeamStructure b2)
-        {
-            return Integer.compare(b1.getGlyph().getBounds().x, b2.getGlyph().getBounds().x);
-        }
-    };
-
-    /** Underlying glyph. */
-    private final Glyph glyph;
-
-    /** Lag, if any, to index glyph section. */
-    private final Lag spotLag;
-
-    /** Sections built out of glyph. */
-    private List<Section> glyphSections;
-
-    /** Glyph centroid. */
-    private final Point center;
-
-    /** Parameters. */
-    private final ItemParameters params;
-
-    /** Sequence of lines retrieved for the same glyph, from top to bottom. */
-    private final List<BeamLine> lines = new ArrayList<>();
-
-    /** VIP flag. */
-    private boolean vip;
-
-    /**
-     * Creates a new BeamItems object.
-     *
-     * @param glyph   the candidate glyph
-     * @param spotLag lag for sections, perhaps null
-     * @param params  context-dependent parameters
-     */
-    public BeamStructure (Glyph glyph,
-                          Lag spotLag,
-                          ItemParameters params)
-    {
-        this.glyph = glyph;
-        this.spotLag = spotLag;
-        this.params = params;
-        center = glyph.getCentroid();
-    }
-
-    //-------------//
-    // adjustSides //
-    //-------------//
-    /**
-     * Adjust abscissa of horizontal sides.
-     * Do this only for limits touching left or right side of the glyph.
-     * In practice, if a limit is close to glyph side, it's a full beam, we extend it to glyph side.
-     * Otherwise, it's not a full beam so we leave this side as it is.
-     */
-    public void adjustSides ()
-    {
-        // TODO: skip really too small sections on left or right?
-        // Say total of sections height < typical height /2
-        Rectangle glyphBox = glyph.getBounds();
-        double gLeft = glyphBox.x;
-        double gRight = (glyphBox.x + glyphBox.width) - 1;
-
-        for (BeamLine line : lines) {
-            final Line2D median = line.median;
-
-            // Check left
-            if ((median.getX1() - gLeft) < params.minBeamWidthLow) {
-                final Point2D newPt = LineUtil.intersectionAtX(median, gLeft);
-                median.setLine(newPt, median.getP2());
-            }
-
-            // Check right
-            if ((gRight - median.getX2()) < params.minBeamWidthLow) {
-                final Point2D newPt = LineUtil.intersectionAtX(median, gRight);
-                median.setLine(median.getP1(), newPt);
-            }
-        }
-    }
-
-    //---------------//
-    // compareSlopes //
-    //---------------//
-    /**
-     * Compare the slopes of beams (when there are several lines)
-     *
-     * @return max slope gap between consecutive beams
-     */
-    public double compareSlopes ()
-    {
-        double maxItemGap = 0;
-        Double prevItemSlope = null;
-
-        for (BeamLine line : lines) {
-            Line2D median = line.median;
-            double width = median.getX2() - median.getX1();
-
-            // Discard too short line, its slope is not reliable enough
-            if (width > params.maxHookWidth) {
-                double itemSlope = LineUtil.getSlope(median);
-
-                if (prevItemSlope != null) {
-                    double beamSlopeGap = Math.abs(itemSlope - prevItemSlope);
-                    maxItemGap = Math.max(maxItemGap, beamSlopeGap);
-                }
-
-                prevItemSlope = itemSlope;
-            }
-        }
-
-        return maxItemGap;
-    }
-
-    //---------------//
-    // computeJitter //
-    //---------------//
-    /**
-     * Report a measure of border variation around its theoretical line.
-     * <p>
-     * Because the structure element used to retrieve beam spots is shaped like a disk, all the
-     * spots exhibit rounded corners.
-     * Hence, the check of border "straightness" is performed on the border length minus some
-     * abscissa margin on left and rights ends.
-     *
-     * @param beamLine the structure beamLine to measure
-     * @param side     upper or lower side of the beamLine
-     * @return ratio of jitter distance normalized by glyph width
-     */
-    public double computeJitter (BeamLine beamLine,
-                                 VerticalSide side)
-    {
-        // Determine abscissa margin according to beam typical height
-        final int dx = (int) Math.rint(params.cornerMargin);
-        final Line2D median = beamLine.median;
-        final int x1 = (int) Math.rint(median.getX1() + dx);
-        final int x2 = (int) Math.rint(median.getX2() - dx);
-        final BasicLine sectionLine = new BasicLine();
-        int width = 0;
-
-        for (Section section : getGlyphSections()) {
-            Rectangle sctBox = section.getBounds();
-            Point sctCenter = GeoUtil.centerOf(sctBox);
-            int y = (int) Math.rint(LineUtil.yAtX(median, sctCenter.x));
-
-            if (section.contains(sctCenter.x, y)) {
-                int x = section.getFirstPos();
-                width += sctBox.width;
-
-                for (Run run : section.getRuns()) {
-                    if ((x >= x1) && (x <= x2)) {
-                        int end = (side == VerticalSide.TOP) ? run.getStart() : run.getStop();
-                        sectionLine.includePoint(x, end);
-                    }
-
-                    x++;
-                }
-            }
-        }
-
-        if (glyph.isVip()) {
-            logger.info(
-                    "{} {} pts:{} width:{} gWidth:{}",
-                    side,
-                    sectionLine.getMeanDistance(),
-                    sectionLine.getNumberOfPoints(),
-                    width,
-                    glyph.getWidth());
-        }
-
-        return sectionLine.getMeanDistance() / glyph.getWidth();
-    }
-
-    //--------------//
-    // computeLines //
-    //--------------//
-    /**
-     * Populate the lines from the retrieved border lines, and measure straightness.
-     *
-     * @return mean distance from border points to their lines, or null if border pairs are not
-     *         consistent
-     */
-    public Double computeLines ()
-    {
-        if (glyph.isVip()) {
-            logger.info("VIP computeLines for {}", glyph);
-        }
-
-        List<BasicLine> topLines = getBorderLines(glyph, TOP);
-        List<BasicLine> bottomLines = getBorderLines(glyph, BOTTOM);
-
-        if (topLines.isEmpty() || bottomLines.isEmpty()) {
-            return null;
-        }
-
-        // Check straightness
-        List<BasicLine> allLines = new ArrayList<>();
-        allLines.addAll(topLines);
-        allLines.addAll(bottomLines);
-
-        double globalDistance = computeGlobalDistance(allLines);
-
-        // Complete border lines
-        double globalSlope = slopeOfLongest(allLines);
-        SortedMap<Double, Line2D> topMap = getLinesMap(globalSlope, topLines);
-        SortedMap<Double, Line2D> bottomMap = getLinesMap(globalSlope, bottomLines);
-        completeBorderLines(+1, globalSlope, topMap, bottomMap);
-        completeBorderLines(-1, globalSlope, bottomMap, topMap);
-
-        if (topMap.size() != bottomMap.size()) {
-            return null; // This should never happen!
-        }
-
-        // Loop on beam lines
-        Iterator<Entry<Double, Line2D>> topIt = topMap.entrySet().iterator();
-        Iterator<Entry<Double, Line2D>> botIt = bottomMap.entrySet().iterator();
-
-        while (topIt.hasNext()) {
-            // Impose one median line per line and a fixed height
-            Line2D top = topIt.next().getValue();
-            Line2D bot = botIt.next().getValue();
-            double x1 = min(top.getX1(), bot.getX1());
-            double x2 = max(top.getX2(), bot.getX2());
-            double yt1 = LineUtil.yAtX(top, x1);
-            double yb1 = LineUtil.yAtX(bot, x1);
-            double yt2 = LineUtil.yAtX(top, x2);
-            double yb2 = LineUtil.yAtX(bot, x2);
-
-            double height = ((yb1 - yt1) + (yb2 - yt2)) / 2;
-            Line2D median = new Line2D.Double(x1, (yt1 + yb1) / 2, x2, (yt2 + yb2) / 2);
-            BeamLine line = new BeamLine(median, height);
-            retrieveItems(line);
-
-            if (glyph.isVip()) {
-                line.setVip(true);
-            }
-
-            lines.add(line);
-        }
-
-        if (glyph.isVip()) {
-            logger.info(String.format("VIP %s globalDist:%.2f", this, globalDistance));
-        }
-
-        return globalDistance;
-    }
-
-    //-------------------//
-    // extendMiddleLines //
-    //-------------------//
-    /**
-     * Extend middle lines if necessary.
-     * This may happen for aggregates of 3 beams or more, where the middle line(s) have very poor
-     * borders, generally too small.
-     */
-    public void extendMiddleLines ()
-    {
-        if (lines.size() < 3) {
-            return;
-        }
-
-        double xLeft = Double.MAX_VALUE;
-        double xRight = Double.MIN_VALUE;
-
-        for (BeamLine line : lines) {
-            xLeft = Math.min(xLeft, line.median.getX1());
-            xRight = Math.max(xRight, line.median.getX2());
-        }
-
-        for (BeamLine line : lines) {
-            Line2D median = line.median;
-
-            // Extend to left & to right
-            Point2D leftPt = LineUtil.intersectionAtX(median, xLeft);
-            Point2D rightPt = LineUtil.intersectionAtX(median, xRight);
-            median.setLine(leftPt, rightPt);
-        }
-    }
-
-    //----------//
-    // getGlyph //
-    //----------//
-    /**
-     * @return the glyph
-     */
-    public Glyph getGlyph ()
-    {
-        return glyph;
-    }
-
-    //----------//
-    // getLines //
-    //----------//
-    /**
-     * @return the lines
-     */
-    public List<BeamLine> getLines ()
-    {
-        return lines;
-    }
-
-    //----------//
-    // getWidth //
-    //----------//
-    /**
-     * Compute the structure width, based on borders points only.
-     *
-     * @return a better width
-     */
-    public double getWidth ()
-    {
-        double xLeft = Double.MAX_VALUE;
-        double xRight = Double.MIN_VALUE;
-
-        for (BeamLine line : lines) {
-            xLeft = Math.min(xLeft, line.median.getX1());
-            xRight = Math.max(xRight, line.median.getX2());
-        }
-
-        return xRight - xLeft + 1;
-    }
-
-    //-------//
-    // isVip //
-    //-------//
-    @Override
-    public boolean isVip ()
-    {
-        return vip;
-    }
-
-    //--------//
-    // setVip //
-    //--------//
-    @Override
-    public void setVip (boolean vip)
-    {
-        this.vip = vip;
-    }
-
-    //------------//
-    // splitLines //
-    //------------//
-    /**
-     * Look for several beams stuck in a single line and split them if necessary.
-     */
-    public void splitLines ()
-    {
-        final double meanHeight = glyph.getMeanThickness(Orientation.HORIZONTAL);
-        final double ratio = meanHeight / params.typicalHeight;
-        final int targetCount = (int) Math.rint(ratio);
-
-        // Typical case: 2 beams are stuck (beamCount = 1, targetCount = 2)
-        // TODO: what if beamCount = 1 and targetCount = 3 or more?
-        // TODO: what if beamCount = 2 and targetCount = 3 or more?
-        if ((lines.size() > 1) || (targetCount <= lines.size())) {
-            return;
-        }
-
-        // Create the middle lines with proper vertical gap
-        BeamLine line = lines.get(0);
-        double gutter = line.height - (2 * params.typicalHeight);
-
-        if (gutter < 0) {
-            if (glyph.isVip()) {
-                logger.info("VIP glyph#{} not enough room for 2 beams", glyph.getId());
-            }
-
-            return;
-        }
-
-        double newHeight = (line.height - gutter) / 2;
-        final Line2D median = line.median;
-
-        if (logger.isDebugEnabled()) {
-            logger.debug(
-                    String.format(
-                            "Stuck beams #%d %d vs %.2f, gutter:%.1f",
-                            glyph.getId(),
-                            lines.size(),
-                            ratio,
-                            gutter));
-        }
-
-        // Insert new lines
-        double dy = (newHeight + gutter) / 2;
-        Line2D topMedian = new Line2D.Double(
-                median.getX1(),
-                median.getY1() - dy,
-                median.getX2(),
-                median.getY2() - dy);
-        Line2D botMedian = new Line2D.Double(
-                median.getX1(),
-                median.getY1() + dy,
-                median.getX2(),
-                median.getY2() + dy);
-        lines.clear();
-        lines.add(new BeamLine(topMedian, newHeight));
-        lines.add(new BeamLine(botMedian, newHeight));
-        logger.debug("Adjusted {}", this);
-    }
-
-    //----------//
-    // toString //
-    //----------//
-    @Override
-    public String toString ()
-    {
-        final StringBuilder sb = new StringBuilder();
-        sb.append("beamGlyph#").append(glyph.getId());
-
-        for (BeamLine line : lines) {
-            sb.append(" [").append(line).append("]");
-        }
-
-        return sb.toString();
-    }
-
-    //---------------------//
-    // completeBorderLines //
-    //---------------------//
-    /**
-     * Add or extend observed border lines.
-     * Beam items may be merged due to stuck pixels, resulting in missing (portions of) borders.
-     * In theory, we should have pairs of top & bottom borders with identical length, each pair
-     * corresponding to a beam item.
-     *
-     * @param yDir        -1 for going upward, +1 downward
-     * @param globalSlope global structure slope
-     * @param baseMap     (input/output) configuration of base lines
-     * @param otherMap    (input/output) configuration of other lines
-     */
-    private void completeBorderLines (double yDir,
-                                      double globalSlope,
-                                      SortedMap<Double, Line2D> baseMap,
-                                      SortedMap<Double, Line2D> otherMap)
-    {
-        double dy = yDir * params.typicalHeight;
-
-        // For each base border line, look for corresponding other border line
-        for (Entry<Double, Line2D> baseEntry : baseMap.entrySet()) {
-            Line2D base = baseEntry.getValue();
-            double targetY = baseEntry.getKey() + dy;
-            Entry<Double, Line2D> otherEntry = lookupLine(targetY, otherMap);
-
-            if (otherEntry == null) {
-                // Create a brand new map entry
-                otherMap.put(
-                        targetY,
-                        new Line2D.Double(
-                                base.getX1(),
-                                base.getY1() + dy,
-                                base.getX2(),
-                                base.getY2() + dy));
-            } else {
-                // Extend the map entry if needed
-                Line2D other = otherEntry.getValue();
-                double xMid = (other.getX1() + other.getX2()) / 2;
-                double yMid = (other.getY1() + other.getY2()) / 2;
-                double height = yMid - LineUtil.yAtX(base, xMid);
-                Point2D p1 = (base.getX1() < other.getX1()) ? new Point2D.Double(
-                        base.getX1(),
-                        base.getY1() + height) : other.getP1();
-                Point2D p2 = (base.getX2() > other.getX2()) ? new Point2D.Double(
-                        base.getX2(),
-                        base.getY2() + height) : other.getP2();
-                double x = (p1.getX() + p2.getX()) / 2;
-                double y = LineUtil.yAtX(p1, p2, x);
-                double offset = y - LineUtil.yAtX(center, globalSlope, x);
-
-                otherMap.remove(otherEntry.getKey());
-                otherMap.put(offset, new Line2D.Double(p1, p2));
-            }
-        }
-    }
-
-    //-----------------------//
-    // computeGlobalDistance //
-    //-----------------------//
-    /**
-     * Compute the observed average distance to border line
-     *
-     * @param lines all border lines (top & bottom)
-     * @return the average distance to straight line
-     */
-    private double computeGlobalDistance (List<BasicLine> lines)
-    {
-        int sumPoints = 0; // Number of points measured
-        double sumDist = 0; // Cumulated distance
-
-        for (BasicLine line : lines) {
-            sumPoints += line.getNumberOfPoints();
-            sumDist += (line.getMeanDistance() * line.getNumberOfPoints());
-        }
-
-        return sumDist / sumPoints;
-    }
-
-    //--------------------//
-    // computeGlobalSlope //
-    //--------------------//
-    /**
-     * Compute the leading slope among all borders found.
-     * We consider the section by decreasing width, and compute the mean slope on first sections.
-     * We stop as soon as a section border diverges strongly from the mean slope.
-     *
-     * @param sectionBorders the various sections borders (on one side)
-     * @return the most probable global slope
-     */
-    private double computeGlobalSlope (List<SectionBorder> sectionBorders)
-    {
-        // Use mean slope of longest sections
-        Collections.sort(sectionBorders, SectionBorder.byReverseLength);
-
-        double sumSlope = 0;
-        int sumPoints = 0;
-
-        for (SectionBorder border : sectionBorders) {
-            BasicLine line = border.line;
-            double lineSlope = line.getSlope();
-
-            if (sumPoints > 0) {
-                // Check if this line diverges from current mean slope value
-                double meanSlope = sumSlope / sumPoints;
-
-                if (Math.abs(lineSlope - meanSlope) > constants.maxSectionSlopeGap.getValue()) {
-                    break;
-                }
-            }
-
-            sumPoints += line.getNumberOfPoints();
-            sumSlope += (line.getNumberOfPoints() * line.getSlope());
-        }
-
-        return sumSlope / sumPoints;
-    }
-
-    //----------------//
-    // getBorderLines //
-    //----------------//
-    /**
-     * Compute the lines that approximates borders on desired side.
-     * There can be several lines on a given side if the glyph represents a double beam or larger.
-     * So, we group lines by beam ordinates.
-     *
-     * @param glyph spot to analyze
-     * @param side  TOP or BOTTOM
-     * @return the computed line(s) for the desired side
-     */
-    private List<BasicLine> getBorderLines (Glyph glyph,
-                                            VerticalSide side)
-    {
-        if (glyph.isVip()) {
-            logger.info("VIP getBorderLines glyph#{} side:{}", glyph.getId(), side);
-        }
-
-        // All sections are vertical, retrieve their border (top or bottom)
-        List<SectionBorder> sectionBorders = new ArrayList<>();
-
-        for (Section section : getGlyphSections()) {
-            final Rectangle sectionBox = section.getBounds();
-
-            // Discard too narrow sections
-            if (sectionBox.width >= params.coreSectionWidth) {
-                final BasicLine sectionLine = new BasicLine();
-                int x = section.getFirstPos();
-
-                for (Run run : section.getRuns()) {
-                    sectionLine.includePoint(
-                            x,
-                            (side == VerticalSide.TOP) ? run.getStart() : run.getStop());
-                    x++;
-                }
-
-                sectionBorders.add(new SectionBorder(section, sectionLine));
-            }
-        }
-
-        // Retrieve global slope
-        double globalSlope = computeGlobalSlope(sectionBorders);
-        purgeSectionSlopes(globalSlope, sectionBorders);
-
-        // Compute each section vertical offset WRT the refLine
-        for (SectionBorder border : sectionBorders) {
-            double x = GeoUtil.centerOf(border.section.getBounds()).x;
-            double y = border.line.yAtX(x);
-            double dy = y - LineUtil.yAtX(center, globalSlope, x);
-            border.setOffset(dy);
-        }
-
-        Collections.sort(sectionBorders, SectionBorder.byOrdinateOffset);
-
-        // Retrieve groups of offset values, roughly separated by beam height
-        // Each group will correspond to a separate beam line
-        final double delta = params.typicalHeight * constants.maxBorderJitter.getValue();
-        final List<BasicLine> borderLines = new ArrayList<>();
-        Barycenter dys = new Barycenter();
-        BasicLine currentLine = null;
-
-        for (SectionBorder border : sectionBorders) {
-            if (currentLine == null) {
-                borderLines.add(currentLine = new BasicLine());
-                dys = new Barycenter();
-            } else if ((border.dy - dys.getY()) > delta) {
-                borderLines.add(currentLine = new BasicLine());
-                dys = new Barycenter();
-            }
-
-            dys.include(border.line.getNumberOfPoints(), 0, border.dy);
-            currentLine.includeLine(border.line);
-        }
-
-        // Purge too short lines (shorter than a hook)
-        for (Iterator<BasicLine> it = borderLines.iterator(); it.hasNext();) {
-            Line2D l = it.next().toDouble();
-
-            if ((l.getX2() - l.getX1()) < params.minHookWidthLow) {
-                it.remove();
-            }
-        }
-
-        return borderLines;
-    }
-
-    //------------------//
-    // getGlyphSections //
-    //------------------//
-    private List<Section> getGlyphSections ()
-    {
-        if (glyphSections == null) {
-            glyphSections = new SectionFactory(spotLag, JunctionRatioPolicy.DEFAULT).createSections(
-                    glyph.getRunTable(),
-                    glyph.getTopLeft(),
-                    false);
-        }
-
-        return glyphSections;
-    }
-
-    //-------------//
-    // getLinesMap //
-    //-------------//
-    private SortedMap<Double, Line2D> getLinesMap (double globalSlope,
-                                                   List<BasicLine> topLines)
-    {
-        SortedMap<Double, Line2D> map = new TreeMap<>();
-
-        // Use refined value of global slope and flag each line WRT reference line
-        for (BasicLine l : topLines) {
-            Line2D line = l.toDouble();
-            double x = (line.getX1() + line.getX2()) / 2;
-            double y = l.yAtX(x);
-            double dy = y - LineUtil.yAtX(center, globalSlope, x);
-            map.put(dy, line);
-        }
-
-        return map;
-    }
-
-    //------------//
-    // lookupLine //
-    //------------//
-    /**
-     * Search among the provided lines a line compatible with the provided target.
-     * Compatibility uses ordinate gap WRT reference line
-     *
-     * @param offset target offset WRT reference line
-     * @param lines  map of available lines
-     * @return the entry found or null
-     */
-    private Entry<Double, Line2D> lookupLine (double offset,
-                                              SortedMap<Double, Line2D> lines)
-    {
-        final double delta = params.typicalHeight * constants.maxBorderJitter.getValue();
-
-        for (Entry<Double, Line2D> entry : lines.entrySet()) {
-            if (Math.abs(entry.getKey() - offset) <= delta) {
-                return entry;
-            }
-        }
-
-        return null;
-    }
-
-    //--------------------//
-    // purgeSectionSlopes //
-    //--------------------//
-    /**
-     * Discard sections whose slope value is too far from globalSlope.
-     *
-     * @param globalSlope    global slope
-     * @param sectionBorders collection to be purged
-     */
-    private void purgeSectionSlopes (double globalSlope,
-                                     List<SectionBorder> sectionBorders)
-    {
-        for (Iterator<SectionBorder> it = sectionBorders.iterator(); it.hasNext();) {
-            SectionBorder border = it.next();
-            double slope = border.line.getSlope();
-
-            if (Math.abs(slope - globalSlope) > constants.maxSectionSlopeGap.getValue()) {
-                it.remove();
-            }
-        }
-    }
-
-    //---------------//
-    // retrieveItems //
-    //---------------//
-    /**
-     * Populate this beam line with the items found along the median
-     *
-     * @param beamLine the BeamLine to populate
-     */
-    private void retrieveItems (BeamLine beamLine)
-    {
-        List<BeamItem> items = beamLine.getItems();
-        Line2D median = beamLine.median;
-        Integer start = null; // Starting abscissa of item being built
-        Integer stop = null; // Current abscissa end of item being built
-
-        // Sections are ordered by starting abscissa
-        for (Section section : getGlyphSections()) {
-            Rectangle sctBox = section.getBounds();
-            Point sctCenter = GeoUtil.centerOf(sctBox);
-            int y = (int) Math.rint(LineUtil.yAtX(median, sctCenter.x));
-
-            if (section.contains(sctCenter.x, y)) {
-                // Extend current item or start a new one?
-                if (stop != null) {
-                    int dx = sctBox.x - stop;
-
-                    if (dx > params.maxItemXGap) {
-                        // End current item, start a new one
-                        items.add(
-                                new BeamItem(
-                                        new Line2D.Double(
-                                                LineUtil.intersectionAtX(median, start),
-                                                LineUtil.intersectionAtX(median, stop)),
-                                        beamLine.height));
-                        start = sctBox.x;
-                    }
-
-                    stop = Math.max(stop, (sctBox.x + sctBox.width) - 1);
-                } else {
-                    start = sctBox.x;
-                    stop = (sctBox.x + sctBox.width) - 1;
-                }
-            }
-        }
-
-        if (stop != null) {
-            items.add(
-                    new BeamItem(
-                            new Line2D.Double(
-                                    LineUtil.intersectionAtX(median, start),
-                                    LineUtil.intersectionAtX(median, stop)),
-                            beamLine.height));
-        }
-    }
-
-    //----------------//
-    // slopeOfLongest //
-    //----------------//
-    private double slopeOfLongest (List<BasicLine> lines)
-    {
-        BasicLine bestLine = null;
-        double bestLength = 0;
-
-        for (BasicLine line : lines) {
-            double length = line.getMaxAbscissa() - line.getMinAbscissa() + 1;
-
-            if ((bestLine == null) || (bestLength < length)) {
-                bestLength = length;
-                bestLine = line;
-            }
-        }
-
-        return bestLine.getSlope();
-    }
-
-    //-----------//
-    // Constants //
-    //-----------//
-    private static class Constants
-            extends ConstantSet
-    {
-
-        private final Constant.Double maxSectionSlopeGap = new Constant.Double(
-                "tangent",
-                0.3, // 0.2,
-                "Maximum delta slope between sections of same border");
-
-        private final Constant.Ratio maxBorderJitter = new Constant.Ratio(
-                0.8,
-                "Maximum border vertical jitter, specified as ratio of typical beam height");
-    }
-
-    //---------------//
-    // SectionBorder //
-    //---------------//
-    /**
-     * Gathers info about a border line (top or bottom) of a section.
-     */
-    private static class SectionBorder
-    {
-
-        static Comparator<SectionBorder> byOrdinateOffset = new Comparator<SectionBorder>()
-        {
-            @Override
-            public int compare (SectionBorder o1,
-                                SectionBorder o2)
-            {
-                // Sort by increasing ordinate offset WRT glyph reference line
-                return Double.compare(o1.dy, o2.dy);
-            }
-        };
-
-        static Comparator<SectionBorder> byOrdinateOffset = new Comparator<SectionBorder>()
-        {
-            @Override
-            public int compare (SectionBorder o1,
-                                SectionBorder o2)
-            {
-                // Sort by increasing ordinate offset WRT glyph reference line
-                return Double.compare(o1.dy, o2.dy);
-            }
-        };
-
-        static Comparator<SectionBorder> byReverseLength = new Comparator<SectionBorder>()
-        {
-            @Override
-            public int compare (SectionBorder o1,
-                                SectionBorder o2)
-            {
-                return Integer.compare(o2.section.getRunCount(), o1.section.getRunCount());
-            }
-        };
-
-        final Section section; // Underlying section
-
-        final BasicLine line; // Border line (top or bottom)
-
-        double dy; // Ordinate offset WRT glyph reference line
-
-        SectionBorder (Section section,
-                       BasicLine line)
-        {
-            this.section = section;
-            this.line = line;
-        }
-
-<<<<<<< HEAD
-        //~ Methods --------------------------------------------------------------------------------
-=======
->>>>>>> 8e2b0fd5
-        public void setOffset (double dy)
-        {
-            this.dy = dy;
-        }
-
-        @Override
-        public String toString ()
-        {
-            StringBuilder sb = new StringBuilder(getClass().getSimpleName());
-            sb.append("{");
-            sb.append(" dy:").append(dy);
-            sb.append(" lg:").append(line.getNumberOfPoints());
-            sb.append(" line:").append(line);
-            sb.append(" section:").append(section);
-            sb.append("}");
-
-            return sb.toString();
-        }
-    }
-}
+//------------------------------------------------------------------------------------------------//
+//                                                                                                //
+//                                    B e a m S t r u c t u r e                                   //
+//                                                                                                //
+//------------------------------------------------------------------------------------------------//
+// <editor-fold defaultstate="collapsed" desc="hdr">
+//
+//  Copyright © Audiveris 2018. All rights reserved.
+//
+//  This program is free software: you can redistribute it and/or modify it under the terms of the
+//  GNU Affero General Public License as published by the Free Software Foundation, either version
+//  3 of the License, or (at your option) any later version.
+//
+//  This program is distributed in the hope that it will be useful, but WITHOUT ANY WARRANTY;
+//  without even the implied warranty of MERCHANTABILITY or FITNESS FOR A PARTICULAR PURPOSE.
+//  See the GNU Affero General Public License for more details.
+//
+//  You should have received a copy of the GNU Affero General Public License along with this
+//  program.  If not, see <http://www.gnu.org/licenses/>.
+//------------------------------------------------------------------------------------------------//
+// </editor-fold>
+package org.audiveris.omr.sheet.beam;
+
+import org.audiveris.omr.constant.Constant;
+import org.audiveris.omr.constant.ConstantSet;
+import org.audiveris.omr.glyph.Glyph;
+import org.audiveris.omr.lag.JunctionRatioPolicy;
+import org.audiveris.omr.lag.Lag;
+import org.audiveris.omr.lag.Section;
+import org.audiveris.omr.lag.SectionFactory;
+import org.audiveris.omr.math.Barycenter;
+import org.audiveris.omr.math.BasicLine;
+import org.audiveris.omr.math.GeoUtil;
+import org.audiveris.omr.math.LineUtil;
+import org.audiveris.omr.run.Orientation;
+import org.audiveris.omr.run.Run;
+import org.audiveris.omr.sheet.beam.BeamsBuilder.ItemParameters;
+import org.audiveris.omr.util.VerticalSide;
+import static org.audiveris.omr.util.VerticalSide.*;
+import org.audiveris.omr.util.Vip;
+
+import org.slf4j.Logger;
+import org.slf4j.LoggerFactory;
+
+import java.awt.Point;
+import java.awt.Rectangle;
+import java.awt.geom.Line2D;
+import java.awt.geom.Point2D;
+import static java.lang.Math.*;
+import java.util.ArrayList;
+import java.util.Collections;
+import java.util.Comparator;
+import java.util.Iterator;
+import java.util.List;
+import java.util.Map.Entry;
+import java.util.SortedMap;
+import java.util.TreeMap;
+
+/**
+ * Class {@code BeamStructure} handles one or several {@link BeamLine} instances,
+ * all retrieved from a single glyph.
+ * This is a private working companion of {@link BeamsBuilder}.
+ *
+ * @author Hervé Bitteur
+ */
+public class BeamStructure
+        implements Vip
+{
+
+    private static final Constants constants = new Constants();
+
+    private static final Logger logger = LoggerFactory.getLogger(BeamStructure.class);
+
+    /** Comparator on abscissae. */
+    public static final Comparator<BeamStructure> byAbscissa = new Comparator<BeamStructure>()
+    {
+        @Override
+        public int compare (BeamStructure b1,
+                            BeamStructure b2)
+        {
+            return Integer.compare(b1.getGlyph().getBounds().x, b2.getGlyph().getBounds().x);
+        }
+    };
+
+    /** Underlying glyph. */
+    private final Glyph glyph;
+
+    /** Lag, if any, to index glyph section. */
+    private final Lag spotLag;
+
+    /** Sections built out of glyph. */
+    private List<Section> glyphSections;
+
+    /** Glyph centroid. */
+    private final Point center;
+
+    /** Parameters. */
+    private final ItemParameters params;
+
+    /** Sequence of lines retrieved for the same glyph, from top to bottom. */
+    private final List<BeamLine> lines = new ArrayList<>();
+
+    /** VIP flag. */
+    private boolean vip;
+
+    /**
+     * Creates a new BeamItems object.
+     *
+     * @param glyph   the candidate glyph
+     * @param spotLag lag for sections, perhaps null
+     * @param params  context-dependent parameters
+     */
+    public BeamStructure (Glyph glyph,
+                          Lag spotLag,
+                          ItemParameters params)
+    {
+        this.glyph = glyph;
+        this.spotLag = spotLag;
+        this.params = params;
+        center = glyph.getCentroid();
+    }
+
+    //-------------//
+    // adjustSides //
+    //-------------//
+    /**
+     * Adjust abscissa of horizontal sides.
+     * Do this only for limits touching left or right side of the glyph.
+     * In practice, if a limit is close to glyph side, it's a full beam, we extend it to glyph side.
+     * Otherwise, it's not a full beam so we leave this side as it is.
+     */
+    public void adjustSides ()
+    {
+        // TODO: skip really too small sections on left or right?
+        // Say total of sections height < typical height /2
+        Rectangle glyphBox = glyph.getBounds();
+        double gLeft = glyphBox.x;
+        double gRight = (glyphBox.x + glyphBox.width) - 1;
+
+        for (BeamLine line : lines) {
+            final Line2D median = line.median;
+
+            // Check left
+            if ((median.getX1() - gLeft) < params.minBeamWidthLow) {
+                final Point2D newPt = LineUtil.intersectionAtX(median, gLeft);
+                median.setLine(newPt, median.getP2());
+            }
+
+            // Check right
+            if ((gRight - median.getX2()) < params.minBeamWidthLow) {
+                final Point2D newPt = LineUtil.intersectionAtX(median, gRight);
+                median.setLine(median.getP1(), newPt);
+            }
+        }
+    }
+
+    //---------------//
+    // compareSlopes //
+    //---------------//
+    /**
+     * Compare the slopes of beams (when there are several lines)
+     *
+     * @return max slope gap between consecutive beams
+     */
+    public double compareSlopes ()
+    {
+        double maxItemGap = 0;
+        Double prevItemSlope = null;
+
+        for (BeamLine line : lines) {
+            Line2D median = line.median;
+            double width = median.getX2() - median.getX1();
+
+            // Discard too short line, its slope is not reliable enough
+            if (width > params.maxHookWidth) {
+                double itemSlope = LineUtil.getSlope(median);
+
+                if (prevItemSlope != null) {
+                    double beamSlopeGap = Math.abs(itemSlope - prevItemSlope);
+                    maxItemGap = Math.max(maxItemGap, beamSlopeGap);
+                }
+
+                prevItemSlope = itemSlope;
+            }
+        }
+
+        return maxItemGap;
+    }
+
+    //---------------//
+    // computeJitter //
+    //---------------//
+    /**
+     * Report a measure of border variation around its theoretical line.
+     * <p>
+     * Because the structure element used to retrieve beam spots is shaped like a disk, all the
+     * spots exhibit rounded corners.
+     * Hence, the check of border "straightness" is performed on the border length minus some
+     * abscissa margin on left and rights ends.
+     *
+     * @param beamLine the structure beamLine to measure
+     * @param side     upper or lower side of the beamLine
+     * @return ratio of jitter distance normalized by glyph width
+     */
+    public double computeJitter (BeamLine beamLine,
+                                 VerticalSide side)
+    {
+        // Determine abscissa margin according to beam typical height
+        final int dx = (int) Math.rint(params.cornerMargin);
+        final Line2D median = beamLine.median;
+        final int x1 = (int) Math.rint(median.getX1() + dx);
+        final int x2 = (int) Math.rint(median.getX2() - dx);
+        final BasicLine sectionLine = new BasicLine();
+        int width = 0;
+
+        for (Section section : getGlyphSections()) {
+            Rectangle sctBox = section.getBounds();
+            Point sctCenter = GeoUtil.centerOf(sctBox);
+            int y = (int) Math.rint(LineUtil.yAtX(median, sctCenter.x));
+
+            if (section.contains(sctCenter.x, y)) {
+                int x = section.getFirstPos();
+                width += sctBox.width;
+
+                for (Run run : section.getRuns()) {
+                    if ((x >= x1) && (x <= x2)) {
+                        int end = (side == VerticalSide.TOP) ? run.getStart() : run.getStop();
+                        sectionLine.includePoint(x, end);
+                    }
+
+                    x++;
+                }
+            }
+        }
+
+        if (glyph.isVip()) {
+            logger.info(
+                    "{} {} pts:{} width:{} gWidth:{}",
+                    side,
+                    sectionLine.getMeanDistance(),
+                    sectionLine.getNumberOfPoints(),
+                    width,
+                    glyph.getWidth());
+        }
+
+        return sectionLine.getMeanDistance() / glyph.getWidth();
+    }
+
+    //--------------//
+    // computeLines //
+    //--------------//
+    /**
+     * Populate the lines from the retrieved border lines, and measure straightness.
+     *
+     * @return mean distance from border points to their lines, or null if border pairs are not
+     *         consistent
+     */
+    public Double computeLines ()
+    {
+        if (glyph.isVip()) {
+            logger.info("VIP computeLines for {}", glyph);
+        }
+
+        List<BasicLine> topLines = getBorderLines(glyph, TOP);
+        List<BasicLine> bottomLines = getBorderLines(glyph, BOTTOM);
+
+        if (topLines.isEmpty() || bottomLines.isEmpty()) {
+            return null;
+        }
+
+        // Check straightness
+        List<BasicLine> allLines = new ArrayList<>();
+        allLines.addAll(topLines);
+        allLines.addAll(bottomLines);
+
+        double globalDistance = computeGlobalDistance(allLines);
+
+        // Complete border lines
+        double globalSlope = slopeOfLongest(allLines);
+        SortedMap<Double, Line2D> topMap = getLinesMap(globalSlope, topLines);
+        SortedMap<Double, Line2D> bottomMap = getLinesMap(globalSlope, bottomLines);
+        completeBorderLines(+1, globalSlope, topMap, bottomMap);
+        completeBorderLines(-1, globalSlope, bottomMap, topMap);
+
+        if (topMap.size() != bottomMap.size()) {
+            return null; // This should never happen!
+        }
+
+        // Loop on beam lines
+        Iterator<Entry<Double, Line2D>> topIt = topMap.entrySet().iterator();
+        Iterator<Entry<Double, Line2D>> botIt = bottomMap.entrySet().iterator();
+
+        while (topIt.hasNext()) {
+            // Impose one median line per line and a fixed height
+            Line2D top = topIt.next().getValue();
+            Line2D bot = botIt.next().getValue();
+            double x1 = min(top.getX1(), bot.getX1());
+            double x2 = max(top.getX2(), bot.getX2());
+            double yt1 = LineUtil.yAtX(top, x1);
+            double yb1 = LineUtil.yAtX(bot, x1);
+            double yt2 = LineUtil.yAtX(top, x2);
+            double yb2 = LineUtil.yAtX(bot, x2);
+
+            double height = ((yb1 - yt1) + (yb2 - yt2)) / 2;
+            Line2D median = new Line2D.Double(x1, (yt1 + yb1) / 2, x2, (yt2 + yb2) / 2);
+            BeamLine line = new BeamLine(median, height);
+            retrieveItems(line);
+
+            if (glyph.isVip()) {
+                line.setVip(true);
+            }
+
+            lines.add(line);
+        }
+
+        if (glyph.isVip()) {
+            logger.info(String.format("VIP %s globalDist:%.2f", this, globalDistance));
+        }
+
+        return globalDistance;
+    }
+
+    //-------------------//
+    // extendMiddleLines //
+    //-------------------//
+    /**
+     * Extend middle lines if necessary.
+     * This may happen for aggregates of 3 beams or more, where the middle line(s) have very poor
+     * borders, generally too small.
+     */
+    public void extendMiddleLines ()
+    {
+        if (lines.size() < 3) {
+            return;
+        }
+
+        double xLeft = Double.MAX_VALUE;
+        double xRight = Double.MIN_VALUE;
+
+        for (BeamLine line : lines) {
+            xLeft = Math.min(xLeft, line.median.getX1());
+            xRight = Math.max(xRight, line.median.getX2());
+        }
+
+        for (BeamLine line : lines) {
+            Line2D median = line.median;
+
+            // Extend to left & to right
+            Point2D leftPt = LineUtil.intersectionAtX(median, xLeft);
+            Point2D rightPt = LineUtil.intersectionAtX(median, xRight);
+            median.setLine(leftPt, rightPt);
+        }
+    }
+
+    //----------//
+    // getGlyph //
+    //----------//
+    /**
+     * @return the glyph
+     */
+    public Glyph getGlyph ()
+    {
+        return glyph;
+    }
+
+    //----------//
+    // getLines //
+    //----------//
+    /**
+     * @return the lines
+     */
+    public List<BeamLine> getLines ()
+    {
+        return lines;
+    }
+
+    //----------//
+    // getWidth //
+    //----------//
+    /**
+     * Compute the structure width, based on borders points only.
+     *
+     * @return a better width
+     */
+    public double getWidth ()
+    {
+        double xLeft = Double.MAX_VALUE;
+        double xRight = Double.MIN_VALUE;
+
+        for (BeamLine line : lines) {
+            xLeft = Math.min(xLeft, line.median.getX1());
+            xRight = Math.max(xRight, line.median.getX2());
+        }
+
+        return xRight - xLeft + 1;
+    }
+
+    //-------//
+    // isVip //
+    //-------//
+    @Override
+    public boolean isVip ()
+    {
+        return vip;
+    }
+
+    //--------//
+    // setVip //
+    //--------//
+    @Override
+    public void setVip (boolean vip)
+    {
+        this.vip = vip;
+    }
+
+    //------------//
+    // splitLines //
+    //------------//
+    /**
+     * Look for several beams stuck in a single line and split them if necessary.
+     */
+    public void splitLines ()
+    {
+        final double meanHeight = glyph.getMeanThickness(Orientation.HORIZONTAL);
+        final double ratio = meanHeight / params.typicalHeight;
+        final int targetCount = (int) Math.rint(ratio);
+
+        // Typical case: 2 beams are stuck (beamCount = 1, targetCount = 2)
+        // TODO: what if beamCount = 1 and targetCount = 3 or more?
+        // TODO: what if beamCount = 2 and targetCount = 3 or more?
+        if ((lines.size() > 1) || (targetCount <= lines.size())) {
+            return;
+        }
+
+        // Create the middle lines with proper vertical gap
+        BeamLine line = lines.get(0);
+        double gutter = line.height - (2 * params.typicalHeight);
+
+        if (gutter < 0) {
+            if (glyph.isVip()) {
+                logger.info("VIP glyph#{} not enough room for 2 beams", glyph.getId());
+            }
+
+            return;
+        }
+
+        double newHeight = (line.height - gutter) / 2;
+        final Line2D median = line.median;
+
+        if (logger.isDebugEnabled()) {
+            logger.debug(
+                    String.format(
+                            "Stuck beams #%d %d vs %.2f, gutter:%.1f",
+                            glyph.getId(),
+                            lines.size(),
+                            ratio,
+                            gutter));
+        }
+
+        // Insert new lines
+        double dy = (newHeight + gutter) / 2;
+        Line2D topMedian = new Line2D.Double(
+                median.getX1(),
+                median.getY1() - dy,
+                median.getX2(),
+                median.getY2() - dy);
+        Line2D botMedian = new Line2D.Double(
+                median.getX1(),
+                median.getY1() + dy,
+                median.getX2(),
+                median.getY2() + dy);
+        lines.clear();
+        lines.add(new BeamLine(topMedian, newHeight));
+        lines.add(new BeamLine(botMedian, newHeight));
+        logger.debug("Adjusted {}", this);
+    }
+
+    //----------//
+    // toString //
+    //----------//
+    @Override
+    public String toString ()
+    {
+        final StringBuilder sb = new StringBuilder();
+        sb.append("beamGlyph#").append(glyph.getId());
+
+        for (BeamLine line : lines) {
+            sb.append(" [").append(line).append("]");
+        }
+
+        return sb.toString();
+    }
+
+    //---------------------//
+    // completeBorderLines //
+    //---------------------//
+    /**
+     * Add or extend observed border lines.
+     * Beam items may be merged due to stuck pixels, resulting in missing (portions of) borders.
+     * In theory, we should have pairs of top & bottom borders with identical length, each pair
+     * corresponding to a beam item.
+     *
+     * @param yDir        -1 for going upward, +1 downward
+     * @param globalSlope global structure slope
+     * @param baseMap     (input/output) configuration of base lines
+     * @param otherMap    (input/output) configuration of other lines
+     */
+    private void completeBorderLines (double yDir,
+                                      double globalSlope,
+                                      SortedMap<Double, Line2D> baseMap,
+                                      SortedMap<Double, Line2D> otherMap)
+    {
+        double dy = yDir * params.typicalHeight;
+
+        // For each base border line, look for corresponding other border line
+        for (Entry<Double, Line2D> baseEntry : baseMap.entrySet()) {
+            Line2D base = baseEntry.getValue();
+            double targetY = baseEntry.getKey() + dy;
+            Entry<Double, Line2D> otherEntry = lookupLine(targetY, otherMap);
+
+            if (otherEntry == null) {
+                // Create a brand new map entry
+                otherMap.put(
+                        targetY,
+                        new Line2D.Double(
+                                base.getX1(),
+                                base.getY1() + dy,
+                                base.getX2(),
+                                base.getY2() + dy));
+            } else {
+                // Extend the map entry if needed
+                Line2D other = otherEntry.getValue();
+                double xMid = (other.getX1() + other.getX2()) / 2;
+                double yMid = (other.getY1() + other.getY2()) / 2;
+                double height = yMid - LineUtil.yAtX(base, xMid);
+                Point2D p1 = (base.getX1() < other.getX1()) ? new Point2D.Double(
+                        base.getX1(),
+                        base.getY1() + height) : other.getP1();
+                Point2D p2 = (base.getX2() > other.getX2()) ? new Point2D.Double(
+                        base.getX2(),
+                        base.getY2() + height) : other.getP2();
+                double x = (p1.getX() + p2.getX()) / 2;
+                double y = LineUtil.yAtX(p1, p2, x);
+                double offset = y - LineUtil.yAtX(center, globalSlope, x);
+
+                otherMap.remove(otherEntry.getKey());
+                otherMap.put(offset, new Line2D.Double(p1, p2));
+            }
+        }
+    }
+
+    //-----------------------//
+    // computeGlobalDistance //
+    //-----------------------//
+    /**
+     * Compute the observed average distance to border line
+     *
+     * @param lines all border lines (top & bottom)
+     * @return the average distance to straight line
+     */
+    private double computeGlobalDistance (List<BasicLine> lines)
+    {
+        int sumPoints = 0; // Number of points measured
+        double sumDist = 0; // Cumulated distance
+
+        for (BasicLine line : lines) {
+            sumPoints += line.getNumberOfPoints();
+            sumDist += (line.getMeanDistance() * line.getNumberOfPoints());
+        }
+
+        return sumDist / sumPoints;
+    }
+
+    //--------------------//
+    // computeGlobalSlope //
+    //--------------------//
+    /**
+     * Compute the leading slope among all borders found.
+     * We consider the section by decreasing width, and compute the mean slope on first sections.
+     * We stop as soon as a section border diverges strongly from the mean slope.
+     *
+     * @param sectionBorders the various sections borders (on one side)
+     * @return the most probable global slope
+     */
+    private double computeGlobalSlope (List<SectionBorder> sectionBorders)
+    {
+        // Use mean slope of longest sections
+        Collections.sort(sectionBorders, SectionBorder.byReverseLength);
+
+        double sumSlope = 0;
+        int sumPoints = 0;
+
+        for (SectionBorder border : sectionBorders) {
+            BasicLine line = border.line;
+            double lineSlope = line.getSlope();
+
+            if (sumPoints > 0) {
+                // Check if this line diverges from current mean slope value
+                double meanSlope = sumSlope / sumPoints;
+
+                if (Math.abs(lineSlope - meanSlope) > constants.maxSectionSlopeGap.getValue()) {
+                    break;
+                }
+            }
+
+            sumPoints += line.getNumberOfPoints();
+            sumSlope += (line.getNumberOfPoints() * line.getSlope());
+        }
+
+        return sumSlope / sumPoints;
+    }
+
+    //----------------//
+    // getBorderLines //
+    //----------------//
+    /**
+     * Compute the lines that approximates borders on desired side.
+     * There can be several lines on a given side if the glyph represents a double beam or larger.
+     * So, we group lines by beam ordinates.
+     *
+     * @param glyph spot to analyze
+     * @param side  TOP or BOTTOM
+     * @return the computed line(s) for the desired side
+     */
+    private List<BasicLine> getBorderLines (Glyph glyph,
+                                            VerticalSide side)
+    {
+        if (glyph.isVip()) {
+            logger.info("VIP getBorderLines glyph#{} side:{}", glyph.getId(), side);
+        }
+
+        // All sections are vertical, retrieve their border (top or bottom)
+        List<SectionBorder> sectionBorders = new ArrayList<>();
+
+        for (Section section : getGlyphSections()) {
+            final Rectangle sectionBox = section.getBounds();
+
+            // Discard too narrow sections
+            if (sectionBox.width >= params.coreSectionWidth) {
+                final BasicLine sectionLine = new BasicLine();
+                int x = section.getFirstPos();
+
+                for (Run run : section.getRuns()) {
+                    sectionLine.includePoint(
+                            x,
+                            (side == VerticalSide.TOP) ? run.getStart() : run.getStop());
+                    x++;
+                }
+
+                sectionBorders.add(new SectionBorder(section, sectionLine));
+            }
+        }
+
+        // Retrieve global slope
+        double globalSlope = computeGlobalSlope(sectionBorders);
+        purgeSectionSlopes(globalSlope, sectionBorders);
+
+        // Compute each section vertical offset WRT the refLine
+        for (SectionBorder border : sectionBorders) {
+            double x = GeoUtil.centerOf(border.section.getBounds()).x;
+            double y = border.line.yAtX(x);
+            double dy = y - LineUtil.yAtX(center, globalSlope, x);
+            border.setOffset(dy);
+        }
+
+        Collections.sort(sectionBorders, SectionBorder.byOrdinateOffset);
+
+        // Retrieve groups of offset values, roughly separated by beam height
+        // Each group will correspond to a separate beam line
+        final double delta = params.typicalHeight * constants.maxBorderJitter.getValue();
+        final List<BasicLine> borderLines = new ArrayList<>();
+        Barycenter dys = new Barycenter();
+        BasicLine currentLine = null;
+
+        for (SectionBorder border : sectionBorders) {
+            if (currentLine == null) {
+                borderLines.add(currentLine = new BasicLine());
+                dys = new Barycenter();
+            } else if ((border.dy - dys.getY()) > delta) {
+                borderLines.add(currentLine = new BasicLine());
+                dys = new Barycenter();
+            }
+
+            dys.include(border.line.getNumberOfPoints(), 0, border.dy);
+            currentLine.includeLine(border.line);
+        }
+
+        // Purge too short lines (shorter than a hook)
+        for (Iterator<BasicLine> it = borderLines.iterator(); it.hasNext();) {
+            Line2D l = it.next().toDouble();
+
+            if ((l.getX2() - l.getX1()) < params.minHookWidthLow) {
+                it.remove();
+            }
+        }
+
+        return borderLines;
+    }
+
+    //------------------//
+    // getGlyphSections //
+    //------------------//
+    private List<Section> getGlyphSections ()
+    {
+        if (glyphSections == null) {
+            glyphSections = new SectionFactory(spotLag, JunctionRatioPolicy.DEFAULT).createSections(
+                    glyph.getRunTable(),
+                    glyph.getTopLeft(),
+                    false);
+        }
+
+        return glyphSections;
+    }
+
+    //-------------//
+    // getLinesMap //
+    //-------------//
+    private SortedMap<Double, Line2D> getLinesMap (double globalSlope,
+                                                   List<BasicLine> topLines)
+    {
+        SortedMap<Double, Line2D> map = new TreeMap<>();
+
+        // Use refined value of global slope and flag each line WRT reference line
+        for (BasicLine l : topLines) {
+            Line2D line = l.toDouble();
+            double x = (line.getX1() + line.getX2()) / 2;
+            double y = l.yAtX(x);
+            double dy = y - LineUtil.yAtX(center, globalSlope, x);
+            map.put(dy, line);
+        }
+
+        return map;
+    }
+
+    //------------//
+    // lookupLine //
+    //------------//
+    /**
+     * Search among the provided lines a line compatible with the provided target.
+     * Compatibility uses ordinate gap WRT reference line
+     *
+     * @param offset target offset WRT reference line
+     * @param lines  map of available lines
+     * @return the entry found or null
+     */
+    private Entry<Double, Line2D> lookupLine (double offset,
+                                              SortedMap<Double, Line2D> lines)
+    {
+        final double delta = params.typicalHeight * constants.maxBorderJitter.getValue();
+
+        for (Entry<Double, Line2D> entry : lines.entrySet()) {
+            if (Math.abs(entry.getKey() - offset) <= delta) {
+                return entry;
+            }
+        }
+
+        return null;
+    }
+
+    //--------------------//
+    // purgeSectionSlopes //
+    //--------------------//
+    /**
+     * Discard sections whose slope value is too far from globalSlope.
+     *
+     * @param globalSlope    global slope
+     * @param sectionBorders collection to be purged
+     */
+    private void purgeSectionSlopes (double globalSlope,
+                                     List<SectionBorder> sectionBorders)
+    {
+        for (Iterator<SectionBorder> it = sectionBorders.iterator(); it.hasNext();) {
+            SectionBorder border = it.next();
+            double slope = border.line.getSlope();
+
+            if (Math.abs(slope - globalSlope) > constants.maxSectionSlopeGap.getValue()) {
+                it.remove();
+            }
+        }
+    }
+
+    //---------------//
+    // retrieveItems //
+    //---------------//
+    /**
+     * Populate this beam line with the items found along the median
+     *
+     * @param beamLine the BeamLine to populate
+     */
+    private void retrieveItems (BeamLine beamLine)
+    {
+        List<BeamItem> items = beamLine.getItems();
+        Line2D median = beamLine.median;
+        Integer start = null; // Starting abscissa of item being built
+        Integer stop = null; // Current abscissa end of item being built
+
+        // Sections are ordered by starting abscissa
+        for (Section section : getGlyphSections()) {
+            Rectangle sctBox = section.getBounds();
+            Point sctCenter = GeoUtil.centerOf(sctBox);
+            int y = (int) Math.rint(LineUtil.yAtX(median, sctCenter.x));
+
+            if (section.contains(sctCenter.x, y)) {
+                // Extend current item or start a new one?
+                if (stop != null) {
+                    int dx = sctBox.x - stop;
+
+                    if (dx > params.maxItemXGap) {
+                        // End current item, start a new one
+                        items.add(
+                                new BeamItem(
+                                        new Line2D.Double(
+                                                LineUtil.intersectionAtX(median, start),
+                                                LineUtil.intersectionAtX(median, stop)),
+                                        beamLine.height));
+                        start = sctBox.x;
+                    }
+
+                    stop = Math.max(stop, (sctBox.x + sctBox.width) - 1);
+                } else {
+                    start = sctBox.x;
+                    stop = (sctBox.x + sctBox.width) - 1;
+                }
+            }
+        }
+
+        if (stop != null) {
+            items.add(
+                    new BeamItem(
+                            new Line2D.Double(
+                                    LineUtil.intersectionAtX(median, start),
+                                    LineUtil.intersectionAtX(median, stop)),
+                            beamLine.height));
+        }
+    }
+
+    //----------------//
+    // slopeOfLongest //
+    //----------------//
+    private double slopeOfLongest (List<BasicLine> lines)
+    {
+        BasicLine bestLine = null;
+        double bestLength = 0;
+
+        for (BasicLine line : lines) {
+            double length = line.getMaxAbscissa() - line.getMinAbscissa() + 1;
+
+            if ((bestLine == null) || (bestLength < length)) {
+                bestLength = length;
+                bestLine = line;
+            }
+        }
+
+        return bestLine.getSlope();
+    }
+
+    //-----------//
+    // Constants //
+    //-----------//
+    private static class Constants
+            extends ConstantSet
+    {
+
+        private final Constant.Double maxSectionSlopeGap = new Constant.Double(
+                "tangent",
+                0.3, // 0.2,
+                "Maximum delta slope between sections of same border");
+
+        private final Constant.Ratio maxBorderJitter = new Constant.Ratio(
+                0.8,
+                "Maximum border vertical jitter, specified as ratio of typical beam height");
+    }
+
+    //---------------//
+    // SectionBorder //
+    //---------------//
+    /**
+     * Gathers info about a border line (top or bottom) of a section.
+     */
+    private static class SectionBorder
+    {
+
+        static Comparator<SectionBorder> byOrdinateOffset = new Comparator<SectionBorder>()
+        {
+            @Override
+            public int compare (SectionBorder o1,
+                                SectionBorder o2)
+            {
+                // Sort by increasing ordinate offset WRT glyph reference line
+                return Double.compare(o1.dy, o2.dy);
+            }
+        };
+
+        static Comparator<SectionBorder> byReverseLength = new Comparator<SectionBorder>()
+        {
+            @Override
+            public int compare (SectionBorder o1,
+                                SectionBorder o2)
+            {
+                return Integer.compare(o2.section.getRunCount(), o1.section.getRunCount());
+            }
+        };
+
+        final Section section; // Underlying section
+
+        final BasicLine line; // Border line (top or bottom)
+
+        double dy; // Ordinate offset WRT glyph reference line
+
+        SectionBorder (Section section,
+                       BasicLine line)
+        {
+            this.section = section;
+            this.line = line;
+        }
+
+        public void setOffset (double dy)
+        {
+            this.dy = dy;
+        }
+
+        @Override
+        public String toString ()
+        {
+            StringBuilder sb = new StringBuilder(getClass().getSimpleName());
+            sb.append("{");
+            sb.append(" dy:").append(dy);
+            sb.append(" lg:").append(line.getNumberOfPoints());
+            sb.append(" line:").append(line);
+            sb.append(" section:").append(section);
+            sb.append("}");
+
+            return sb.toString();
+        }
+    }
+}