--- conflicted
+++ resolved
@@ -1,394 +1,427 @@
-//------------------------------------------------------------------------------------------------//
-//                                                                                                //
-//                                      S p o t s B u i l d e r                                   //
-//                                                                                                //
-//------------------------------------------------------------------------------------------------//
-// <editor-fold defaultstate="collapsed" desc="hdr">
-//
-//  Copyright © Audiveris 2018. All rights reserved.
-//
-//  This program is free software: you can redistribute it and/or modify it under the terms of the
-//  GNU Affero General Public License as published by the Free Software Foundation, either version
-//  3 of the License, or (at your option) any later version.
-//
-//  This program is distributed in the hope that it will be useful, but WITHOUT ANY WARRANTY;
-//  without even the implied warranty of MERCHANTABILITY or FITNESS FOR A PARTICULAR PURPOSE.
-//  See the GNU Affero General Public License for more details.
-//
-//  You should have received a copy of the GNU Affero General Public License along with this
-//  program.  If not, see <http://www.gnu.org/licenses/>.
-//------------------------------------------------------------------------------------------------//
-// </editor-fold>
-package org.audiveris.omr.sheet.beam;
-
-import ij.process.ByteProcessor;
-
-import org.audiveris.omr.OMR;
-import org.audiveris.omr.constant.Constant;
-import org.audiveris.omr.constant.ConstantSet;
-import org.audiveris.omr.glyph.Glyph;
-import org.audiveris.omr.glyph.GlyphFactory;
-import org.audiveris.omr.glyph.GlyphGroup;
-import org.audiveris.omr.glyph.GlyphIndex;
-<<<<<<< HEAD
-import org.audiveris.omr.glyph.GlyphGroup;
-=======
->>>>>>> 8e2b0fd5
-import org.audiveris.omr.image.ImageUtil;
-import org.audiveris.omr.image.MorphoProcessor;
-import org.audiveris.omr.image.StructureElement;
-import org.audiveris.omr.lag.Lag;
-import org.audiveris.omr.run.Orientation;
-import org.audiveris.omr.run.RunTable;
-import org.audiveris.omr.run.RunTableFactory;
-import org.audiveris.omr.sheet.Picture;
-import org.audiveris.omr.sheet.Sheet;
-import org.audiveris.omr.sheet.SystemInfo;
-import org.audiveris.omr.sheet.SystemManager;
-import org.audiveris.omr.sheet.ui.ImageView;
-import org.audiveris.omr.sheet.ui.PixelBoard;
-import org.audiveris.omr.sheet.ui.ScrollImageView;
-import org.audiveris.omr.sheet.ui.SheetTab;
-import org.audiveris.omr.ui.BoardsPane;
-import org.audiveris.omr.util.Navigable;
-import org.audiveris.omr.util.StopWatch;
-
-import org.slf4j.Logger;
-import org.slf4j.LoggerFactory;
-
-import java.awt.Point;
-import java.awt.image.BufferedImage;
-import java.util.ArrayList;
-import java.util.List;
-
-/**
- * Class {@code SpotsBuilder} performs morphology analysis to retrieve the major spots
- * that compose beams.
- * <p>
- * It can work on a whole sheet or on a snapshot of cues aggregate.
- *
- * @author Hervé Bitteur
- */
-public class SpotsBuilder
-{
-
-    private static final Constants constants = new Constants();
-
-    private static final Logger logger = LoggerFactory.getLogger(SpotsBuilder.class);
-
-    /** Orientation chosen for spot runs. */
-    public static final Orientation SPOT_ORIENTATION = Orientation.VERTICAL;
-
-    /** Related sheet. */
-    @Navigable(false)
-    private final Sheet sheet;
-
-    /**
-     * Creates a new SpotsBuilder object.
-     *
-     * @param sheet the related sheet
-     */
-    public SpotsBuilder (Sheet sheet)
-    {
-        this.sheet = sheet;
-    }
-
-    //-----------------//
-    // buildSheetSpots //
-    //-----------------//
-    /**
-     * Retrieve all spots from a sheet.
-     * All spots are dispatched among their containing system(s).
-     *
-     * @param spotLag lag to index all spot glyph sections
-     */
-    public void buildSheetSpots (Lag spotLag)
-    {
-        final StopWatch watch = new StopWatch("buildSheetSpots");
-
-        try {
-            watch.start("getBuffer");
-
-            // We need a copy of image that we can overwrite.
-            ByteProcessor buffer = getBuffer();
-
-            // Retrieve major spots
-            watch.start("buildSpots");
-
-            Integer beam = sheet.getScale().getBeamThickness();
-
-            if (beam == null) {
-                throw new RuntimeException("No scale information on beam thickness");
-            }
-
-            List<Glyph> spots = buildSpots(buffer, null, beam, null);
-
-            // Dispatch spots per system(s)
-            watch.start("dispatchSheetSpots");
-            dispatchSheetSpots(spots);
-
-            // Display on all spot glyphs?
-            if ((OMR.gui != null) && constants.displayBeamSpots.isSet()) {
-                watch.start("spotsController");
-
-                SpotsController spotController = new SpotsController(sheet, spots, spotLag);
-                spotController.refresh();
-            }
-        } catch (Exception ex) {
-            logger.warn("Error building spots", ex);
-        } finally {
-            if (constants.printWatch.isSet()) {
-                watch.print();
-            }
-        }
-    }
-
-    //------------//
-    // buildSpots //
-    //------------//
-    /**
-     * Build spots out of the provided buffer.
-     *
-     * @param buffer provided buffer (it will be modified)
-     * @param offset buffer offset WRT sheet coordinates, or null
-     * @param beam   typical beam height
-     * @param cueId  cue id for cue buffer, null for whole sheet buffer
-     * @return the collection of spots retrieved
-     */
-    public List<Glyph> buildSpots (ByteProcessor buffer,
-                                   Point offset,
-                                   double beam,
-                                   String cueId)
-    {
-        final StopWatch watch = new StopWatch("buildSpots");
-        final double diameter = beam * constants.beamCircleDiameterRatio.getValue();
-        final float radius = (float) (diameter - 1) / 2;
-        logger.debug(
-                "Spots retrieval beam: {}, diameter: {} ...",
-                String.format("%.1f", beam),
-                String.format("%.1f", diameter));
-
-        final int[] seOffset = {0, 0};
-        StructureElement se = new StructureElement(0, 1, radius, seOffset);
-        watch.start("close");
-        new MorphoProcessor(se).close(buffer);
-
-        // For visual check
-        watch.start("visualCheck");
-
-        if (cueId == null) {
-            BufferedImage img = null;
-
-            // Store buffer on disk?
-            if (constants.keepBeamSpots.isSet()) {
-                img = buffer.getBufferedImage();
-                ImageUtil.saveOnDisk(img, sheet.getId() + ".spots");
-            }
-
-            // Display the gray-level view of all spots
-            if ((OMR.gui != null) && constants.displayGraySpots.isSet()) {
-                if (img == null) {
-                    img = buffer.getBufferedImage();
-                }
-
-                sheet.getStub().getAssembly().addViewTab(
-                        SheetTab.GRAY_SPOT_TAB,
-                        new ScrollImageView(sheet, new ImageView(img)),
-                        new BoardsPane(new PixelBoard(sheet)));
-            }
-
-            // Save a specific binarized version for HEADS step
-            saveHeadRuns((ByteProcessor) buffer.duplicate());
-        } else if (constants.keepCueSpots.isSet()) {
-            BufferedImage img = buffer.getBufferedImage();
-            ImageUtil.saveOnDisk(img, sheet.getId() + "." + cueId + ".spots");
-        }
-
-        // Binarize the spots via a global filter (no illumination problem)
-        watch.start("binarize");
-        buffer.threshold(constants.beamBinarizationThreshold.getValue());
-
-        // Runs
-        watch.start("createTable");
-
-        RunTableFactory runFactory = new RunTableFactory(SPOT_ORIENTATION);
-        RunTable spotTable = runFactory.createTable(buffer);
-
-        // Glyphs
-        watch.start("buildGlyphs");
-
-        List<Glyph> glyphs = GlyphFactory.buildGlyphs(spotTable, offset);
-
-        // Head sizing
-        watch.start("computeHeadSizing");
-        new BlackHeadSizer(sheet).process(glyphs);
-
-        if (constants.printWatch.isSet()) {
-            watch.print();
-        }
-
-        return glyphs;
-    }
-
-    //--------------------//
-    // dispatchSheetSpots //
-    //--------------------//
-    /**
-     * Dispatch sheet spots according to their containing system(s),
-     * and keeping only those within system width.
-     *
-     * @param spots the spots to dispatch
-     */
-    private void dispatchSheetSpots (List<Glyph> spots)
-    {
-        int count = 0;
-
-        final GlyphIndex glyphIndex = sheet.getGlyphIndex();
-        final List<SystemInfo> relevants = new ArrayList<>();
-        final SystemManager systemManager = sheet.getSystemManager();
-
-        for (Glyph glyph : spots) {
-            Point center = glyph.getCentroid();
-            systemManager.getSystemsOf(center, relevants);
-
-            boolean created = false;
-
-            for (SystemInfo system : relevants) {
-                // Check glyph is within system abscissa boundaries
-                if ((center.x >= system.getLeft()) && (center.x <= system.getRight())) {
-                    glyph = glyphIndex.registerOriginal(glyph);
-                    glyph.addGroup(GlyphGroup.BEAM_SPOT);
-                    system.addFreeGlyph(glyph);
-                    created = true;
-                }
-            }
-
-            if (created) {
-                count++;
-            }
-        }
-
-        logger.debug("Spots retrieved: {}", count);
-    }
-
-    //-----------//
-    // getBuffer //
-    //-----------//
-    /**
-     * Prepare the buffer to be used for beams retrieval.
-     * <p>
-     * Staff lines and vertical lines (especially stems) are removed because they could lead to
-     * artificially larger beam candidates.
-     *
-     * @return the buffer to be used
-     */
-    private ByteProcessor getBuffer ()
-    {
-        StopWatch watch = new StopWatch("SpotsBuilder.getBuffer");
-
-        try {
-            final Picture picture = sheet.getPicture();
-            final int stemWidth = sheet.getScale().getMaxStem();
-
-            watch.start("getSource NO_STAFF");
-
-            ByteProcessor buffer = picture.getSource(Picture.SourceKey.NO_STAFF);
-
-            // Remove stem runs (could be much more efficient if performed on buffer directly)
-            watch.start("createtable");
-
-            RunTableFactory factory = new RunTableFactory(
-                    Orientation.HORIZONTAL,
-                    new RunTableFactory.LengthFilter(stemWidth));
-            RunTable table = factory.createTable(buffer);
-            watch.start("table to buffer");
-            buffer = table.getBuffer();
-
-            // Apply median filter
-            watch.start("median");
-            buffer = picture.medianFiltered(buffer);
-
-            // Apply gaussian filter
-            watch.start("gaussian");
-
-            return picture.gaussianFiltered(buffer);
-        } finally {
-            if (constants.printWatch.isSet()) {
-                watch.print();
-            }
-        }
-    }
-
-    //--------------//
-    // saveHeadRuns //
-    //--------------//
-    /**
-     * To ease (future) HEADS step, save the runs of the properly binarized buffer.
-     *
-     * @param buffer the buffer copy to binarize
-     */
-    private void saveHeadRuns (ByteProcessor buffer)
-    {
-        // Binarize the spots with threshold for heads
-        buffer.threshold(constants.headBinarizationThreshold.getValue());
-
-        // Runs
-        RunTableFactory runFactory = new RunTableFactory(SPOT_ORIENTATION);
-        RunTable runs = runFactory.createTable(buffer);
-
-        // For visual check
-        if (constants.keepHeadSpots.isSet()) {
-            BufferedImage img = runs.getBufferedImage();
-            ImageUtil.saveOnDisk(img, sheet.getId() + ".headspots");
-        }
-
-        // Save it for future HEADS step
-        sheet.getPicture().setTable(Picture.TableKey.HEAD_SPOTS, runs, true);
-    }
-
-    //-----------//
-    // Constants //
-    //-----------//
-    private static class Constants
-            extends ConstantSet
-    {
-
-        private final Constant.Boolean displayBeamSpots = new Constant.Boolean(
-                false,
-                "Should we display the beam Spots view?");
-
-        private final Constant.Boolean displayGraySpots = new Constant.Boolean(
-                false,
-                "Should we display the gray Spots view?");
-
-        private final Constant.Boolean printWatch = new Constant.Boolean(
-                false,
-                "Should we print out the stop watch?");
-
-        private final Constant.Boolean keepBeamSpots = new Constant.Boolean(
-                false,
-                "Should we store sheet beam spot images on disk?");
-
-        private final Constant.Boolean keepHeadSpots = new Constant.Boolean(
-                false,
-                "Should we store sheet head spot images on disk?");
-
-        private final Constant.Boolean keepCueSpots = new Constant.Boolean(
-                false,
-                "Should we store cue spot images on disk?");
-
-        private final Constant.Ratio beamCircleDiameterRatio = new Constant.Ratio(
-                0.8,
-                "Diameter of circle used to close beam spots, as ratio of beam height");
-
-        private final Constant.Integer beamBinarizationThreshold = new Constant.Integer(
-                "pixel",
-                140,
-                "Global binarization threshold for beams");
-
-        private final Constant.Integer headBinarizationThreshold = new Constant.Integer(
-                "pixel",
-                170,
-                "Global binarization threshold for heads");
-    }
-}
+//------------------------------------------------------------------------------------------------//
+//                                                                                                //
+//                                      S p o t s B u i l d e r                                   //
+//                                                                                                //
+//------------------------------------------------------------------------------------------------//
+// <editor-fold defaultstate="collapsed" desc="hdr">
+//
+//  Copyright © Audiveris 2018. All rights reserved.
+//
+//  This program is free software: you can redistribute it and/or modify it under the terms of the
+//  GNU Affero General Public License as published by the Free Software Foundation, either version
+//  3 of the License, or (at your option) any later version.
+//
+//  This program is distributed in the hope that it will be useful, but WITHOUT ANY WARRANTY;
+//  without even the implied warranty of MERCHANTABILITY or FITNESS FOR A PARTICULAR PURPOSE.
+//  See the GNU Affero General Public License for more details.
+//
+//  You should have received a copy of the GNU Affero General Public License along with this
+//  program.  If not, see <http://www.gnu.org/licenses/>.
+//------------------------------------------------------------------------------------------------//
+// </editor-fold>
+package org.audiveris.omr.sheet.beam;
+
+import ij.process.ByteProcessor;
+
+import org.audiveris.omr.OMR;
+import org.audiveris.omr.constant.Constant;
+import org.audiveris.omr.constant.ConstantSet;
+import org.audiveris.omr.glyph.Glyph;
+import org.audiveris.omr.glyph.GlyphFactory;
+import org.audiveris.omr.glyph.GlyphGroup;
+import org.audiveris.omr.glyph.GlyphIndex;
+import org.audiveris.omr.image.ImageUtil;
+import org.audiveris.omr.image.MorphoProcessor;
+import org.audiveris.omr.image.StructureElement;
+import org.audiveris.omr.lag.Lag;
+import org.audiveris.omr.run.Orientation;
+import org.audiveris.omr.run.RunTable;
+import org.audiveris.omr.run.RunTableFactory;
+import org.audiveris.omr.sheet.Picture;
+import org.audiveris.omr.sheet.Scale;
+import org.audiveris.omr.sheet.Sheet;
+import org.audiveris.omr.sheet.Staff;
+import org.audiveris.omr.sheet.SystemInfo;
+import org.audiveris.omr.sheet.SystemManager;
+import org.audiveris.omr.sheet.ui.ImageView;
+import org.audiveris.omr.sheet.ui.PixelBoard;
+import org.audiveris.omr.sheet.ui.ScrollImageView;
+import org.audiveris.omr.sheet.ui.SheetTab;
+import org.audiveris.omr.ui.BoardsPane;
+import org.audiveris.omr.util.Navigable;
+import org.audiveris.omr.util.StopWatch;
+
+import org.slf4j.Logger;
+import org.slf4j.LoggerFactory;
+
+import java.awt.Point;
+import java.awt.image.BufferedImage;
+import java.util.ArrayList;
+import java.util.List;
+
+/**
+ * Class {@code SpotsBuilder} performs morphology analysis to retrieve the major spots
+ * that compose beams.
+ * <p>
+ * It can work on a whole sheet or on a snapshot of cues aggregate.
+ *
+ * @author Hervé Bitteur
+ */
+public class SpotsBuilder
+{
+
+    private static final Constants constants = new Constants();
+
+    private static final Logger logger = LoggerFactory.getLogger(SpotsBuilder.class);
+
+    /** Orientation chosen for spot runs. */
+    public static final Orientation SPOT_ORIENTATION = Orientation.VERTICAL;
+
+    /** Related sheet. */
+    @Navigable(false)
+    private final Sheet sheet;
+
+    /**
+     * Creates a new SpotsBuilder object.
+     *
+     * @param sheet the related sheet
+     */
+    public SpotsBuilder (Sheet sheet)
+    {
+        this.sheet = sheet;
+    }
+
+    //-----------------//
+    // buildSheetSpots //
+    //-----------------//
+    /**
+     * Retrieve all spots from a sheet.
+     * All spots are dispatched among their containing system(s).
+     *
+     * @param spotLag lag to index all spot glyph sections
+     */
+    public void buildSheetSpots (Lag spotLag)
+    {
+        final StopWatch watch = new StopWatch("buildSheetSpots");
+
+        try {
+            watch.start("getBuffer");
+
+            // We need a copy of image that we can overwrite.
+            ByteProcessor buffer = getBuffer();
+
+            // Retrieve major spots
+            watch.start("buildSpots");
+
+            Integer beam = sheet.getScale().getBeamThickness();
+
+            if (beam == null) {
+                throw new RuntimeException("No scale information on beam thickness");
+            }
+
+            List<Glyph> spots = buildSpots(buffer, null, beam, null);
+
+            // Dispatch spots per system(s)
+            watch.start("dispatchSheetSpots");
+            dispatchSheetSpots(spots);
+
+            // Display on all spot glyphs?
+            if ((OMR.gui != null) && constants.displayBeamSpots.isSet()) {
+                watch.start("spotsController");
+
+                SpotsController spotController = new SpotsController(sheet, spots, spotLag);
+                spotController.refresh();
+            }
+        } catch (Exception ex) {
+            logger.warn("Error building spots", ex);
+        } finally {
+            if (constants.printWatch.isSet()) {
+                watch.print();
+            }
+        }
+    }
+
+    //------------//
+    // buildSpots //
+    //------------//
+    /**
+     * Build spots out of the provided buffer.
+     *
+     * @param buffer provided buffer (it will be modified)
+     * @param offset buffer offset WRT sheet coordinates, or null
+     * @param beam   typical beam height
+     * @param cueId  cue id for cue buffer, null for whole sheet buffer
+     * @return the collection of spots retrieved
+     */
+    public List<Glyph> buildSpots (ByteProcessor buffer,
+                                   Point offset,
+                                   double beam,
+                                   String cueId)
+    {
+        final StopWatch watch = new StopWatch("buildSpots");
+
+        // Erase Header for non-cue buffers
+        if (cueId == null) {
+            eraseHeaderAreas(buffer);
+        }
+
+        final double diameter = beam * constants.beamCircleDiameterRatio.getValue();
+        final float radius = (float) (diameter - 1) / 2;
+        logger.debug(
+                "Spots retrieval beam: {}, diameter: {} ...",
+                String.format("%.1f", beam),
+                String.format("%.1f", diameter));
+
+        final int[] seOffset = {0, 0};
+        StructureElement se = new StructureElement(0, 1, radius, seOffset);
+        watch.start("close");
+        new MorphoProcessor(se).close(buffer);
+
+        // For visual check
+        watch.start("visualCheck");
+
+        if (cueId == null) {
+            BufferedImage img = null;
+
+            // Store buffer on disk?
+            if (constants.keepBeamSpots.isSet()) {
+                img = buffer.getBufferedImage();
+                ImageUtil.saveOnDisk(img, sheet.getId() + ".spots");
+            }
+
+            // Display the gray-level view of all spots
+            if ((OMR.gui != null) && constants.displayGraySpots.isSet()) {
+                if (img == null) {
+                    img = buffer.getBufferedImage();
+                }
+
+                sheet.getStub().getAssembly().addViewTab(
+                        SheetTab.GRAY_SPOT_TAB,
+                        new ScrollImageView(sheet, new ImageView(img)),
+                        new BoardsPane(new PixelBoard(sheet)));
+            }
+
+            // Save a specific binarized version for HEADS step
+            saveHeadRuns((ByteProcessor) buffer.duplicate());
+        } else if (constants.keepCueSpots.isSet()) {
+            BufferedImage img = buffer.getBufferedImage();
+            ImageUtil.saveOnDisk(img, sheet.getId() + "." + cueId + ".spots");
+        }
+
+        // Binarize the spots via a global filter (no illumination problem)
+        watch.start("binarize");
+        buffer.threshold(constants.beamBinarizationThreshold.getValue());
+
+        // Runs
+        watch.start("createTable");
+
+        RunTableFactory runFactory = new RunTableFactory(SPOT_ORIENTATION);
+        RunTable spotTable = runFactory.createTable(buffer);
+
+        // Glyphs
+        watch.start("buildGlyphs");
+
+        List<Glyph> glyphs = GlyphFactory.buildGlyphs(spotTable, offset);
+
+        // Head sizing
+        watch.start("computeHeadSizing");
+        new BlackHeadSizer(sheet).process(glyphs);
+
+        if (constants.printWatch.isSet()) {
+            watch.print();
+        }
+
+        return glyphs;
+    }
+
+    //--------------------//
+    // dispatchSheetSpots //
+    //--------------------//
+    /**
+     * Dispatch sheet spots according to their containing system(s),
+     * and keeping only those within system width.
+     *
+     * @param spots the spots to dispatch
+     */
+    private void dispatchSheetSpots (List<Glyph> spots)
+    {
+        int count = 0;
+
+        final GlyphIndex glyphIndex = sheet.getGlyphIndex();
+        final List<SystemInfo> relevants = new ArrayList<>();
+        final SystemManager systemManager = sheet.getSystemManager();
+
+        for (Glyph glyph : spots) {
+            Point center = glyph.getCentroid();
+            systemManager.getSystemsOf(center, relevants);
+
+            boolean created = false;
+
+            for (SystemInfo system : relevants) {
+                // Check glyph is within system abscissa boundaries
+                if ((center.x >= system.getLeft()) && (center.x <= system.getRight())) {
+                    glyph = glyphIndex.registerOriginal(glyph);
+                    glyph.addGroup(GlyphGroup.BEAM_SPOT);
+                    system.addFreeGlyph(glyph);
+                    created = true;
+                }
+            }
+
+            if (created) {
+                count++;
+            }
+        }
+
+        logger.debug("Spots retrieved: {}", count);
+    }
+
+    //------------------//
+    // eraseHeaderAreas //
+    //------------------//
+    private void eraseHeaderAreas (ByteProcessor buffer)
+    {
+        final int dmzDyMargin = sheet.getScale().toPixels(constants.staffVerticalMargin);
+
+        buffer.setValue(255);
+
+        for (SystemInfo system : sheet.getSystems()) {
+            Staff firstStaff = system.getFirstStaff();
+            Staff lastStaff = system.getLastStaff();
+            int start = system.getBounds().x;
+            int stop = firstStaff.getHeaderStop();
+            int top = firstStaff.getFirstLine().yAt(stop) - dmzDyMargin;
+            int bot = lastStaff.getLastLine().yAt(stop) + dmzDyMargin;
+
+            buffer.setRoi(start, top, stop - start + 1, bot - top + 1);
+            buffer.fill();
+            buffer.resetRoi();
+        }
+
+        buffer.setValue(0);
+    }
+
+    //-----------//
+    // getBuffer //
+    //-----------//
+    /**
+     * Prepare the buffer to be used for beams retrieval.
+     * <p>
+     * Staff lines and vertical lines (especially stems) are removed because they could lead to
+     * artificially larger beam candidates.
+     *
+     * @return the buffer to be used
+     */
+    private ByteProcessor getBuffer ()
+    {
+        StopWatch watch = new StopWatch("SpotsBuilder.getBuffer");
+
+        try {
+            final Picture picture = sheet.getPicture();
+            final int stemWidth = sheet.getScale().getMaxStem();
+
+            watch.start("getSource NO_STAFF");
+
+            ByteProcessor buffer = picture.getSource(Picture.SourceKey.NO_STAFF);
+
+            // Remove stem runs (could be much more efficient if performed on buffer directly)
+            watch.start("createtable");
+
+            RunTableFactory factory = new RunTableFactory(
+                    Orientation.HORIZONTAL,
+                    new RunTableFactory.LengthFilter(stemWidth));
+            RunTable table = factory.createTable(buffer);
+            watch.start("table to buffer");
+            buffer = table.getBuffer();
+
+            // Apply median filter
+            watch.start("median");
+            buffer = picture.medianFiltered(buffer);
+
+            // Apply gaussian filter
+            watch.start("gaussian");
+
+            return picture.gaussianFiltered(buffer);
+        } finally {
+            if (constants.printWatch.isSet()) {
+                watch.print();
+            }
+        }
+    }
+
+    //--------------//
+    // saveHeadRuns //
+    //--------------//
+    /**
+     * To ease (future) HEADS step, save the runs of the properly binarized buffer.
+     *
+     * @param buffer the buffer copy to binarize
+     */
+    private void saveHeadRuns (ByteProcessor buffer)
+    {
+        // Binarize the spots with threshold for heads
+        buffer.threshold(constants.headBinarizationThreshold.getValue());
+
+        // Runs
+        RunTableFactory runFactory = new RunTableFactory(SPOT_ORIENTATION);
+        RunTable runs = runFactory.createTable(buffer);
+
+        // For visual check
+        if (constants.keepHeadSpots.isSet()) {
+            BufferedImage img = runs.getBufferedImage();
+            ImageUtil.saveOnDisk(img, sheet.getId() + ".headspots");
+        }
+
+        // Save it for future HEADS step
+        sheet.getPicture().setTable(Picture.TableKey.HEAD_SPOTS, runs, true);
+    }
+
+    //-----------//
+    // Constants //
+    //-----------//
+    private static class Constants
+            extends ConstantSet
+    {
+
+        private final Constant.Boolean displayBeamSpots = new Constant.Boolean(
+                false,
+                "Should we display the beam Spots view?");
+
+        private final Constant.Boolean displayGraySpots = new Constant.Boolean(
+                false,
+                "Should we display the gray Spots view?");
+
+        private final Constant.Boolean printWatch = new Constant.Boolean(
+                false,
+                "Should we print out the stop watch?");
+
+        private final Constant.Boolean keepBeamSpots = new Constant.Boolean(
+                false,
+                "Should we store sheet beam spot images on disk?");
+
+        private final Constant.Boolean keepHeadSpots = new Constant.Boolean(
+                false,
+                "Should we store sheet head spot images on disk?");
+
+        private final Constant.Boolean keepCueSpots = new Constant.Boolean(
+                false,
+                "Should we store cue spot images on disk?");
+
+        private final Constant.Ratio beamCircleDiameterRatio = new Constant.Ratio(
+                0.8,
+                "Diameter of circle used to close beam spots, as ratio of beam height");
+
+        private final Constant.Integer beamBinarizationThreshold = new Constant.Integer(
+                "pixel",
+                140,
+                "Global binarization threshold for beams");
+
+        private final Constant.Integer headBinarizationThreshold = new Constant.Integer(
+                "pixel",
+                170,
+                "Global binarization threshold for heads");
+
+        private final Scale.Fraction staffVerticalMargin = new Scale.Fraction(
+                2.0,
+                "Margin erased above & below staff header area");
+    }
+}