//------------------------------------------------------------------------------------------------//
//                                                                                                //
//                                 H e a d S p o t s B u i l d e r                                //
//                                                                                                //
//------------------------------------------------------------------------------------------------//
// <editor-fold defaultstate="collapsed" desc="hdr">
//
//  Copyright © Audiveris 2018. All rights reserved.
//
//  This program is free software: you can redistribute it and/or modify it under the terms of the
//  GNU Affero General Public License as published by the Free Software Foundation, either version
//  3 of the License, or (at your option) any later version.
//
//  This program is distributed in the hope that it will be useful, but WITHOUT ANY WARRANTY;
//  without even the implied warranty of MERCHANTABILITY or FITNESS FOR A PARTICULAR PURPOSE.
//  See the GNU Affero General Public License for more details.
//
//  You should have received a copy of the GNU Affero General Public License along with this
//  program.  If not, see <http://www.gnu.org/licenses/>.
//------------------------------------------------------------------------------------------------//
// </editor-fold>
package org.audiveris.omr.sheet.note;

import org.audiveris.omr.glyph.Glyph;
import org.audiveris.omr.glyph.GlyphFactory;
import org.audiveris.omr.glyph.GlyphGroup;
import org.audiveris.omr.run.RunTable;
import org.audiveris.omr.sheet.Picture;
import org.audiveris.omr.sheet.Sheet;
import org.audiveris.omr.sheet.SystemInfo;
import org.audiveris.omr.sheet.SystemManager;

import java.awt.Point;
import java.util.ArrayList;
import java.util.HashMap;
import java.util.List;
import java.util.Map;
import java.util.TreeMap;

/**
 * Class {@code HeadSpotsBuilder} builds spot glyphs meant to guide head retrieval.
 *
 * @author Hervé Bitteur
 */
public class HeadSpotsBuilder
{

    /** Related sheet. */
    private final Sheet sheet;

    /** Spot glyphs, per system. */
    Map<SystemInfo, List<Glyph>> glyphMap = new HashMap<>();

    /**
     * Creates a new {@code HeadSpotsBuilder} object.
     *
     * @param sheet the related sheet
     */
    public HeadSpotsBuilder (Sheet sheet)
    {
        this.sheet = sheet;
    }

    //----------//
    // getSpots //
    //----------//
    /**
     * Retrieve the glyphs out of buffer runs.
     *
     * @return the map of spot glyphs per system
     */
    public Map<SystemInfo, List<Glyph>> getSpots ()
    {
        RunTable headRuns = sheet.getPicture().getTable(Picture.TableKey.HEAD_SPOTS);
<<<<<<< HEAD
        List<Glyph> spots = GlyphFactory.buildGlyphs(headRuns, new Point(0, 0), GlyphGroup.HEAD_SPOT);
=======
        List<Glyph> spots = GlyphFactory.buildGlyphs(
                headRuns,
                new Point(0, 0),
                GlyphGroup.HEAD_SPOT);
>>>>>>> 8e2b0fd5

        // Dispose the runTable
        sheet.getPicture().removeTable(Picture.TableKey.HEAD_SPOTS);

        // Dispatch spots per system(s)
        return dispatchSheetSpots(spots);
    }

    //--------------------//
    // dispatchSheetSpots //
    //--------------------//
    /**
     * Dispatch sheet spots according to their containing system(s),
     * and keeping only those within system width.
     *
     * @param spots the spots to dispatch
     */
    private Map<SystemInfo, List<Glyph>> dispatchSheetSpots (List<Glyph> spots)
    {
        Map<SystemInfo, List<Glyph>> spotMap = new TreeMap<>();

        List<SystemInfo> relevants = new ArrayList<>();
        SystemManager systemManager = sheet.getSystemManager();

        for (Glyph spot : spots) {
            Point center = spot.getCentroid();
            systemManager.getSystemsOf(center, relevants);

            for (SystemInfo system : relevants) {
                // Check glyph is within system abscissa boundaries
                if ((center.x >= system.getLeft()) && (center.x <= system.getRight())) {
                    List<Glyph> list = spotMap.get(system);

                    if (list == null) {
                        spotMap.put(system, list = new ArrayList<>());
                    }

                    spot.addGroup(GlyphGroup.HEAD_SPOT); // Needed
                    list.add(spot);
                }
            }
        }

        return spotMap;
    }
}
<|MERGE_RESOLUTION|>--- conflicted
+++ resolved
@@ -1,128 +1,124 @@
-//------------------------------------------------------------------------------------------------//
-//                                                                                                //
-//                                 H e a d S p o t s B u i l d e r                                //
-//                                                                                                //
-//------------------------------------------------------------------------------------------------//
-// <editor-fold defaultstate="collapsed" desc="hdr">
-//
-//  Copyright © Audiveris 2018. All rights reserved.
-//
-//  This program is free software: you can redistribute it and/or modify it under the terms of the
-//  GNU Affero General Public License as published by the Free Software Foundation, either version
-//  3 of the License, or (at your option) any later version.
-//
-//  This program is distributed in the hope that it will be useful, but WITHOUT ANY WARRANTY;
-//  without even the implied warranty of MERCHANTABILITY or FITNESS FOR A PARTICULAR PURPOSE.
-//  See the GNU Affero General Public License for more details.
-//
-//  You should have received a copy of the GNU Affero General Public License along with this
-//  program.  If not, see <http://www.gnu.org/licenses/>.
-//------------------------------------------------------------------------------------------------//
-// </editor-fold>
-package org.audiveris.omr.sheet.note;
-
-import org.audiveris.omr.glyph.Glyph;
-import org.audiveris.omr.glyph.GlyphFactory;
-import org.audiveris.omr.glyph.GlyphGroup;
-import org.audiveris.omr.run.RunTable;
-import org.audiveris.omr.sheet.Picture;
-import org.audiveris.omr.sheet.Sheet;
-import org.audiveris.omr.sheet.SystemInfo;
-import org.audiveris.omr.sheet.SystemManager;
-
-import java.awt.Point;
-import java.util.ArrayList;
-import java.util.HashMap;
-import java.util.List;
-import java.util.Map;
-import java.util.TreeMap;
-
-/**
- * Class {@code HeadSpotsBuilder} builds spot glyphs meant to guide head retrieval.
- *
- * @author Hervé Bitteur
- */
-public class HeadSpotsBuilder
-{
-
-    /** Related sheet. */
-    private final Sheet sheet;
-
-    /** Spot glyphs, per system. */
-    Map<SystemInfo, List<Glyph>> glyphMap = new HashMap<>();
-
-    /**
-     * Creates a new {@code HeadSpotsBuilder} object.
-     *
-     * @param sheet the related sheet
-     */
-    public HeadSpotsBuilder (Sheet sheet)
-    {
-        this.sheet = sheet;
-    }
-
-    //----------//
-    // getSpots //
-    //----------//
-    /**
-     * Retrieve the glyphs out of buffer runs.
-     *
-     * @return the map of spot glyphs per system
-     */
-    public Map<SystemInfo, List<Glyph>> getSpots ()
-    {
-        RunTable headRuns = sheet.getPicture().getTable(Picture.TableKey.HEAD_SPOTS);
-<<<<<<< HEAD
-        List<Glyph> spots = GlyphFactory.buildGlyphs(headRuns, new Point(0, 0), GlyphGroup.HEAD_SPOT);
-=======
-        List<Glyph> spots = GlyphFactory.buildGlyphs(
-                headRuns,
-                new Point(0, 0),
-                GlyphGroup.HEAD_SPOT);
->>>>>>> 8e2b0fd5
-
-        // Dispose the runTable
-        sheet.getPicture().removeTable(Picture.TableKey.HEAD_SPOTS);
-
-        // Dispatch spots per system(s)
-        return dispatchSheetSpots(spots);
-    }
-
-    //--------------------//
-    // dispatchSheetSpots //
-    //--------------------//
-    /**
-     * Dispatch sheet spots according to their containing system(s),
-     * and keeping only those within system width.
-     *
-     * @param spots the spots to dispatch
-     */
-    private Map<SystemInfo, List<Glyph>> dispatchSheetSpots (List<Glyph> spots)
-    {
-        Map<SystemInfo, List<Glyph>> spotMap = new TreeMap<>();
-
-        List<SystemInfo> relevants = new ArrayList<>();
-        SystemManager systemManager = sheet.getSystemManager();
-
-        for (Glyph spot : spots) {
-            Point center = spot.getCentroid();
-            systemManager.getSystemsOf(center, relevants);
-
-            for (SystemInfo system : relevants) {
-                // Check glyph is within system abscissa boundaries
-                if ((center.x >= system.getLeft()) && (center.x <= system.getRight())) {
-                    List<Glyph> list = spotMap.get(system);
-
-                    if (list == null) {
-                        spotMap.put(system, list = new ArrayList<>());
-                    }
-
-                    spot.addGroup(GlyphGroup.HEAD_SPOT); // Needed
-                    list.add(spot);
-                }
-            }
-        }
-
-        return spotMap;
-    }
-}
+//------------------------------------------------------------------------------------------------//
+//                                                                                                //
+//                                 H e a d S p o t s B u i l d e r                                //
+//                                                                                                //
+//------------------------------------------------------------------------------------------------//
+// <editor-fold defaultstate="collapsed" desc="hdr">
+//
+//  Copyright © Audiveris 2018. All rights reserved.
+//
+//  This program is free software: you can redistribute it and/or modify it under the terms of the
+//  GNU Affero General Public License as published by the Free Software Foundation, either version
+//  3 of the License, or (at your option) any later version.
+//
+//  This program is distributed in the hope that it will be useful, but WITHOUT ANY WARRANTY;
+//  without even the implied warranty of MERCHANTABILITY or FITNESS FOR A PARTICULAR PURPOSE.
+//  See the GNU Affero General Public License for more details.
+//
+//  You should have received a copy of the GNU Affero General Public License along with this
+//  program.  If not, see <http://www.gnu.org/licenses/>.
+//------------------------------------------------------------------------------------------------//
+// </editor-fold>
+package org.audiveris.omr.sheet.note;
+
+import org.audiveris.omr.glyph.Glyph;
+import org.audiveris.omr.glyph.GlyphFactory;
+import org.audiveris.omr.glyph.GlyphGroup;
+import org.audiveris.omr.run.RunTable;
+import org.audiveris.omr.sheet.Picture;
+import org.audiveris.omr.sheet.Sheet;
+import org.audiveris.omr.sheet.SystemInfo;
+import org.audiveris.omr.sheet.SystemManager;
+
+import java.awt.Point;
+import java.util.ArrayList;
+import java.util.HashMap;
+import java.util.List;
+import java.util.Map;
+import java.util.TreeMap;
+
+/**
+ * Class {@code HeadSpotsBuilder} builds spot glyphs meant to guide head retrieval.
+ *
+ * @author Hervé Bitteur
+ */
+public class HeadSpotsBuilder
+{
+
+    /** Related sheet. */
+    private final Sheet sheet;
+
+    /** Spot glyphs, per system. */
+    Map<SystemInfo, List<Glyph>> glyphMap = new HashMap<>();
+
+    /**
+     * Creates a new {@code HeadSpotsBuilder} object.
+     *
+     * @param sheet the related sheet
+     */
+    public HeadSpotsBuilder (Sheet sheet)
+    {
+        this.sheet = sheet;
+    }
+
+    //----------//
+    // getSpots //
+    //----------//
+    /**
+     * Retrieve the glyphs out of buffer runs.
+     *
+     * @return the map of spot glyphs per system
+     */
+    public Map<SystemInfo, List<Glyph>> getSpots ()
+    {
+        RunTable headRuns = sheet.getPicture().getTable(Picture.TableKey.HEAD_SPOTS);
+        List<Glyph> spots = GlyphFactory.buildGlyphs(
+                headRuns,
+                new Point(0, 0),
+                GlyphGroup.HEAD_SPOT);
+
+        // Dispose the runTable
+        sheet.getPicture().removeTable(Picture.TableKey.HEAD_SPOTS);
+
+        // Dispatch spots per system(s)
+        return dispatchSheetSpots(spots);
+    }
+
+    //--------------------//
+    // dispatchSheetSpots //
+    //--------------------//
+    /**
+     * Dispatch sheet spots according to their containing system(s),
+     * and keeping only those within system width.
+     *
+     * @param spots the spots to dispatch
+     */
+    private Map<SystemInfo, List<Glyph>> dispatchSheetSpots (List<Glyph> spots)
+    {
+        Map<SystemInfo, List<Glyph>> spotMap = new TreeMap<>();
+
+        List<SystemInfo> relevants = new ArrayList<>();
+        SystemManager systemManager = sheet.getSystemManager();
+
+        for (Glyph spot : spots) {
+            Point center = spot.getCentroid();
+            systemManager.getSystemsOf(center, relevants);
+
+            for (SystemInfo system : relevants) {
+                // Check glyph is within system abscissa boundaries
+                if ((center.x >= system.getLeft()) && (center.x <= system.getRight())) {
+                    List<Glyph> list = spotMap.get(system);
+
+                    if (list == null) {
+                        spotMap.put(system, list = new ArrayList<>());
+                    }
+
+                    spot.addGroup(GlyphGroup.HEAD_SPOT); // Needed
+                    list.add(spot);
+                }
+            }
+        }
+
+        return spotMap;
+    }
+}