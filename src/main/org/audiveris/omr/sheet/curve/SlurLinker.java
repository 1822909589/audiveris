--- conflicted
+++ resolved
@@ -1,1387 +1,687 @@
-<<<<<<< HEAD
-//------------------------------------------------------------------------------------------------//
-//                                                                                                //
-//                                       S l u r L i n k e r                                      //
-//                                                                                                //
-//------------------------------------------------------------------------------------------------//
-// <editor-fold defaultstate="collapsed" desc="hdr">
-//
-//  Copyright © Audiveris 2018. All rights reserved.
-//
-//  This program is free software: you can redistribute it and/or modify it under the terms of the
-//  GNU Affero General Public License as published by the Free Software Foundation, either version
-//  3 of the License, or (at your option) any later version.
-//
-//  This program is distributed in the hope that it will be useful, but WITHOUT ANY WARRANTY;
-//  without even the implied warranty of MERCHANTABILITY or FITNESS FOR A PARTICULAR PURPOSE.
-//  See the GNU Affero General Public License for more details.
-//
-//  You should have received a copy of the GNU Affero General Public License along with this
-//  program.  If not, see <http://www.gnu.org/licenses/>.
-//------------------------------------------------------------------------------------------------//
-// </editor-fold>
-package org.audiveris.omr.sheet.curve;
-
-import org.audiveris.omr.constant.Constant;
-import org.audiveris.omr.constant.ConstantSet;
-import org.audiveris.omr.math.GeoPath;
-import org.audiveris.omr.math.GeoUtil;
-import org.audiveris.omr.math.LineUtil;
-import static org.audiveris.omr.math.LineUtil.bisector;
-import static org.audiveris.omr.math.LineUtil.intersection;
-import static org.audiveris.omr.math.LineUtil.intersectionAtX;
-import org.audiveris.omr.math.PointUtil;
-import static org.audiveris.omr.math.PointUtil.*;
-import org.audiveris.omr.sheet.Part;
-import org.audiveris.omr.sheet.Scale;
-import org.audiveris.omr.sheet.Sheet;
-import org.audiveris.omr.sheet.Staff;
-import org.audiveris.omr.sheet.SystemInfo;
-import org.audiveris.omr.sheet.rhythm.Measure;
-import org.audiveris.omr.sig.SIGraph;
-import org.audiveris.omr.sig.inter.AbstractChordInter;
-import org.audiveris.omr.sig.inter.HeadInter;
-import org.audiveris.omr.sig.inter.Inter;
-import org.audiveris.omr.sig.inter.SlurInter;
-import org.audiveris.omr.sig.relation.BeamStemRelation;
-import org.audiveris.omr.util.Dumping;
-import org.audiveris.omr.util.HorizontalSide;
-import static org.audiveris.omr.util.HorizontalSide.*;
-
-import org.slf4j.Logger;
-import org.slf4j.LoggerFactory;
-
-import java.awt.Point;
-import java.awt.Rectangle;
-import java.awt.geom.Area;
-import java.awt.geom.Line2D;
-import java.awt.geom.Point2D;
-import static java.lang.Math.abs;
-import java.util.ArrayList;
-import java.util.Collections;
-import java.util.EnumMap;
-import java.util.HashMap;
-import java.util.LinkedHashSet;
-import java.util.List;
-import java.util.Map;
-import java.util.Map.Entry;
-import java.util.Set;
-
-/**
- * Class {@code SlurLinker} retrieves the potential left and right links of a single slur
- * with the most suitable heads found in slur side areas.
- * <ul>
- * <li>Rather <b>horizontal</b> slurs have specific side areas, select intersected chords,
- * then select the closest head within those chords.
- * <li>Rather <b>vertical</b> slurs have specific side areas, select intersected chords and also
- * check that heads centers are contained by side areas, then select the closest head.
- * Head center must be on the same side (same half plane) of slur bisector than the slur end.
- * </ul>
- * In both cases, head center location is checked with respect to slur concavity.
- * <p>
- * <img alt="Areas image" src="doc-files/SlurAreas.png">
- *
- * @author Hervé Bitteur
- */
-public class SlurLinker
-{
-    //~ Static fields/initializers -----------------------------------------------------------------
-
-    private static final Constants constants = new Constants();
-
-    private static final Logger logger = LoggerFactory.getLogger(SlurLinker.class);
-
-    //~ Instance fields ----------------------------------------------------------------------------
-    /** Scale-dependent parameters. */
-    private final Parameters params;
-
-    //~ Constructors -------------------------------------------------------------------------------
-    /**
-     * Creates a new {@code SlurLinker} object.
-     *
-     * @param sheet the containing sheet
-     */
-    public SlurLinker (Sheet sheet)
-    {
-        params = new Parameters(sheet.getScale());
-    }
-
-    //~ Methods ------------------------------------------------------------------------------------
-    //----------------//
-    // defineAreaPair //
-    //----------------//
-    /**
-     * Define the pair of look-up areas for the slur, one on first end and
-     * another on last end.
-     * <p>
-     * These areas will be looked up for intersection with head-based chords (rather than heads).
-     * The strategy to define look-up areas differs between "horizontal" and "vertical" slurs.
-     * <p>
-     * <img alt="Areas image" src="doc-files/SlurAreas.png">
-     *
-     * @param slur the slur being processed
-     * @return the area on both slur sides
-     */
-    public Map<HorizontalSide, Area> defineAreaPair (SlurInter slur)
-    {
-        final SlurInfo info = slur.getInfo();
-        final Point first = info.getEnd(true);
-        final Point last = info.getEnd(false);
-        final int slurWidth = abs(last.x - first.x);
-        final int vDir = info.above();
-        final int hDir = Integer.signum(last.x - first.x);
-        final Point2D mid = new Point2D.Double((first.x + last.x) / 2d, (first.y + last.y) / 2d);
-        final Point2D firstExt;
-        final Point2D lastExt;
-        final GeoPath firstPath;
-        final GeoPath lastPath;
-        final Line2D baseLine;
-        final Point2D firstBase;
-        final Point2D lastBase;
-
-        // Qualify the slur as horizontal or vertical
-        if ((abs(LineUtil.getSlope(first, last)) <= params.slopeSeparator)
-            || (slurWidth >= params.wideSlurWidth)) {
-            // Horizontal: Use base parallel to slur
-            info.setHorizontal(true);
-            firstExt = extension(mid, first, params.coverageHExt);
-            lastExt = extension(mid, last, params.coverageHExt);
-            firstBase = new Point2D.Double(
-                    firstExt.getX(),
-                    firstExt.getY() + (vDir * params.coverageHDepth));
-            lastBase = new Point2D.Double(
-                    lastExt.getX(),
-                    lastExt.getY() + (vDir * params.coverageHDepth));
-            baseLine = new Line2D.Double(firstBase, lastBase);
-
-            if (slurWidth > (2 * params.coverageHIn)) {
-                // Wide slur: separate first & last areas
-                Point2D firstIn = extension(mid, first, -params.coverageHIn);
-                firstPath = new GeoPath(new Line2D.Double(firstIn, firstExt));
-                firstPath.append(
-                        new Line2D.Double(firstBase, intersectionAtX(baseLine, firstIn.getX())),
-                        true);
-
-                Point2D lastIn = extension(mid, last, -params.coverageHIn);
-                lastPath = new GeoPath(new Line2D.Double(lastIn, lastExt));
-                lastPath.append(
-                        new Line2D.Double(lastBase, intersectionAtX(baseLine, lastIn.getX())),
-                        true);
-            } else {
-                // Narrow slur: just one vertical separation
-                Point2D midBase = intersectionAtX(baseLine, mid.getX());
-                firstPath = new GeoPath(new Line2D.Double(mid, firstExt));
-                firstPath.append(new Line2D.Double(firstBase, midBase), true);
-                lastPath = new GeoPath(new Line2D.Double(mid, lastExt));
-                lastPath.append(new Line2D.Double(lastBase, midBase), true);
-            }
-        } else {
-            // Vertical: Use slanted separation
-            info.setHorizontal(false);
-            firstExt = extension(mid, first, params.coverageVExt);
-            lastExt = extension(mid, last, params.coverageVExt);
-
-            Point2D bisUnit = info.getBisUnit();
-            double vDepth = (slurWidth <= params.maxSmallSlurWidth) ? params.coverageVDepthSmall
-                    : params.coverageVDepth;
-            Point2D depth = new Point2D.Double(vDepth * bisUnit.getX(), vDepth * bisUnit.getY());
-            firstBase = new Point2D.Double(
-                    firstExt.getX() + depth.getX(),
-                    firstExt.getY() + depth.getY());
-            lastBase = new Point2D.Double(
-                    lastExt.getX() + depth.getX(),
-                    lastExt.getY() + depth.getY());
-            baseLine = new Line2D.Double(firstBase, lastBase);
-
-            if (first.distance(last) > (2 * params.coverageVIn)) {
-                // Tall slur, separate first & last areas
-                Point2D firstIn = extension(firstExt, first, params.coverageVIn);
-                Point2D firstBaseIn = new Point2D.Double(
-                        firstIn.getX() + depth.getX(),
-                        firstIn.getY() + depth.getY());
-                firstPath = new GeoPath(new Line2D.Double(firstIn, firstExt));
-                firstPath.append(new Line2D.Double(firstBase, firstBaseIn), true);
-
-                Point2D lastIn = extension(lastExt, last, params.coverageVIn);
-                Point2D lastBaseIn = new Point2D.Double(
-                        lastIn.getX() + depth.getX(),
-                        lastIn.getY() + depth.getY());
-                lastPath = new GeoPath(new Line2D.Double(lastIn, lastExt));
-                lastPath.append(new Line2D.Double(lastBase, lastBaseIn), true);
-            } else {
-                // Small slur, just one slanted separation
-                firstPath = new GeoPath(new Line2D.Double(mid, firstExt));
-                lastPath = new GeoPath(new Line2D.Double(mid, lastExt));
-
-                Line2D bisector = (vDir == hDir) ? bisector(first, last) : bisector(last, first);
-                Point2D baseInter = intersection(baseLine, bisector);
-                firstPath.append(new Line2D.Double(firstBase, baseInter), true);
-                lastPath.append(new Line2D.Double(lastBase, baseInter), true);
-            }
-        }
-
-        firstPath.closePath();
-        lastPath.closePath();
-
-        Map<HorizontalSide, Area> areaMap = new EnumMap<HorizontalSide, Area>(HorizontalSide.class);
-        Area firstArea = new Area(firstPath);
-        ///info.setArea(firstArea, true);
-        areaMap.put(LEFT, firstArea);
-        slur.addAttachment("F", firstArea);
-
-        Area lastArea = new Area(lastPath);
-        ///info.setArea(lastArea, false);
-        areaMap.put(RIGHT, lastArea);
-        slur.addAttachment("L", lastArea);
-
-        return areaMap;
-    }
-
-    //----------------//
-    // lookupLinkPair //
-    //----------------//
-    /**
-     * Look precisely at content of lookup areas on left and right, and select best
-     * pair of links if any.
-     * <ul>
-     * <li>The same chord (including mirror) cannot belong to both areas.</li>
-     * <li>Left and right chords must differ enough in abscissa.</li>
-     * <li>To be really accepted, a chord candidate must contain a head suitable to be linked on
-     * proper slur side.</li>
-     *
-     * <li>Special heuristics for mirrored chords:<ul>
-     * <li>If the slur goes to another staff, select the mirror chord whose stem points towards
-     * the other staff.</li>
-     * <li>If the slur stays in its staff, select the mirror chord with same stem direction as
-     * the chord found at the other slur end.
-     * If there is no chord as the other slur end, select the mirror chord with the smallest
-     * number of beams.</li>
-     * </ul>
-     * </ul>
-     * Possible orphan slurs are accepted for those close to staff side and rather horizontal.
-     * The other slurs must exhibit links on both sides.
-     *
-     * @param slur   the slur candidate to check for links
-     * @param areas  the lookup area on each slur side
-     * @param system the containing system
-     * @param chords the potential candidate chords on left and right side
-     * @return the pair of links if acceptable (only half-filled for orphan), null if not
-     */
-    public Map<HorizontalSide, SlurHeadLink> lookupLinkPair (SlurInter slur,
-                                                             Map<HorizontalSide, Area> areas,
-                                                             SystemInfo system,
-                                                             Map<HorizontalSide, List<Inter>> chords)
-    {
-        // The pair to populate
-        final Map<HorizontalSide, SlurHeadLink> linkPair = new EnumMap<HorizontalSide, SlurHeadLink>(
-                HorizontalSide.class);
-
-        // Slur target locations on each side
-        final Point leftTarget = getTargetPoint(slur, LEFT);
-        final Point rightTarget = getTargetPoint(slur, RIGHT);
-
-        // Chords candidates on each side
-        Map<Inter, SlurHeadLink> lefts = lookup(slur, LEFT, areas.get(LEFT), chords.get(LEFT));
-        Map<Inter, SlurHeadLink> rights = lookup(slur, RIGHT, areas.get(RIGHT), chords.get(RIGHT));
-
-        // The same chord cannot be linked to both slur ends
-        // Keep it only where it is closer to slur target
-        Set<Inter> commons = new LinkedHashSet<Inter>();
-        commons.addAll(lefts.keySet());
-        commons.retainAll(rights.keySet());
-
-        for (Inter common : commons) {
-            Rectangle chordBox = common.getBounds();
-            Point chordCenter = GeoUtil.centerOf(chordBox); // TODO: choose a better ref point?
-
-            if (chordCenter.distance(leftTarget) > chordCenter.distance(rightTarget)) {
-                lefts.remove(common);
-            } else {
-                rights.remove(common);
-            }
-        }
-
-        // Reduce each side, except for couple [chord / mirrored chord]
-        Map<HorizontalSide, SlurHeadLink> mirrors = new EnumMap<HorizontalSide, SlurHeadLink>(
-                HorizontalSide.class);
-
-        for (HorizontalSide side : HorizontalSide.values()) {
-            Map<Inter, SlurHeadLink> links = (side == LEFT) ? lefts : rights;
-            List<SlurHeadLink> list = new ArrayList<SlurHeadLink>(links.values());
-
-            if (!list.isEmpty()) {
-                Collections.sort(list, SlurHeadLink.byEuclidean);
-
-                SlurHeadLink best = list.get(0);
-
-                // Mirror?
-                Inter mirror = best.getChord().getMirror();
-
-                if ((mirror != null) && links.keySet().contains(mirror)) {
-                    mirrors.put(side, best); // We have a conflict to solve
-                } else {
-                    linkPair.put(side, best); // The best link is OK
-                }
-            }
-        }
-
-        // Process mirrors conflicts if any
-        if (!mirrors.isEmpty()) {
-            for (Entry<HorizontalSide, SlurHeadLink> entry : mirrors.entrySet()) {
-                // This side of the slur
-                final HorizontalSide side = entry.getKey();
-                final SlurHeadLink link = entry.getValue();
-                final Map<Inter, SlurHeadLink> links = (side == LEFT) ? lefts : rights;
-                final SlurHeadLink mirrorLink = links.get(link.getChord().getMirror());
-                final boolean linkOk;
-
-                // The other side of the slur
-                final HorizontalSide otherSide = side.opposite();
-                final SlurHeadLink otherLink = linkPair.get(otherSide);
-
-                if (otherLink != null) {
-                    // Compare with other side of the slur
-                    final Staff otherStaff = otherLink.getChord().getTopStaff();
-                    final Staff staff = link.getChord().getTopStaff();
-                    final int dir = link.getChord().getStemDir();
-
-                    if (staff != otherStaff) {
-                        // Select mirror according to direction to other staff
-                        linkOk = (dir * Staff.byId.compare(otherStaff, staff)) > 0;
-                    } else {
-                        // Select mirror with same stem dir as at other slur end
-                        // (This may be called into question later when looking for ties)
-                        int otherDir = otherLink.getChord().getStemDir();
-                        linkOk = dir == otherDir;
-                    }
-                } else {
-                    // No link found on other side (orphan? or slur truncated?)
-                    // Not too stupid: select the mirror with less beams
-                    final SIGraph sig = system.getSig();
-                    Inter stem = link.getChord().getStem();
-                    int nb = sig.getRelations(stem, BeamStemRelation.class).size();
-                    Inter mStem = mirrorLink.getChord().getStem();
-                    int mNb = sig.getRelations(mStem, BeamStemRelation.class).size();
-                    linkOk = nb <= mNb;
-                }
-
-                linkPair.put(side, linkOk ? link : mirrorLink);
-            }
-        }
-
-        // Check we don't have a chord on one slur side and its mirror on the other side
-        SlurHeadLink leftLink = linkPair.get(LEFT);
-        SlurHeadLink rightLink = linkPair.get(RIGHT);
-
-        if ((leftLink != null) && (rightLink != null)) {
-            Inter leftMirror = leftLink.getChord().getMirror();
-
-            if ((leftMirror != null) && (leftMirror == rightLink.getChord())) {
-                logger.debug("{} chord and its mirror linked by the same slur!", slur);
-
-                return null;
-            }
-        }
-
-        // No link on left and on right?
-        if (linkPair.isEmpty()) {
-            return null;
-        }
-
-        // One link is missing, check whether this slur candidate can be an orphan
-        for (HorizontalSide side : HorizontalSide.values()) {
-            if ((linkPair.get(side) == null) && !canBeOrphan(slur, side, system)) {
-                return null; // TODO: Too strict for manual usage
-            }
-        }
-
-        return linkPair;
-    }
-
-    //-------------//
-    // canBeOrphan //
-    //-------------//
-    /**
-     * Check whether the provided slur can be a legal orphan on the specified side.
-     *
-     * @param slur   the slur to check
-     * @param side   which side is orphaned
-     * @param system containing system
-     * @return true if legal
-     */
-    private boolean canBeOrphan (SlurInter slur,
-                                 HorizontalSide side,
-                                 SystemInfo system)
-    {
-        final SlurInfo info = slur.getInfo();
-
-        // Check if slur is rather horizontal
-        if (abs(LineUtil.getSlope(info.getEnd(true), info.getEnd(false))) > params.maxOrphanSlope) {
-            logger.debug("{} too sloped orphan", slur);
-
-            return false;
-        }
-
-        // A left orphan must start in first measure.
-        // A right orphan must stop in last measure.
-        Point slurEnd = info.getEnd(side == LEFT);
-        Staff staff = system.getClosestStaff(slurEnd);
-        Part part = staff.getPart();
-        Measure sideMeasure = (side == LEFT) ? part.getFirstMeasure() : part.getLastMeasure();
-        Measure endMeasure = part.getMeasureAt(slurEnd);
-
-        if (endMeasure != sideMeasure) {
-            logger.debug("{} orphan side not in part side measure", slur);
-
-            return false;
-        }
-
-        // Also, check horizontal gap to staff limit
-        int staffEnd = (side == LEFT) ? staff.getHeaderStop() : staff.getAbscissa(side);
-
-        if (abs(slurEnd.x - staffEnd) > params.maxOrphanDx) {
-            logger.debug("{} too far orphan", slur);
-
-            return false;
-        }
-
-        return true;
-    }
-
-    //----------------//
-    // getTargetPoint //
-    //----------------//
-    /**
-     * Report the precise target point for a head connection on desired side of a slur.
-     *
-     * @param slur the slur to process
-     * @param side the desired slur side
-     * @return the target connection point, slightly away from slur end
-     */
-    private Point getTargetPoint (SlurInter slur,
-                                  HorizontalSide side)
-    {
-        final boolean rev = side == LEFT;
-        final SlurInfo info = slur.getInfo();
-        final Point end = info.getEnd(rev);
-        final Point2D vector = info.getEndVector(rev);
-        final double ext = params.targetExtension;
-
-        return PointUtil.rounded(PointUtil.addition(end, PointUtil.times(vector, ext)));
-    }
-
-    //--------//
-    // lookup //
-    //--------//
-    /**
-     * Retrieve the best head embraced by the slur side.
-     *
-     * @param slur   the provided slur
-     * @param side   desired side
-     * @param area   lookup area on slur side
-     * @param chords candidate chords on desired side
-     * @return the map of heads found, perhaps empty, with their data
-     */
-    private Map<Inter, SlurHeadLink> lookup (SlurInter slur,
-                                             HorizontalSide side,
-                                             Area area,
-                                             List<Inter> chords)
-    {
-        final Map<Inter, SlurHeadLink> found = new HashMap<Inter, SlurHeadLink>();
-        final SlurInfo info = slur.getInfo();
-        final Point end = info.getEnd(side == LEFT);
-        final Point target = getTargetPoint(slur, side);
-        final Point2D bisUnit = info.getBisUnit();
-
-        // Look for intersected chords
-        for (Inter chordInter : chords) {
-            AbstractChordInter chord = (AbstractChordInter) chordInter;
-            Rectangle chordBox = chord.getBounds();
-
-            if (area.intersects(chordBox)) {
-                // Check the chord contains at least one suitable head on desired slur side
-                HeadInter head = selectBestHead(slur, chord, end, target, bisUnit, area);
-
-                if (head != null) {
-                    found.put(chord, SlurHeadLink.create(target, side, chord, head));
-                }
-            }
-        }
-
-        return found;
-    }
-
-    //----------------//
-    // selectBestHead //
-    //----------------//
-    /**
-     * Select the best note head in the selected head-based chord.
-     * We select the compatible note head which is closest to slur target end.
-     *
-     * @param chord   the selected chord
-     * @param end     the slur end point
-     * @param target  the slur target point
-     * @param bisUnit the direction from slur middle to slur center (unit length)
-     * @param area    target area
-     * @return the best note head or null
-     */
-    private HeadInter selectBestHead (SlurInter slur,
-                                      AbstractChordInter chord,
-                                      Point end,
-                                      Point target,
-                                      Point2D bisUnit,
-                                      Area area)
-    {
-        final boolean horizontal = slur.getInfo().isHorizontal();
-        final boolean above = slur.isAbove();
-
-        double bestDist = Double.MAX_VALUE;
-        HeadInter bestHead = null;
-
-        for (Inter head : chord.getNotes()) {
-            Point center = head.getCenter();
-
-            if (!horizontal) {
-                // We require head center to be contained by lookup area
-                if (!area.contains(center)) {
-                    continue;
-                }
-            }
-
-            // Check head reference point WRT slur concavity
-            Rectangle bounds = head.getBounds();
-            Point refPt = new Point(center.x, bounds.y + (above ? (bounds.height - 1) : 0));
-
-            if (dotProduct(subtraction(refPt, end), bisUnit) <= 0) {
-                continue;
-            }
-
-            // Keep the closest head
-            final double dist = center.distanceSq(target);
-
-            if (dist < bestDist) {
-                bestDist = dist;
-                bestHead = (HeadInter) head;
-            }
-        }
-
-        return bestHead;
-    }
-
-    //~ Inner Classes ------------------------------------------------------------------------------
-    //-----------//
-    // Constants //
-    //-----------//
-    private static final class Constants
-            extends ConstantSet
-    {
-        //~ Instance fields ------------------------------------------------------------------------
-
-        private final Scale.Fraction coverageHExt = new Scale.Fraction(
-                1.25,
-                "Length of extension for horizontal slur coverage");
-
-        private final Scale.Fraction coverageHIn = new Scale.Fraction(
-                0.5,
-                "Internal abscissa of horizontal slur coverage");
-
-        private final Scale.Fraction coverageHDepth = new Scale.Fraction(
-                3.0,
-                "Vertical extension of horizontal slur coverage");
-
-        private final Scale.Fraction coverageVExt = new Scale.Fraction(
-                2.0,
-                "Length of extension for vertical slur coverage");
-
-        private final Scale.Fraction coverageVIn = new Scale.Fraction(
-                1.5,
-                "Internal abscissa of vertical slur coverage");
-
-        private final Scale.Fraction coverageVDepth = new Scale.Fraction(
-                2.5,
-                "Vertical extension of vertical slur coverage");
-
-        private final Scale.Fraction coverageVDepthSmall = new Scale.Fraction(
-                1.5,
-                "Vertical extension of small vertical slur coverage");
-
-        private final Scale.Fraction targetExtension = new Scale.Fraction(
-                0.5,
-                "Extension length from slur end to slur target point");
-
-        private final Constant.Double slopeSeparator = new Constant.Double(
-                "tangent",
-                0.5,
-                "Slope that separates vertical slurs from horizontal slurs");
-
-        private final Constant.Double maxOrphanSlope = new Constant.Double(
-                "tangent",
-                0.5,
-                "Maximum slope for an orphan slur");
-
-        private final Scale.Fraction maxOrphanDx = new Scale.Fraction(
-                6.0,
-                "Maximum dx to staff end for an orphan slur");
-
-        private final Scale.Fraction wideSlurWidth = new Scale.Fraction(
-                6.0,
-                "Minimum width to be a wide slur");
-
-        private final Scale.Fraction maxSmallSlurWidth = new Scale.Fraction(
-                1.5,
-                "Maximum width for a small slur");
-    }
-
-    //------------//
-    // Parameters //
-    //------------//
-    /**
-     * All pre-scaled constants.
-     */
-    private static class Parameters
-    {
-        //~ Instance fields ------------------------------------------------------------------------
-
-        final int coverageHExt;
-
-        final int coverageVExt;
-
-        final int coverageHIn;
-
-        final int coverageVIn;
-
-        final int coverageHDepth;
-
-        final int coverageVDepth;
-
-        final int coverageVDepthSmall;
-
-        final int targetExtension;
-
-        final double slopeSeparator;
-
-        final double maxOrphanSlope;
-
-        final int maxOrphanDx;
-
-        final int wideSlurWidth;
-
-        final int maxSmallSlurWidth;
-
-        //~ Constructors ---------------------------------------------------------------------------
-        /**
-         * Creates a new Parameters object.
-         *
-         * @param scale the scaling factor
-         */
-        public Parameters (Scale scale)
-        {
-            coverageHExt = scale.toPixels(constants.coverageHExt);
-            coverageHIn = scale.toPixels(constants.coverageHIn);
-            coverageHDepth = scale.toPixels(constants.coverageHDepth);
-            coverageVExt = scale.toPixels(constants.coverageVExt);
-            coverageVIn = scale.toPixels(constants.coverageVIn);
-            coverageVDepth = scale.toPixels(constants.coverageVDepth);
-            coverageVDepthSmall = scale.toPixels(constants.coverageVDepthSmall);
-            targetExtension = scale.toPixels(constants.targetExtension);
-            slopeSeparator = constants.slopeSeparator.getValue();
-            maxOrphanSlope = constants.maxOrphanSlope.getValue();
-            maxOrphanDx = scale.toPixels(constants.maxOrphanDx);
-            wideSlurWidth = scale.toPixels(constants.wideSlurWidth);
-            maxSmallSlurWidth = scale.toPixels(constants.maxSmallSlurWidth);
-
-            if (logger.isDebugEnabled()) {
-                new Dumping().dump(this);
-            }
-        }
-    }
-}
-=======
-//------------------------------------------------------------------------------------------------//
-//                                                                                                //
-//                                       S l u r L i n k e r                                      //
-//                                                                                                //
-//------------------------------------------------------------------------------------------------//
-// <editor-fold defaultstate="collapsed" desc="hdr">
-//
-//  Copyright © Audiveris 2018. All rights reserved.
-//
-//  This program is free software: you can redistribute it and/or modify it under the terms of the
-//  GNU Affero General Public License as published by the Free Software Foundation, either version
-//  3 of the License, or (at your option) any later version.
-//
-//  This program is distributed in the hope that it will be useful, but WITHOUT ANY WARRANTY;
-//  without even the implied warranty of MERCHANTABILITY or FITNESS FOR A PARTICULAR PURPOSE.
-//  See the GNU Affero General Public License for more details.
-//
-//  You should have received a copy of the GNU Affero General Public License along with this
-//  program.  If not, see <http://www.gnu.org/licenses/>.
-//------------------------------------------------------------------------------------------------//
-// </editor-fold>
-package org.audiveris.omr.sheet.curve;
-
-import org.audiveris.omr.constant.Constant;
-import org.audiveris.omr.constant.ConstantSet;
-import org.audiveris.omr.math.GeoPath;
-import org.audiveris.omr.math.GeoUtil;
-import org.audiveris.omr.math.LineUtil;
-import static org.audiveris.omr.math.LineUtil.bisector;
-import static org.audiveris.omr.math.LineUtil.intersection;
-import static org.audiveris.omr.math.LineUtil.intersectionAtX;
-import org.audiveris.omr.math.PointUtil;
-import static org.audiveris.omr.math.PointUtil.*;
-import org.audiveris.omr.sheet.Part;
-import org.audiveris.omr.sheet.Scale;
-import org.audiveris.omr.sheet.Sheet;
-import org.audiveris.omr.sheet.Staff;
-import org.audiveris.omr.sheet.SystemInfo;
-import org.audiveris.omr.sheet.rhythm.Measure;
-import org.audiveris.omr.sig.SIGraph;
-import org.audiveris.omr.sig.inter.AbstractChordInter;
-import org.audiveris.omr.sig.inter.HeadInter;
-import org.audiveris.omr.sig.inter.Inter;
-import org.audiveris.omr.sig.inter.SlurInter;
-import org.audiveris.omr.sig.relation.BeamStemRelation;
-import org.audiveris.omr.util.Dumping;
-import org.audiveris.omr.util.HorizontalSide;
-import static org.audiveris.omr.util.HorizontalSide.*;
-
-import org.slf4j.Logger;
-import org.slf4j.LoggerFactory;
-
-import java.awt.Point;
-import java.awt.Rectangle;
-import java.awt.geom.Area;
-import java.awt.geom.Line2D;
-import java.awt.geom.Point2D;
-import static java.lang.Math.abs;
-import java.util.ArrayList;
-import java.util.Collections;
-import java.util.EnumMap;
-import java.util.HashMap;
-import java.util.LinkedHashSet;
-import java.util.List;
-import java.util.Map;
-import java.util.Map.Entry;
-import java.util.Set;
-
-/**
- * Class {@code SlurLinker} retrieves the potential left and right links of a single slur
- * with the most suitable heads found in slur side areas.
- * <ul>
- * <li>Rather <b>horizontal</b> slurs have specific side areas, select intersected chords,
- * then select the closest head within those chords.
- * <li>Rather <b>vertical</b> slurs have specific side areas, select intersected chords and also
- * check that heads centers are contained by side areas, then select the closest head.
- * Head center must be on the same side (same half plane) of slur bisector than the slur end.
- * </ul>
- * In both cases, head center location is checked with respect to slur concavity.
- * <p>
- * <img alt="Areas image" src="doc-files/SlurAreas.png">
- *
- * @author Hervé Bitteur
- */
-public class SlurLinker
-{
-
-    private static final Constants constants = new Constants();
-
-    private static final Logger logger = LoggerFactory.getLogger(SlurLinker.class);
-
-    /** Scale-dependent parameters. */
-    private final Parameters params;
-
-    /**
-     * Creates a new {@code SlurLinker} object.
-     *
-     * @param sheet the containing sheet
-     */
-    public SlurLinker (Sheet sheet)
-    {
-        params = new Parameters(sheet.getScale());
-    }
-
-    //----------------//
-    // defineAreaPair //
-    //----------------//
-    /**
-     * Define the pair of look-up areas for the slur, one on first end and
-     * another on last end.
-     * <p>
-     * These areas will be looked up for intersection with head-based chords (rather than heads).
-     * The strategy to define look-up areas differs between "horizontal" and "vertical" slurs.
-     * <p>
-     * <img alt="Areas image" src="doc-files/SlurAreas.png">
-     *
-     * @param slur the slur being processed
-     * @return the area on both slur sides
-     */
-    public Map<HorizontalSide, Area> defineAreaPair (SlurInter slur)
-    {
-        final SlurInfo info = slur.getInfo();
-        final Point first = info.getEnd(true);
-        final Point last = info.getEnd(false);
-        final int slurWidth = abs(last.x - first.x);
-        final int vDir = info.above();
-        final int hDir = Integer.signum(last.x - first.x);
-        final Point2D mid = new Point2D.Double((first.x + last.x) / 2d, (first.y + last.y) / 2d);
-        final Point2D firstExt;
-        final Point2D lastExt;
-        final GeoPath firstPath;
-        final GeoPath lastPath;
-        final Line2D baseLine;
-        final Point2D firstBase;
-        final Point2D lastBase;
-
-        // Qualify the slur as horizontal or vertical
-        if ((abs(LineUtil.getSlope(first, last)) <= params.slopeSeparator)
-                    || (slurWidth >= params.wideSlurWidth)) {
-            // Horizontal: Use base parallel to slur
-            info.setHorizontal(true);
-            firstExt = extension(mid, first, params.coverageHExt);
-            lastExt = extension(mid, last, params.coverageHExt);
-            firstBase = new Point2D.Double(
-                    firstExt.getX(),
-                    firstExt.getY() + (vDir * params.coverageHDepth));
-            lastBase = new Point2D.Double(
-                    lastExt.getX(),
-                    lastExt.getY() + (vDir * params.coverageHDepth));
-            baseLine = new Line2D.Double(firstBase, lastBase);
-
-            if (slurWidth > (2 * params.coverageHIn)) {
-                // Wide slur: separate first & last areas
-                Point2D firstIn = extension(mid, first, -params.coverageHIn);
-                firstPath = new GeoPath(new Line2D.Double(firstIn, firstExt));
-                firstPath.append(
-                        new Line2D.Double(firstBase, intersectionAtX(baseLine, firstIn.getX())),
-                        true);
-
-                Point2D lastIn = extension(mid, last, -params.coverageHIn);
-                lastPath = new GeoPath(new Line2D.Double(lastIn, lastExt));
-                lastPath.append(
-                        new Line2D.Double(lastBase, intersectionAtX(baseLine, lastIn.getX())),
-                        true);
-            } else {
-                // Narrow slur: just one vertical separation
-                Point2D midBase = intersectionAtX(baseLine, mid.getX());
-                firstPath = new GeoPath(new Line2D.Double(mid, firstExt));
-                firstPath.append(new Line2D.Double(firstBase, midBase), true);
-                lastPath = new GeoPath(new Line2D.Double(mid, lastExt));
-                lastPath.append(new Line2D.Double(lastBase, midBase), true);
-            }
-        } else {
-            // Vertical: Use slanted separation
-            info.setHorizontal(false);
-            firstExt = extension(mid, first, params.coverageVExt);
-            lastExt = extension(mid, last, params.coverageVExt);
-
-            Point2D bisUnit = info.getBisUnit();
-            double vDepth = (slurWidth <= params.maxSmallSlurWidth) ? params.coverageVDepthSmall
-                    : params.coverageVDepth;
-            Point2D depth = new Point2D.Double(vDepth * bisUnit.getX(), vDepth * bisUnit.getY());
-            firstBase = new Point2D.Double(
-                    firstExt.getX() + depth.getX(),
-                    firstExt.getY() + depth.getY());
-            lastBase = new Point2D.Double(
-                    lastExt.getX() + depth.getX(),
-                    lastExt.getY() + depth.getY());
-            baseLine = new Line2D.Double(firstBase, lastBase);
-
-            if (first.distance(last) > (2 * params.coverageVIn)) {
-                // Tall slur, separate first & last areas
-                Point2D firstIn = extension(firstExt, first, params.coverageVIn);
-                Point2D firstBaseIn = new Point2D.Double(
-                        firstIn.getX() + depth.getX(),
-                        firstIn.getY() + depth.getY());
-                firstPath = new GeoPath(new Line2D.Double(firstIn, firstExt));
-                firstPath.append(new Line2D.Double(firstBase, firstBaseIn), true);
-
-                Point2D lastIn = extension(lastExt, last, params.coverageVIn);
-                Point2D lastBaseIn = new Point2D.Double(
-                        lastIn.getX() + depth.getX(),
-                        lastIn.getY() + depth.getY());
-                lastPath = new GeoPath(new Line2D.Double(lastIn, lastExt));
-                lastPath.append(new Line2D.Double(lastBase, lastBaseIn), true);
-            } else {
-                // Small slur, just one slanted separation
-                firstPath = new GeoPath(new Line2D.Double(mid, firstExt));
-                lastPath = new GeoPath(new Line2D.Double(mid, lastExt));
-
-                Line2D bisector = (vDir == hDir) ? bisector(first, last) : bisector(last, first);
-                Point2D baseInter = intersection(baseLine, bisector);
-                firstPath.append(new Line2D.Double(firstBase, baseInter), true);
-                lastPath.append(new Line2D.Double(lastBase, baseInter), true);
-            }
-        }
-
-        firstPath.closePath();
-        lastPath.closePath();
-
-        Map<HorizontalSide, Area> areaMap = new EnumMap<>(HorizontalSide.class);
-        Area firstArea = new Area(firstPath);
-        ///info.setArea(firstArea, true);
-        areaMap.put(LEFT, firstArea);
-        slur.addAttachment("F", firstArea);
-
-        Area lastArea = new Area(lastPath);
-        ///info.setArea(lastArea, false);
-        areaMap.put(RIGHT, lastArea);
-        slur.addAttachment("L", lastArea);
-
-        return areaMap;
-    }
-
-    //----------------//
-    // lookupLinkPair //
-    //----------------//
-    /**
-     * Look precisely at content of lookup areas on left and right, and select best
-     * pair of links if any.
-     * <ul>
-     * <li>The same chord (including mirror) cannot belong to both areas.</li>
-     * <li>Left and right chords must differ enough in abscissa.</li>
-     * <li>To be really accepted, a chord candidate must contain a head suitable to be linked on
-     * proper slur side.</li>
-     * <li>Special heuristics for mirrored chords:
-     * <ul>
-     * <li>If the slur goes to another staff, select the mirror chord whose stem points towards
-     * the other staff.</li>
-     * <li>If the slur stays in its staff, select the mirror chord with same stem direction as
-     * the chord found at the other slur end.
-     * If there is no chord as the other slur end, select the mirror chord with the smallest
-     * number of beams.</li>
-     * </ul>
-     * </ul>
-     * Possible orphan slurs are accepted for those close to staff side and rather horizontal.
-     * The other slurs must exhibit links on both sides.
-     *
-     * @param slur   the slur candidate to check for links
-     * @param areas  the lookup area on each slur side
-     * @param system the containing system
-     * @param chords the potential candidate chords on left and right side
-     * @return the pair of links if acceptable (only half-filled for orphan), null if not
-     */
-    public Map<HorizontalSide, SlurHeadLink> lookupLinkPair (SlurInter slur,
-                                                             Map<HorizontalSide, Area> areas,
-                                                             SystemInfo system,
-                                                             Map<HorizontalSide, List<Inter>> chords)
-    {
-        // The pair to populate
-        final Map<HorizontalSide, SlurHeadLink> linkPair = new EnumMap<>(HorizontalSide.class);
-
-        // Slur target locations on each side
-        final Point leftTarget = getTargetPoint(slur, LEFT);
-        final Point rightTarget = getTargetPoint(slur, RIGHT);
-
-        // Chords candidates on each side
-        Map<Inter, SlurHeadLink> lefts = lookup(slur, LEFT, areas.get(LEFT), chords.get(LEFT));
-        Map<Inter, SlurHeadLink> rights = lookup(slur, RIGHT, areas.get(RIGHT), chords.get(RIGHT));
-
-        // The same chord cannot be linked to both slur ends
-        // Keep it only where it is closer to slur target
-        Set<Inter> commons = new LinkedHashSet<>();
-        commons.addAll(lefts.keySet());
-        commons.retainAll(rights.keySet());
-
-        for (Inter common : commons) {
-            Rectangle chordBox = common.getBounds();
-            Point chordCenter = GeoUtil.centerOf(chordBox); // TODO: choose a better ref point?
-
-            if (chordCenter.distance(leftTarget) > chordCenter.distance(rightTarget)) {
-                lefts.remove(common);
-            } else {
-                rights.remove(common);
-            }
-        }
-
-        // Reduce each side, except for couple [chord / mirrored chord]
-        Map<HorizontalSide, SlurHeadLink> mirrors = new EnumMap<>(HorizontalSide.class);
-
-        for (HorizontalSide side : HorizontalSide.values()) {
-            Map<Inter, SlurHeadLink> links = (side == LEFT) ? lefts : rights;
-            List<SlurHeadLink> list = new ArrayList<>(links.values());
-
-            if (!list.isEmpty()) {
-                Collections.sort(list, SlurHeadLink.byEuclidean);
-
-                SlurHeadLink best = list.get(0);
-
-                // Mirror?
-                Inter mirror = best.getChord().getMirror();
-
-                if ((mirror != null) && links.keySet().contains(mirror)) {
-                    mirrors.put(side, best); // We have a conflict to solve
-                } else {
-                    linkPair.put(side, best); // The best link is OK
-                }
-            }
-        }
-
-        // Process mirrors conflicts if any
-        if (!mirrors.isEmpty()) {
-            for (Entry<HorizontalSide, SlurHeadLink> entry : mirrors.entrySet()) {
-                // This side of the slur
-                final HorizontalSide side = entry.getKey();
-                final SlurHeadLink link = entry.getValue();
-                final Map<Inter, SlurHeadLink> links = (side == LEFT) ? lefts : rights;
-                final SlurHeadLink mirrorLink = links.get(link.getChord().getMirror());
-                final boolean linkOk;
-
-                // The other side of the slur
-                final HorizontalSide otherSide = side.opposite();
-                final SlurHeadLink otherLink = linkPair.get(otherSide);
-
-                if (otherLink != null) {
-                    // Compare with other side of the slur
-                    final Staff otherStaff = otherLink.getChord().getTopStaff();
-                    final Staff staff = link.getChord().getTopStaff();
-                    final int dir = link.getChord().getStemDir();
-
-                    if (staff != otherStaff) {
-                        // Select mirror according to direction to other staff
-                        linkOk = (dir * Staff.byId.compare(otherStaff, staff)) > 0;
-                    } else {
-                        // Select mirror with same stem dir as at other slur end
-                        // (This may be called into question later when looking for ties)
-                        int otherDir = otherLink.getChord().getStemDir();
-                        linkOk = dir == otherDir;
-                    }
-                } else {
-                    // No link found on other side (orphan? or slur truncated?)
-                    // Not too stupid: select the mirror with less beams
-                    final SIGraph sig = system.getSig();
-                    Inter stem = link.getChord().getStem();
-                    int nb = sig.getRelations(stem, BeamStemRelation.class).size();
-                    Inter mStem = mirrorLink.getChord().getStem();
-                    int mNb = sig.getRelations(mStem, BeamStemRelation.class).size();
-                    linkOk = nb <= mNb;
-                }
-
-                linkPair.put(side, linkOk ? link : mirrorLink);
-            }
-        }
-
-        // Check we don't have a chord on one slur side and its mirror on the other side
-        SlurHeadLink leftLink = linkPair.get(LEFT);
-        SlurHeadLink rightLink = linkPair.get(RIGHT);
-
-        if ((leftLink != null) && (rightLink != null)) {
-            Inter leftMirror = leftLink.getChord().getMirror();
-
-            if ((leftMirror != null) && (leftMirror == rightLink.getChord())) {
-                logger.debug("{} chord and its mirror linked by the same slur!", slur);
-
-                return null;
-            }
-        }
-
-        // No link on left and on right?
-        if (linkPair.isEmpty()) {
-            return null;
-        }
-
-        // One link is missing, check whether this slur candidate can be an orphan
-        for (HorizontalSide side : HorizontalSide.values()) {
-            if ((linkPair.get(side) == null) && !canBeOrphan(slur, side, system)) {
-                return null; // TODO: Too strict for manual usage
-            }
-        }
-
-        return linkPair;
-    }
-
-    //-------------//
-    // canBeOrphan //
-    //-------------//
-    /**
-     * Check whether the provided slur can be a legal orphan on the specified side.
-     *
-     * @param slur   the slur to check
-     * @param side   which side is orphaned
-     * @param system containing system
-     * @return true if legal
-     */
-    private boolean canBeOrphan (SlurInter slur,
-                                 HorizontalSide side,
-                                 SystemInfo system)
-    {
-        final SlurInfo info = slur.getInfo();
-
-        // Check if slur is rather horizontal
-        if (abs(LineUtil.getSlope(info.getEnd(true), info.getEnd(false))) > params.maxOrphanSlope) {
-            logger.debug("{} too sloped orphan", slur);
-
-            return false;
-        }
-
-        // A left orphan must start in first measure.
-        // A right orphan must stop in last measure.
-        Point slurEnd = info.getEnd(side == LEFT);
-        Staff staff = system.getClosestStaff(slurEnd);
-        Part part = staff.getPart();
-        Measure sideMeasure = (side == LEFT) ? part.getFirstMeasure() : part.getLastMeasure();
-        Measure endMeasure = part.getMeasureAt(slurEnd);
-
-        if (endMeasure != sideMeasure) {
-            logger.debug("{} orphan side not in part side measure", slur);
-
-            return false;
-        }
-
-        // Also, check horizontal gap to staff limit
-        int staffEnd = (side == LEFT) ? staff.getHeaderStop() : staff.getAbscissa(side);
-
-        if (abs(slurEnd.x - staffEnd) > params.maxOrphanDx) {
-            logger.debug("{} too far orphan", slur);
-
-            return false;
-        }
-
-        return true;
-    }
-
-    //----------------//
-    // getTargetPoint //
-    //----------------//
-    /**
-     * Report the precise target point for a head connection on desired side of a slur.
-     *
-     * @param slur the slur to process
-     * @param side the desired slur side
-     * @return the target connection point, slightly away from slur end
-     */
-    private Point getTargetPoint (SlurInter slur,
-                                  HorizontalSide side)
-    {
-        final boolean rev = side == LEFT;
-        final SlurInfo info = slur.getInfo();
-        final Point end = info.getEnd(rev);
-        final Point2D vector = info.getEndVector(rev);
-        final double ext = params.targetExtension;
-
-        return PointUtil.rounded(PointUtil.addition(end, PointUtil.times(vector, ext)));
-    }
-
-    //--------//
-    // lookup //
-    //--------//
-    /**
-     * Retrieve the best head embraced by the slur side.
-     *
-     * @param slur   the provided slur
-     * @param side   desired side
-     * @param area   lookup area on slur side
-     * @param chords candidate chords on desired side
-     * @return the map of heads found, perhaps empty, with their data
-     */
-    private Map<Inter, SlurHeadLink> lookup (SlurInter slur,
-                                             HorizontalSide side,
-                                             Area area,
-                                             List<Inter> chords)
-    {
-        final Map<Inter, SlurHeadLink> found = new HashMap<>();
-        final SlurInfo info = slur.getInfo();
-        final Point end = info.getEnd(side == LEFT);
-        final Point target = getTargetPoint(slur, side);
-        final Point2D bisUnit = info.getBisUnit();
-
-        // Look for intersected chords
-        for (Inter chordInter : chords) {
-            AbstractChordInter chord = (AbstractChordInter) chordInter;
-            Rectangle chordBox = chord.getBounds();
-
-            if (area.intersects(chordBox)) {
-                // Check the chord contains at least one suitable head on desired slur side
-                HeadInter head = selectBestHead(slur, chord, end, target, bisUnit, area);
-
-                if (head != null) {
-                    found.put(chord, SlurHeadLink.create(target, side, chord, head));
-                }
-            }
-        }
-
-        return found;
-    }
-
-    //----------------//
-    // selectBestHead //
-    //----------------//
-    /**
-     * Select the best note head in the selected head-based chord.
-     * We select the compatible note head which is closest to slur target end.
-     *
-     * @param chord   the selected chord
-     * @param end     the slur end point
-     * @param target  the slur target point
-     * @param bisUnit the direction from slur middle to slur center (unit length)
-     * @param area    target area
-     * @return the best note head or null
-     */
-    private HeadInter selectBestHead (SlurInter slur,
-                                      AbstractChordInter chord,
-                                      Point end,
-                                      Point target,
-                                      Point2D bisUnit,
-                                      Area area)
-    {
-        final boolean horizontal = slur.getInfo().isHorizontal();
-        final boolean above = slur.isAbove();
-
-        double bestDist = Double.MAX_VALUE;
-        HeadInter bestHead = null;
-
-        for (Inter head : chord.getNotes()) {
-            Point center = head.getCenter();
-
-            if (!horizontal) {
-                // We require head center to be contained by lookup area
-                if (!area.contains(center)) {
-                    continue;
-                }
-            }
-
-            // Check head reference point WRT slur concavity
-            Rectangle bounds = head.getBounds();
-            Point refPt = new Point(center.x, bounds.y + (above ? (bounds.height - 1) : 0));
-
-            if (dotProduct(subtraction(refPt, end), bisUnit) <= 0) {
-                continue;
-            }
-
-            // Keep the closest head
-            final double dist = center.distanceSq(target);
-
-            if (dist < bestDist) {
-                bestDist = dist;
-                bestHead = (HeadInter) head;
-            }
-        }
-
-        return bestHead;
-    }
-
-    //-----------//
-    // Constants //
-    //-----------//
-    private static class Constants
-            extends ConstantSet
-    {
-
-        private final Scale.Fraction coverageHExt = new Scale.Fraction(
-                1.25,
-                "Length of extension for horizontal slur coverage");
-
-        private final Scale.Fraction coverageHIn = new Scale.Fraction(
-                0.5,
-                "Internal abscissa of horizontal slur coverage");
-
-        private final Scale.Fraction coverageHDepth = new Scale.Fraction(
-                3.0,
-                "Vertical extension of horizontal slur coverage");
-
-        private final Scale.Fraction coverageVExt = new Scale.Fraction(
-                2.0,
-                "Length of extension for vertical slur coverage");
-
-        private final Scale.Fraction coverageVIn = new Scale.Fraction(
-                1.5,
-                "Internal abscissa of vertical slur coverage");
-
-        private final Scale.Fraction coverageVDepth = new Scale.Fraction(
-                2.5,
-                "Vertical extension of vertical slur coverage");
-
-        private final Scale.Fraction coverageVDepthSmall = new Scale.Fraction(
-                1.5,
-                "Vertical extension of small vertical slur coverage");
-
-        private final Scale.Fraction targetExtension = new Scale.Fraction(
-                0.5,
-                "Extension length from slur end to slur target point");
-
-        private final Constant.Double slopeSeparator = new Constant.Double(
-                "tangent",
-                0.5,
-                "Slope that separates vertical slurs from horizontal slurs");
-
-        private final Constant.Double maxOrphanSlope = new Constant.Double(
-                "tangent",
-                0.5,
-                "Maximum slope for an orphan slur");
-
-        private final Scale.Fraction maxOrphanDx = new Scale.Fraction(
-                6.0,
-                "Maximum dx to staff end for an orphan slur");
-
-        private final Scale.Fraction wideSlurWidth = new Scale.Fraction(
-                6.0,
-                "Minimum width to be a wide slur");
-
-        private final Scale.Fraction maxSmallSlurWidth = new Scale.Fraction(
-                1.5,
-                "Maximum width for a small slur");
-    }
-
-    //------------//
-    // Parameters //
-    //------------//
-    /**
-     * All pre-scaled constants.
-     */
-    private static class Parameters
-    {
-
-        final int coverageHExt;
-
-        final int coverageVExt;
-
-        final int coverageHIn;
-
-        final int coverageVIn;
-
-        final int coverageHDepth;
-
-        final int coverageVDepth;
-
-        final int coverageVDepthSmall;
-
-        final int targetExtension;
-
-        final double slopeSeparator;
-
-        final double maxOrphanSlope;
-
-        final int maxOrphanDx;
-
-        final int wideSlurWidth;
-
-        final int maxSmallSlurWidth;
-
-        /**
-         * Creates a new Parameters object.
-         *
-         * @param scale the scaling factor
-         */
-        Parameters (Scale scale)
-        {
-            coverageHExt = scale.toPixels(constants.coverageHExt);
-            coverageHIn = scale.toPixels(constants.coverageHIn);
-            coverageHDepth = scale.toPixels(constants.coverageHDepth);
-            coverageVExt = scale.toPixels(constants.coverageVExt);
-            coverageVIn = scale.toPixels(constants.coverageVIn);
-            coverageVDepth = scale.toPixels(constants.coverageVDepth);
-            coverageVDepthSmall = scale.toPixels(constants.coverageVDepthSmall);
-            targetExtension = scale.toPixels(constants.targetExtension);
-            slopeSeparator = constants.slopeSeparator.getValue();
-            maxOrphanSlope = constants.maxOrphanSlope.getValue();
-            maxOrphanDx = scale.toPixels(constants.maxOrphanDx);
-            wideSlurWidth = scale.toPixels(constants.wideSlurWidth);
-            maxSmallSlurWidth = scale.toPixels(constants.maxSmallSlurWidth);
-
-            if (logger.isDebugEnabled()) {
-                new Dumping().dump(this);
-            }
-        }
-    }
-}
->>>>>>> 8e2b0fd5
+//------------------------------------------------------------------------------------------------//
+//                                                                                                //
+//                                       S l u r L i n k e r                                      //
+//                                                                                                //
+//------------------------------------------------------------------------------------------------//
+// <editor-fold defaultstate="collapsed" desc="hdr">
+//
+//  Copyright © Audiveris 2018. All rights reserved.
+//
+//  This program is free software: you can redistribute it and/or modify it under the terms of the
+//  GNU Affero General Public License as published by the Free Software Foundation, either version
+//  3 of the License, or (at your option) any later version.
+//
+//  This program is distributed in the hope that it will be useful, but WITHOUT ANY WARRANTY;
+//  without even the implied warranty of MERCHANTABILITY or FITNESS FOR A PARTICULAR PURPOSE.
+//  See the GNU Affero General Public License for more details.
+//
+//  You should have received a copy of the GNU Affero General Public License along with this
+//  program.  If not, see <http://www.gnu.org/licenses/>.
+//------------------------------------------------------------------------------------------------//
+// </editor-fold>
+package org.audiveris.omr.sheet.curve;
+
+import org.audiveris.omr.constant.Constant;
+import org.audiveris.omr.constant.ConstantSet;
+import org.audiveris.omr.math.GeoPath;
+import org.audiveris.omr.math.GeoUtil;
+import org.audiveris.omr.math.LineUtil;
+import static org.audiveris.omr.math.LineUtil.bisector;
+import static org.audiveris.omr.math.LineUtil.intersection;
+import static org.audiveris.omr.math.LineUtil.intersectionAtX;
+import org.audiveris.omr.math.PointUtil;
+import static org.audiveris.omr.math.PointUtil.*;
+import org.audiveris.omr.sheet.Part;
+import org.audiveris.omr.sheet.Scale;
+import org.audiveris.omr.sheet.Sheet;
+import org.audiveris.omr.sheet.Staff;
+import org.audiveris.omr.sheet.SystemInfo;
+import org.audiveris.omr.sheet.rhythm.Measure;
+import org.audiveris.omr.sig.SIGraph;
+import org.audiveris.omr.sig.inter.AbstractChordInter;
+import org.audiveris.omr.sig.inter.HeadInter;
+import org.audiveris.omr.sig.inter.Inter;
+import org.audiveris.omr.sig.inter.SlurInter;
+import org.audiveris.omr.sig.relation.BeamStemRelation;
+import org.audiveris.omr.util.Dumping;
+import org.audiveris.omr.util.HorizontalSide;
+import static org.audiveris.omr.util.HorizontalSide.*;
+
+import org.slf4j.Logger;
+import org.slf4j.LoggerFactory;
+
+import java.awt.Point;
+import java.awt.Rectangle;
+import java.awt.geom.Area;
+import java.awt.geom.Line2D;
+import java.awt.geom.Point2D;
+import static java.lang.Math.abs;
+import java.util.ArrayList;
+import java.util.Collections;
+import java.util.EnumMap;
+import java.util.HashMap;
+import java.util.LinkedHashSet;
+import java.util.List;
+import java.util.Map;
+import java.util.Map.Entry;
+import java.util.Set;
+
+/**
+ * Class {@code SlurLinker} retrieves the potential left and right links of a single slur
+ * with the most suitable heads found in slur side areas.
+ * <ul>
+ * <li>Rather <b>horizontal</b> slurs have specific side areas, select intersected chords,
+ * then select the closest head within those chords.
+ * <li>Rather <b>vertical</b> slurs have specific side areas, select intersected chords and also
+ * check that heads centers are contained by side areas, then select the closest head.
+ * Head center must be on the same side (same half plane) of slur bisector than the slur end.
+ * </ul>
+ * In both cases, head center location is checked with respect to slur concavity.
+ * <p>
+ * <img alt="Areas image" src="doc-files/SlurAreas.png">
+ *
+ * @author Hervé Bitteur
+ */
+public class SlurLinker
+{
+
+    private static final Constants constants = new Constants();
+
+    private static final Logger logger = LoggerFactory.getLogger(SlurLinker.class);
+
+    /** Scale-dependent parameters. */
+    private final Parameters params;
+
+    /**
+     * Creates a new {@code SlurLinker} object.
+     *
+     * @param sheet the containing sheet
+     */
+    public SlurLinker (Sheet sheet)
+    {
+        params = new Parameters(sheet.getScale());
+    }
+
+    //----------------//
+    // defineAreaPair //
+    //----------------//
+    /**
+     * Define the pair of look-up areas for the slur, one on first end and
+     * another on last end.
+     * <p>
+     * These areas will be looked up for intersection with head-based chords (rather than heads).
+     * The strategy to define look-up areas differs between "horizontal" and "vertical" slurs.
+     * <p>
+     * <img alt="Areas image" src="doc-files/SlurAreas.png">
+     *
+     * @param slur the slur being processed
+     * @return the area on both slur sides
+     */
+    public Map<HorizontalSide, Area> defineAreaPair (SlurInter slur)
+    {
+        final SlurInfo info = slur.getInfo();
+        final Point first = info.getEnd(true);
+        final Point last = info.getEnd(false);
+        final int slurWidth = abs(last.x - first.x);
+        final int vDir = info.above();
+        final int hDir = Integer.signum(last.x - first.x);
+        final Point2D mid = new Point2D.Double((first.x + last.x) / 2d, (first.y + last.y) / 2d);
+        final Point2D firstExt;
+        final Point2D lastExt;
+        final GeoPath firstPath;
+        final GeoPath lastPath;
+        final Line2D baseLine;
+        final Point2D firstBase;
+        final Point2D lastBase;
+
+        // Qualify the slur as horizontal or vertical
+        if ((abs(LineUtil.getSlope(first, last)) <= params.slopeSeparator)
+                    || (slurWidth >= params.wideSlurWidth)) {
+            // Horizontal: Use base parallel to slur
+            info.setHorizontal(true);
+            firstExt = extension(mid, first, params.coverageHExt);
+            lastExt = extension(mid, last, params.coverageHExt);
+            firstBase = new Point2D.Double(
+                    firstExt.getX(),
+                    firstExt.getY() + (vDir * params.coverageHDepth));
+            lastBase = new Point2D.Double(
+                    lastExt.getX(),
+                    lastExt.getY() + (vDir * params.coverageHDepth));
+            baseLine = new Line2D.Double(firstBase, lastBase);
+
+            if (slurWidth > (2 * params.coverageHIn)) {
+                // Wide slur: separate first & last areas
+                Point2D firstIn = extension(mid, first, -params.coverageHIn);
+                firstPath = new GeoPath(new Line2D.Double(firstIn, firstExt));
+                firstPath.append(
+                        new Line2D.Double(firstBase, intersectionAtX(baseLine, firstIn.getX())),
+                        true);
+
+                Point2D lastIn = extension(mid, last, -params.coverageHIn);
+                lastPath = new GeoPath(new Line2D.Double(lastIn, lastExt));
+                lastPath.append(
+                        new Line2D.Double(lastBase, intersectionAtX(baseLine, lastIn.getX())),
+                        true);
+            } else {
+                // Narrow slur: just one vertical separation
+                Point2D midBase = intersectionAtX(baseLine, mid.getX());
+                firstPath = new GeoPath(new Line2D.Double(mid, firstExt));
+                firstPath.append(new Line2D.Double(firstBase, midBase), true);
+                lastPath = new GeoPath(new Line2D.Double(mid, lastExt));
+                lastPath.append(new Line2D.Double(lastBase, midBase), true);
+            }
+        } else {
+            // Vertical: Use slanted separation
+            info.setHorizontal(false);
+            firstExt = extension(mid, first, params.coverageVExt);
+            lastExt = extension(mid, last, params.coverageVExt);
+
+            Point2D bisUnit = info.getBisUnit();
+            double vDepth = (slurWidth <= params.maxSmallSlurWidth) ? params.coverageVDepthSmall
+                    : params.coverageVDepth;
+            Point2D depth = new Point2D.Double(vDepth * bisUnit.getX(), vDepth * bisUnit.getY());
+            firstBase = new Point2D.Double(
+                    firstExt.getX() + depth.getX(),
+                    firstExt.getY() + depth.getY());
+            lastBase = new Point2D.Double(
+                    lastExt.getX() + depth.getX(),
+                    lastExt.getY() + depth.getY());
+            baseLine = new Line2D.Double(firstBase, lastBase);
+
+            if (first.distance(last) > (2 * params.coverageVIn)) {
+                // Tall slur, separate first & last areas
+                Point2D firstIn = extension(firstExt, first, params.coverageVIn);
+                Point2D firstBaseIn = new Point2D.Double(
+                        firstIn.getX() + depth.getX(),
+                        firstIn.getY() + depth.getY());
+                firstPath = new GeoPath(new Line2D.Double(firstIn, firstExt));
+                firstPath.append(new Line2D.Double(firstBase, firstBaseIn), true);
+
+                Point2D lastIn = extension(lastExt, last, params.coverageVIn);
+                Point2D lastBaseIn = new Point2D.Double(
+                        lastIn.getX() + depth.getX(),
+                        lastIn.getY() + depth.getY());
+                lastPath = new GeoPath(new Line2D.Double(lastIn, lastExt));
+                lastPath.append(new Line2D.Double(lastBase, lastBaseIn), true);
+            } else {
+                // Small slur, just one slanted separation
+                firstPath = new GeoPath(new Line2D.Double(mid, firstExt));
+                lastPath = new GeoPath(new Line2D.Double(mid, lastExt));
+
+                Line2D bisector = (vDir == hDir) ? bisector(first, last) : bisector(last, first);
+                Point2D baseInter = intersection(baseLine, bisector);
+                firstPath.append(new Line2D.Double(firstBase, baseInter), true);
+                lastPath.append(new Line2D.Double(lastBase, baseInter), true);
+            }
+        }
+
+        firstPath.closePath();
+        lastPath.closePath();
+
+        Map<HorizontalSide, Area> areaMap = new EnumMap<>(HorizontalSide.class);
+        Area firstArea = new Area(firstPath);
+        ///info.setArea(firstArea, true);
+        areaMap.put(LEFT, firstArea);
+        slur.addAttachment("F", firstArea);
+
+        Area lastArea = new Area(lastPath);
+        ///info.setArea(lastArea, false);
+        areaMap.put(RIGHT, lastArea);
+        slur.addAttachment("L", lastArea);
+
+        return areaMap;
+    }
+
+    //----------------//
+    // lookupLinkPair //
+    //----------------//
+    /**
+     * Look precisely at content of lookup areas on left and right, and select best
+     * pair of links if any.
+     * <ul>
+     * <li>The same chord (including mirror) cannot belong to both areas.</li>
+     * <li>Left and right chords must differ enough in abscissa.</li>
+     * <li>To be really accepted, a chord candidate must contain a head suitable to be linked on
+     * proper slur side.</li>
+     * <li>Special heuristics for mirrored chords:
+     * <ul>
+     * <li>If the slur goes to another staff, select the mirror chord whose stem points towards
+     * the other staff.</li>
+     * <li>If the slur stays in its staff, select the mirror chord with same stem direction as
+     * the chord found at the other slur end.
+     * If there is no chord as the other slur end, select the mirror chord with the smallest
+     * number of beams.</li>
+     * </ul>
+     * </ul>
+     * Possible orphan slurs are accepted for those close to staff side and rather horizontal.
+     * The other slurs must exhibit links on both sides.
+     *
+     * @param slur   the slur candidate to check for links
+     * @param areas  the lookup area on each slur side
+     * @param system the containing system
+     * @param chords the potential candidate chords on left and right side
+     * @return the pair of links if acceptable (only half-filled for orphan), null if not
+     */
+    public Map<HorizontalSide, SlurHeadLink> lookupLinkPair (SlurInter slur,
+                                                             Map<HorizontalSide, Area> areas,
+                                                             SystemInfo system,
+                                                             Map<HorizontalSide, List<Inter>> chords)
+    {
+        // The pair to populate
+        final Map<HorizontalSide, SlurHeadLink> linkPair = new EnumMap<>(HorizontalSide.class);
+
+        // Slur target locations on each side
+        final Point leftTarget = getTargetPoint(slur, LEFT);
+        final Point rightTarget = getTargetPoint(slur, RIGHT);
+
+        // Chords candidates on each side
+        Map<Inter, SlurHeadLink> lefts = lookup(slur, LEFT, areas.get(LEFT), chords.get(LEFT));
+        Map<Inter, SlurHeadLink> rights = lookup(slur, RIGHT, areas.get(RIGHT), chords.get(RIGHT));
+
+        // The same chord cannot be linked to both slur ends
+        // Keep it only where it is closer to slur target
+        Set<Inter> commons = new LinkedHashSet<>();
+        commons.addAll(lefts.keySet());
+        commons.retainAll(rights.keySet());
+
+        for (Inter common : commons) {
+            Rectangle chordBox = common.getBounds();
+            Point chordCenter = GeoUtil.centerOf(chordBox); // TODO: choose a better ref point?
+
+            if (chordCenter.distance(leftTarget) > chordCenter.distance(rightTarget)) {
+                lefts.remove(common);
+            } else {
+                rights.remove(common);
+            }
+        }
+
+        // Reduce each side, except for couple [chord / mirrored chord]
+        Map<HorizontalSide, SlurHeadLink> mirrors = new EnumMap<>(HorizontalSide.class);
+
+        for (HorizontalSide side : HorizontalSide.values()) {
+            Map<Inter, SlurHeadLink> links = (side == LEFT) ? lefts : rights;
+            List<SlurHeadLink> list = new ArrayList<>(links.values());
+
+            if (!list.isEmpty()) {
+                Collections.sort(list, SlurHeadLink.byEuclidean);
+
+                SlurHeadLink best = list.get(0);
+
+                // Mirror?
+                Inter mirror = best.getChord().getMirror();
+
+                if ((mirror != null) && links.keySet().contains(mirror)) {
+                    mirrors.put(side, best); // We have a conflict to solve
+                } else {
+                    linkPair.put(side, best); // The best link is OK
+                }
+            }
+        }
+
+        // Process mirrors conflicts if any
+        if (!mirrors.isEmpty()) {
+            for (Entry<HorizontalSide, SlurHeadLink> entry : mirrors.entrySet()) {
+                // This side of the slur
+                final HorizontalSide side = entry.getKey();
+                final SlurHeadLink link = entry.getValue();
+                final Map<Inter, SlurHeadLink> links = (side == LEFT) ? lefts : rights;
+                final SlurHeadLink mirrorLink = links.get(link.getChord().getMirror());
+                final boolean linkOk;
+
+                // The other side of the slur
+                final HorizontalSide otherSide = side.opposite();
+                final SlurHeadLink otherLink = linkPair.get(otherSide);
+
+                if (otherLink != null) {
+                    // Compare with other side of the slur
+                    final Staff otherStaff = otherLink.getChord().getTopStaff();
+                    final Staff staff = link.getChord().getTopStaff();
+                    final int dir = link.getChord().getStemDir();
+
+                    if (staff != otherStaff) {
+                        // Select mirror according to direction to other staff
+                        linkOk = (dir * Staff.byId.compare(otherStaff, staff)) > 0;
+                    } else {
+                        // Select mirror with same stem dir as at other slur end
+                        // (This may be called into question later when looking for ties)
+                        int otherDir = otherLink.getChord().getStemDir();
+                        linkOk = dir == otherDir;
+                    }
+                } else {
+                    // No link found on other side (orphan? or slur truncated?)
+                    // Not too stupid: select the mirror with less beams
+                    final SIGraph sig = system.getSig();
+                    Inter stem = link.getChord().getStem();
+                    int nb = sig.getRelations(stem, BeamStemRelation.class).size();
+                    Inter mStem = mirrorLink.getChord().getStem();
+                    int mNb = sig.getRelations(mStem, BeamStemRelation.class).size();
+                    linkOk = nb <= mNb;
+                }
+
+                linkPair.put(side, linkOk ? link : mirrorLink);
+            }
+        }
+
+        // Check we don't have a chord on one slur side and its mirror on the other side
+        SlurHeadLink leftLink = linkPair.get(LEFT);
+        SlurHeadLink rightLink = linkPair.get(RIGHT);
+
+        if ((leftLink != null) && (rightLink != null)) {
+            Inter leftMirror = leftLink.getChord().getMirror();
+
+            if ((leftMirror != null) && (leftMirror == rightLink.getChord())) {
+                logger.debug("{} chord and its mirror linked by the same slur!", slur);
+
+                return null;
+            }
+        }
+
+        // No link on left and on right?
+        if (linkPair.isEmpty()) {
+            return null;
+        }
+
+        // One link is missing, check whether this slur candidate can be an orphan
+        for (HorizontalSide side : HorizontalSide.values()) {
+            if ((linkPair.get(side) == null) && !canBeOrphan(slur, side, system)) {
+                return null; // TODO: Too strict for manual usage
+            }
+        }
+
+        return linkPair;
+    }
+
+    //-------------//
+    // canBeOrphan //
+    //-------------//
+    /**
+     * Check whether the provided slur can be a legal orphan on the specified side.
+     *
+     * @param slur   the slur to check
+     * @param side   which side is orphaned
+     * @param system containing system
+     * @return true if legal
+     */
+    private boolean canBeOrphan (SlurInter slur,
+                                 HorizontalSide side,
+                                 SystemInfo system)
+    {
+        final SlurInfo info = slur.getInfo();
+
+        // Check if slur is rather horizontal
+        if (abs(LineUtil.getSlope(info.getEnd(true), info.getEnd(false))) > params.maxOrphanSlope) {
+            logger.debug("{} too sloped orphan", slur);
+
+            return false;
+        }
+
+        // A left orphan must start in first measure.
+        // A right orphan must stop in last measure.
+        Point slurEnd = info.getEnd(side == LEFT);
+        Staff staff = system.getClosestStaff(slurEnd);
+        Part part = staff.getPart();
+        Measure sideMeasure = (side == LEFT) ? part.getFirstMeasure() : part.getLastMeasure();
+        Measure endMeasure = part.getMeasureAt(slurEnd);
+
+        if (endMeasure != sideMeasure) {
+            logger.debug("{} orphan side not in part side measure", slur);
+
+            return false;
+        }
+
+        // Also, check horizontal gap to staff limit
+        int staffEnd = (side == LEFT) ? staff.getHeaderStop() : staff.getAbscissa(side);
+
+        if (abs(slurEnd.x - staffEnd) > params.maxOrphanDx) {
+            logger.debug("{} too far orphan", slur);
+
+            return false;
+        }
+
+        return true;
+    }
+
+    //----------------//
+    // getTargetPoint //
+    //----------------//
+    /**
+     * Report the precise target point for a head connection on desired side of a slur.
+     *
+     * @param slur the slur to process
+     * @param side the desired slur side
+     * @return the target connection point, slightly away from slur end
+     */
+    private Point getTargetPoint (SlurInter slur,
+                                  HorizontalSide side)
+    {
+        final boolean rev = side == LEFT;
+        final SlurInfo info = slur.getInfo();
+        final Point end = info.getEnd(rev);
+        final Point2D vector = info.getEndVector(rev);
+        final double ext = params.targetExtension;
+
+        return PointUtil.rounded(PointUtil.addition(end, PointUtil.times(vector, ext)));
+    }
+
+    //--------//
+    // lookup //
+    //--------//
+    /**
+     * Retrieve the best head embraced by the slur side.
+     *
+     * @param slur   the provided slur
+     * @param side   desired side
+     * @param area   lookup area on slur side
+     * @param chords candidate chords on desired side
+     * @return the map of heads found, perhaps empty, with their data
+     */
+    private Map<Inter, SlurHeadLink> lookup (SlurInter slur,
+                                             HorizontalSide side,
+                                             Area area,
+                                             List<Inter> chords)
+    {
+        final Map<Inter, SlurHeadLink> found = new HashMap<>();
+        final SlurInfo info = slur.getInfo();
+        final Point end = info.getEnd(side == LEFT);
+        final Point target = getTargetPoint(slur, side);
+        final Point2D bisUnit = info.getBisUnit();
+
+        // Look for intersected chords
+        for (Inter chordInter : chords) {
+            AbstractChordInter chord = (AbstractChordInter) chordInter;
+            Rectangle chordBox = chord.getBounds();
+
+            if (area.intersects(chordBox)) {
+                // Check the chord contains at least one suitable head on desired slur side
+                HeadInter head = selectBestHead(slur, chord, end, target, bisUnit, area);
+
+                if (head != null) {
+                    found.put(chord, SlurHeadLink.create(target, side, chord, head));
+                }
+            }
+        }
+
+        return found;
+    }
+
+    //----------------//
+    // selectBestHead //
+    //----------------//
+    /**
+     * Select the best note head in the selected head-based chord.
+     * We select the compatible note head which is closest to slur target end.
+     *
+     * @param chord   the selected chord
+     * @param end     the slur end point
+     * @param target  the slur target point
+     * @param bisUnit the direction from slur middle to slur center (unit length)
+     * @param area    target area
+     * @return the best note head or null
+     */
+    private HeadInter selectBestHead (SlurInter slur,
+                                      AbstractChordInter chord,
+                                      Point end,
+                                      Point target,
+                                      Point2D bisUnit,
+                                      Area area)
+    {
+        final boolean horizontal = slur.getInfo().isHorizontal();
+        final boolean above = slur.isAbove();
+
+        double bestDist = Double.MAX_VALUE;
+        HeadInter bestHead = null;
+
+        for (Inter head : chord.getNotes()) {
+            Point center = head.getCenter();
+
+            if (!horizontal) {
+                // We require head center to be contained by lookup area
+                if (!area.contains(center)) {
+                    continue;
+                }
+            }
+
+            // Check head reference point WRT slur concavity
+            Rectangle bounds = head.getBounds();
+            Point refPt = new Point(center.x, bounds.y + (above ? (bounds.height - 1) : 0));
+
+            if (dotProduct(subtraction(refPt, end), bisUnit) <= 0) {
+                continue;
+            }
+
+            // Keep the closest head
+            final double dist = center.distanceSq(target);
+
+            if (dist < bestDist) {
+                bestDist = dist;
+                bestHead = (HeadInter) head;
+            }
+        }
+
+        return bestHead;
+    }
+
+    //-----------//
+    // Constants //
+    //-----------//
+    private static class Constants
+            extends ConstantSet
+    {
+
+        private final Scale.Fraction coverageHExt = new Scale.Fraction(
+                1.25,
+                "Length of extension for horizontal slur coverage");
+
+        private final Scale.Fraction coverageHIn = new Scale.Fraction(
+                0.5,
+                "Internal abscissa of horizontal slur coverage");
+
+        private final Scale.Fraction coverageHDepth = new Scale.Fraction(
+                3.0,
+                "Vertical extension of horizontal slur coverage");
+
+        private final Scale.Fraction coverageVExt = new Scale.Fraction(
+                2.0,
+                "Length of extension for vertical slur coverage");
+
+        private final Scale.Fraction coverageVIn = new Scale.Fraction(
+                1.5,
+                "Internal abscissa of vertical slur coverage");
+
+        private final Scale.Fraction coverageVDepth = new Scale.Fraction(
+                2.5,
+                "Vertical extension of vertical slur coverage");
+
+        private final Scale.Fraction coverageVDepthSmall = new Scale.Fraction(
+                1.5,
+                "Vertical extension of small vertical slur coverage");
+
+        private final Scale.Fraction targetExtension = new Scale.Fraction(
+                0.5,
+                "Extension length from slur end to slur target point");
+
+        private final Constant.Double slopeSeparator = new Constant.Double(
+                "tangent",
+                0.5,
+                "Slope that separates vertical slurs from horizontal slurs");
+
+        private final Constant.Double maxOrphanSlope = new Constant.Double(
+                "tangent",
+                0.5,
+                "Maximum slope for an orphan slur");
+
+        private final Scale.Fraction maxOrphanDx = new Scale.Fraction(
+                6.0,
+                "Maximum dx to staff end for an orphan slur");
+
+        private final Scale.Fraction wideSlurWidth = new Scale.Fraction(
+                6.0,
+                "Minimum width to be a wide slur");
+
+        private final Scale.Fraction maxSmallSlurWidth = new Scale.Fraction(
+                1.5,
+                "Maximum width for a small slur");
+    }
+
+    //------------//
+    // Parameters //
+    //------------//
+    /**
+     * All pre-scaled constants.
+     */
+    private static class Parameters
+    {
+
+        final int coverageHExt;
+
+        final int coverageVExt;
+
+        final int coverageHIn;
+
+        final int coverageVIn;
+
+        final int coverageHDepth;
+
+        final int coverageVDepth;
+
+        final int coverageVDepthSmall;
+
+        final int targetExtension;
+
+        final double slopeSeparator;
+
+        final double maxOrphanSlope;
+
+        final int maxOrphanDx;
+
+        final int wideSlurWidth;
+
+        final int maxSmallSlurWidth;
+
+        /**
+         * Creates a new Parameters object.
+         *
+         * @param scale the scaling factor
+         */
+        Parameters (Scale scale)
+        {
+            coverageHExt = scale.toPixels(constants.coverageHExt);
+            coverageHIn = scale.toPixels(constants.coverageHIn);
+            coverageHDepth = scale.toPixels(constants.coverageHDepth);
+            coverageVExt = scale.toPixels(constants.coverageVExt);
+            coverageVIn = scale.toPixels(constants.coverageVIn);
+            coverageVDepth = scale.toPixels(constants.coverageVDepth);
+            coverageVDepthSmall = scale.toPixels(constants.coverageVDepthSmall);
+            targetExtension = scale.toPixels(constants.targetExtension);
+            slopeSeparator = constants.slopeSeparator.getValue();
+            maxOrphanSlope = constants.maxOrphanSlope.getValue();
+            maxOrphanDx = scale.toPixels(constants.maxOrphanDx);
+            wideSlurWidth = scale.toPixels(constants.wideSlurWidth);
+            maxSmallSlurWidth = scale.toPixels(constants.maxSmallSlurWidth);
+
+            if (logger.isDebugEnabled()) {
+                new Dumping().dump(this);
+            }
+        }
+    }
+}