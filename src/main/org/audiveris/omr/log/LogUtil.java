//------------------------------------------------------------------------------------------------//
//                                                                                                //
//                                          L o g U t i l                                         //
//                                                                                                //
//------------------------------------------------------------------------------------------------//
// <editor-fold defaultstate="collapsed" desc="hdr">
//
//  Copyright © Audiveris 2018. All rights reserved.
//
//  This program is free software: you can redistribute it and/or modify it under the terms of the
//  GNU Affero General Public License as published by the Free Software Foundation, either version
//  3 of the License, or (at your option) any later version.
//
//  This program is distributed in the hope that it will be useful, but WITHOUT ANY WARRANTY;
//  without even the implied warranty of MERCHANTABILITY or FITNESS FOR A PARTICULAR PURPOSE.
//  See the GNU Affero General Public License for more details.
//
//  You should have received a copy of the GNU Affero General Public License along with this
//  program.  If not, see <http://www.gnu.org/licenses/>.
//------------------------------------------------------------------------------------------------//
// </editor-fold>
package org.audiveris.omr.log;

import ch.qos.logback.classic.Level;
import ch.qos.logback.classic.Logger;
import ch.qos.logback.classic.LoggerContext;
import ch.qos.logback.classic.encoder.PatternLayoutEncoder;
import ch.qos.logback.core.Appender;
import ch.qos.logback.core.ConsoleAppender;
import ch.qos.logback.core.FileAppender;
import ch.qos.logback.core.util.StatusPrinter;

import org.apache.commons.io.FileUtils;

import org.audiveris.omr.WellKnowns;
import org.audiveris.omr.sheet.Book;
import org.audiveris.omr.sheet.SheetStub;
import org.audiveris.omr.util.UriUtil;

import org.slf4j.LoggerFactory;
import org.slf4j.MDC;

import java.io.File;
import java.io.IOException;
import java.io.InputStream;
import java.net.URI;
import java.nio.file.Files;
import java.nio.file.Path;
import java.nio.file.Paths;
import java.text.SimpleDateFormat;
import java.util.ArrayList;
import java.util.Date;
import java.util.List;

import javax.swing.SwingUtilities;

/**
 * Class {@code LogUtil} handles logging features based on underlying LogBack binding.
 *
 * @author Hervé Bitteur
 */
public abstract class LogUtil
{

    /** MDC key for book context. */
    public static final String BOOK = "BOOK";

    /** MDC key for sheet/stub context. */
    public static final String SHEET = "SHEET";

    /** System property for LogBack configuration. */
    private static final String LOGBACK_LOGGING_KEY = "logback.configurationFile";

    /** File name for LogBack configuration. */
    private static final String LOGBACK_FILE_NAME = "logback.xml";

    /** Initial messages before logging is fully set. */
<<<<<<< HEAD
    private static final List<String> initialMessages = new ArrayList<String>();

    //~ Methods ------------------------------------------------------------------------------------
=======
    private static final List<String> initialMessages = new ArrayList<>();

>>>>>>> 8e2b0fd5
    //-------------//
    // addAppender //
    //-------------//
    /**
     * Start a specific file logging, typically for the processing of a given book.
     *
     * @param name      appender name (typically the book radix)
     * @param logFolder target folder where the log file is to be written
     */
    public static void addAppender (String name,
                                    Path logFolder)
    {
        LoggerContext loggerContext = (LoggerContext) LoggerFactory.getILoggerFactory();
        Logger root = (ch.qos.logback.classic.Logger) LoggerFactory.getLogger(
                Logger.ROOT_LOGGER_NAME);
        FileAppender fileAppender = new FileAppender();
        PatternLayoutEncoder fileEncoder = new PatternLayoutEncoder();
        fileAppender.setName(name);
        fileAppender.setContext(loggerContext);
        fileAppender.setAppend(false);

        String now = new SimpleDateFormat("yyyyMMdd'T'HHmm").format(new Date());
        Path logFile = logFolder.resolve(name + "-" + now + ".log");
        fileAppender.setFile(logFile.toAbsolutePath().toString());
        fileEncoder.setContext(loggerContext);
        fileEncoder.setPattern("%date %level [%X{BOOK}%X{SHEET}] %25file:%-4line | %msg%n%ex");
        fileEncoder.start();
        fileAppender.setEncoder(fileEncoder);
        fileAppender.start();
        root.addAppender(fileAppender);
    }

    //-----------------//
    // addFileAppender //
    //-----------------//
    /**
     * Add a specific appender meant for FILE.
     */
    public static void addFileAppender ()
    {
        LoggerContext loggerContext = (LoggerContext) LoggerFactory.getILoggerFactory();
        Logger root = (ch.qos.logback.classic.Logger) LoggerFactory.getLogger(
                Logger.ROOT_LOGGER_NAME);
        FileAppender fileAppender = new FileAppender();
        PatternLayoutEncoder fileEncoder = new PatternLayoutEncoder();
        fileAppender.setName("FILE");
        fileAppender.setContext(loggerContext);
        fileAppender.setAppend(false);

        String now = new SimpleDateFormat("yyyyMMdd'T'HHmmss").format(new Date());
        Path logPath = WellKnowns.LOG_FOLDER.resolve(now + ".log").toAbsolutePath();
        fileAppender.setFile(logPath.toString());
        fileEncoder.setContext(loggerContext);
        fileEncoder.setPattern(
                "%date %-5level [%X{BOOK}%X{SHEET}] %25replace(%file){'\\.java$',''} %-4line | %msg%n%ex");
        fileEncoder.start();
        fileAppender.setEncoder(fileEncoder);
        fileAppender.start();
        root.addAppender(fileAppender);

        initMessage("LogUtil. Logging to " + logPath);
    }

    //----------------//
    // addGuiAppender //
    //----------------//
    /**
     * Add a specific appender meant for GUI log pane.
     * To be called only when running with a GUI.
     */
    public static void addGuiAppender ()
    {
        // GUI (filtered in LogGuiAppender)
        LoggerContext loggerContext = (LoggerContext) LoggerFactory.getILoggerFactory();
        Logger root = (ch.qos.logback.classic.Logger) LoggerFactory.getLogger(
                Logger.ROOT_LOGGER_NAME);
        Appender guiAppender = new LogGuiAppender();
        guiAppender.setName("GUI");
        guiAppender.setContext(loggerContext);
        guiAppender.start();
        root.addAppender(guiAppender);
    }

    //--------------------//
    // allInitialMessages //
    //--------------------//
    /**
     * Report messages recorded before logging was fully set.
     *
     * @return initial messages concatenated into one string
     */
    public static String allInitialMessages ()
    {
        StringBuilder sb = new StringBuilder();

        for (String str : initialMessages) {
            sb.append(str).append("\n");
        }

        return sb.toString();
    }

    //------------//
    // initialize //
    //------------//
    /**
     * Check for (BackLog) logging configuration, and if not found,
     * define a minimal configuration.
     * This method should be called at the very beginning of the program before
     * any logging request is sent.
     *
     * @param CONFIG_FOLDER Config folder which may contain a logback.xml file
     * @param RES_URI       uri to 'res' folder (within .jar or development hierarchy)
     */
    public static void initialize (Path CONFIG_FOLDER,
                                   URI RES_URI)
    {
        // 1/ Check if system property is set and points to a real file
        final String loggingProp = System.getProperty(LOGBACK_LOGGING_KEY);

        if (loggingProp != null) {
            Path configPath = Paths.get(loggingProp).toAbsolutePath();

            if (Files.exists(configPath)) {
                // Everything seems OK, let LogBack use the config file
                initMessage("LogUtil. Configuration found " + configPath);

                return;
            } else {
                initMessage("LogUtil. File " + configPath + " does not exist.");
            }
        } else {
            initMessage("LogUtil. Property " + LOGBACK_LOGGING_KEY + " not defined, skipped.");
        }

        // 2/ Look for well-known location (user Audiveris config folder)
        Path configPath = CONFIG_FOLDER.resolve(LOGBACK_FILE_NAME).toAbsolutePath();

        if (Files.exists(configPath)) {
            initMessage("LogUtil. Configuration found " + configPath);
            System.setProperty(LOGBACK_LOGGING_KEY, configPath.toString());

            return;
        } else {
            initMessage("LogUtil. No " + configPath + ", skipped.");
        }

        // 3/ Look for suitable file within 'res' folder or resource
        try {
            final URI configUri = UriUtil.toURI(RES_URI, LOGBACK_FILE_NAME);
            final Path localPath;

            if (configUri.toString().startsWith("jar:")) {
                // Make a temporary copy off .jar archive
                File tmpFile = File.createTempFile("logback-", ".xml");
                tmpFile.deleteOnExit();

                try (InputStream is = configUri.toURL().openStream()) {
                    FileUtils.copyInputStreamToFile(is, tmpFile);
                }

                localPath = tmpFile.toPath();
            } else {
                localPath = Paths.get(configUri);
            }

            if (Files.exists(localPath)) {
                initMessage("LogUtil. Configuration found " + configUri);
                System.setProperty(LOGBACK_LOGGING_KEY, localPath.toString());

                return;
            } else {
                initMessage("LogUtil. No " + localPath + ", skipped.");
            }
        } catch (IOException ex) {
            ex.printStackTrace();
        }

        // 4/ We need a default configuration
        initMessage("LogUtil. Building a minimal Logging configuration");

        LoggerContext loggerContext = (LoggerContext) LoggerFactory.getILoggerFactory();
        Logger root = (ch.qos.logback.classic.Logger) LoggerFactory.getLogger(
                Logger.ROOT_LOGGER_NAME);

        // CONSOLE
        ConsoleAppender consoleAppender = new ConsoleAppender();
        PatternLayoutEncoder consoleEncoder = new PatternLayoutEncoder();
        consoleAppender.setName("CONSOLE");
        consoleAppender.setContext(loggerContext);
        consoleEncoder.setContext(loggerContext);
        consoleEncoder.setPattern("%-5level %caller{1} [%X{BOOK}%X{SHEET}] %msg%n%ex");
        consoleEncoder.start();
        consoleAppender.setEncoder(consoleEncoder);
        consoleAppender.start();
        root.addAppender(consoleAppender);

        // Levels
        root.setLevel(Level.INFO);

        // OPTIONAL: print logback internal status messages
        StatusPrinter.print(loggerContext);
    }

    //----------------//
    // removeAppender //
    //----------------//
    /**
     * Terminate the specific file logging.
     *
     * @param name appender name (typically the book radix)
     */
    public static void removeAppender (String name)
    {
        Logger root = (ch.qos.logback.classic.Logger) LoggerFactory.getLogger(
                Logger.ROOT_LOGGER_NAME);
        root.detachAppender(name);
    }

    //-------//
    // start //
    //-------//
    /**
     * In the calling thread, start log annotation with stub ID.
     *
     * @param stub the sheet/stub related to processing
     */
    public static void start (SheetStub stub)
    {
        start(stub.getBook());

        if (!SwingUtilities.isEventDispatchThread()) {
            MDC.put(SHEET, stub.getNum());
        }
    }

    //-------//
    // start //
    //-------//
    /**
     * In the calling thread, start log annotation with book ID.
     *
     * @param book the book related to processing
     */
    public static void start (Book book)
    {
        if (!SwingUtilities.isEventDispatchThread()) {
            String str = book.getAlias();

            if (str == null) {
                str = book.getRadix();
            }

            MDC.put(BOOK, str);
        }
    }

    //----------//
    // stopBook //
    //----------//
    /**
     * In the calling thread, stop book log annotation.
     */
    public static void stopBook ()
    {
        stopStub();

        if (!SwingUtilities.isEventDispatchThread()) {
            MDC.remove(BOOK);
        }
    }

    //----------//
    // stopStub //
    //----------//
    /**
     * In the calling thread, stop sheet stub log annotation.
     */
    public static void stopStub ()
    {
        if (!SwingUtilities.isEventDispatchThread()) {
            MDC.remove(SHEET);
        }
    }

    //---------//
    // toLevel //
    //---------//
    /**
     * Decode a string as a Level value.
     *
     * @param str the input string
     * @return the decoded Level value
     */
    public static Level toLevel (final String str)
    {
        switch (str.toUpperCase()) {
        case "ALL":
            return Level.ALL;

        case "TRACE":
            return Level.TRACE;

        case "DEBUG":
            return Level.DEBUG;

        case "INFO":
            return Level.INFO;

        case "WARN":
            return Level.WARN;

        case "ERROR":
            return Level.ERROR;

        default:
        case "OFF":
            return Level.OFF;
        }
    }

    //-------------//
    // initMessage //
    //-------------//
    /**
     * Record a message before logging is fully set.
     *
     * @param str the message to record
     */
    private static void initMessage (String str)
    {
        initialMessages.add(str);
    }
<<<<<<< HEAD
=======

    private LogUtil ()
    {
    }
>>>>>>> 8e2b0fd5
}
<|MERGE_RESOLUTION|>--- conflicted
+++ resolved
@@ -1,426 +1,417 @@
-//------------------------------------------------------------------------------------------------//
-//                                                                                                //
-//                                          L o g U t i l                                         //
-//                                                                                                //
-//------------------------------------------------------------------------------------------------//
-// <editor-fold defaultstate="collapsed" desc="hdr">
-//
-//  Copyright © Audiveris 2018. All rights reserved.
-//
-//  This program is free software: you can redistribute it and/or modify it under the terms of the
-//  GNU Affero General Public License as published by the Free Software Foundation, either version
-//  3 of the License, or (at your option) any later version.
-//
-//  This program is distributed in the hope that it will be useful, but WITHOUT ANY WARRANTY;
-//  without even the implied warranty of MERCHANTABILITY or FITNESS FOR A PARTICULAR PURPOSE.
-//  See the GNU Affero General Public License for more details.
-//
-//  You should have received a copy of the GNU Affero General Public License along with this
-//  program.  If not, see <http://www.gnu.org/licenses/>.
-//------------------------------------------------------------------------------------------------//
-// </editor-fold>
-package org.audiveris.omr.log;
-
-import ch.qos.logback.classic.Level;
-import ch.qos.logback.classic.Logger;
-import ch.qos.logback.classic.LoggerContext;
-import ch.qos.logback.classic.encoder.PatternLayoutEncoder;
-import ch.qos.logback.core.Appender;
-import ch.qos.logback.core.ConsoleAppender;
-import ch.qos.logback.core.FileAppender;
-import ch.qos.logback.core.util.StatusPrinter;
-
-import org.apache.commons.io.FileUtils;
-
-import org.audiveris.omr.WellKnowns;
-import org.audiveris.omr.sheet.Book;
-import org.audiveris.omr.sheet.SheetStub;
-import org.audiveris.omr.util.UriUtil;
-
-import org.slf4j.LoggerFactory;
-import org.slf4j.MDC;
-
-import java.io.File;
-import java.io.IOException;
-import java.io.InputStream;
-import java.net.URI;
-import java.nio.file.Files;
-import java.nio.file.Path;
-import java.nio.file.Paths;
-import java.text.SimpleDateFormat;
-import java.util.ArrayList;
-import java.util.Date;
-import java.util.List;
-
-import javax.swing.SwingUtilities;
-
-/**
- * Class {@code LogUtil} handles logging features based on underlying LogBack binding.
- *
- * @author Hervé Bitteur
- */
-public abstract class LogUtil
-{
-
-    /** MDC key for book context. */
-    public static final String BOOK = "BOOK";
-
-    /** MDC key for sheet/stub context. */
-    public static final String SHEET = "SHEET";
-
-    /** System property for LogBack configuration. */
-    private static final String LOGBACK_LOGGING_KEY = "logback.configurationFile";
-
-    /** File name for LogBack configuration. */
-    private static final String LOGBACK_FILE_NAME = "logback.xml";
-
-    /** Initial messages before logging is fully set. */
-<<<<<<< HEAD
-    private static final List<String> initialMessages = new ArrayList<String>();
-
-    //~ Methods ------------------------------------------------------------------------------------
-=======
-    private static final List<String> initialMessages = new ArrayList<>();
-
->>>>>>> 8e2b0fd5
-    //-------------//
-    // addAppender //
-    //-------------//
-    /**
-     * Start a specific file logging, typically for the processing of a given book.
-     *
-     * @param name      appender name (typically the book radix)
-     * @param logFolder target folder where the log file is to be written
-     */
-    public static void addAppender (String name,
-                                    Path logFolder)
-    {
-        LoggerContext loggerContext = (LoggerContext) LoggerFactory.getILoggerFactory();
-        Logger root = (ch.qos.logback.classic.Logger) LoggerFactory.getLogger(
-                Logger.ROOT_LOGGER_NAME);
-        FileAppender fileAppender = new FileAppender();
-        PatternLayoutEncoder fileEncoder = new PatternLayoutEncoder();
-        fileAppender.setName(name);
-        fileAppender.setContext(loggerContext);
-        fileAppender.setAppend(false);
-
-        String now = new SimpleDateFormat("yyyyMMdd'T'HHmm").format(new Date());
-        Path logFile = logFolder.resolve(name + "-" + now + ".log");
-        fileAppender.setFile(logFile.toAbsolutePath().toString());
-        fileEncoder.setContext(loggerContext);
-        fileEncoder.setPattern("%date %level [%X{BOOK}%X{SHEET}] %25file:%-4line | %msg%n%ex");
-        fileEncoder.start();
-        fileAppender.setEncoder(fileEncoder);
-        fileAppender.start();
-        root.addAppender(fileAppender);
-    }
-
-    //-----------------//
-    // addFileAppender //
-    //-----------------//
-    /**
-     * Add a specific appender meant for FILE.
-     */
-    public static void addFileAppender ()
-    {
-        LoggerContext loggerContext = (LoggerContext) LoggerFactory.getILoggerFactory();
-        Logger root = (ch.qos.logback.classic.Logger) LoggerFactory.getLogger(
-                Logger.ROOT_LOGGER_NAME);
-        FileAppender fileAppender = new FileAppender();
-        PatternLayoutEncoder fileEncoder = new PatternLayoutEncoder();
-        fileAppender.setName("FILE");
-        fileAppender.setContext(loggerContext);
-        fileAppender.setAppend(false);
-
-        String now = new SimpleDateFormat("yyyyMMdd'T'HHmmss").format(new Date());
-        Path logPath = WellKnowns.LOG_FOLDER.resolve(now + ".log").toAbsolutePath();
-        fileAppender.setFile(logPath.toString());
-        fileEncoder.setContext(loggerContext);
-        fileEncoder.setPattern(
-                "%date %-5level [%X{BOOK}%X{SHEET}] %25replace(%file){'\\.java$',''} %-4line | %msg%n%ex");
-        fileEncoder.start();
-        fileAppender.setEncoder(fileEncoder);
-        fileAppender.start();
-        root.addAppender(fileAppender);
-
-        initMessage("LogUtil. Logging to " + logPath);
-    }
-
-    //----------------//
-    // addGuiAppender //
-    //----------------//
-    /**
-     * Add a specific appender meant for GUI log pane.
-     * To be called only when running with a GUI.
-     */
-    public static void addGuiAppender ()
-    {
-        // GUI (filtered in LogGuiAppender)
-        LoggerContext loggerContext = (LoggerContext) LoggerFactory.getILoggerFactory();
-        Logger root = (ch.qos.logback.classic.Logger) LoggerFactory.getLogger(
-                Logger.ROOT_LOGGER_NAME);
-        Appender guiAppender = new LogGuiAppender();
-        guiAppender.setName("GUI");
-        guiAppender.setContext(loggerContext);
-        guiAppender.start();
-        root.addAppender(guiAppender);
-    }
-
-    //--------------------//
-    // allInitialMessages //
-    //--------------------//
-    /**
-     * Report messages recorded before logging was fully set.
-     *
-     * @return initial messages concatenated into one string
-     */
-    public static String allInitialMessages ()
-    {
-        StringBuilder sb = new StringBuilder();
-
-        for (String str : initialMessages) {
-            sb.append(str).append("\n");
-        }
-
-        return sb.toString();
-    }
-
-    //------------//
-    // initialize //
-    //------------//
-    /**
-     * Check for (BackLog) logging configuration, and if not found,
-     * define a minimal configuration.
-     * This method should be called at the very beginning of the program before
-     * any logging request is sent.
-     *
-     * @param CONFIG_FOLDER Config folder which may contain a logback.xml file
-     * @param RES_URI       uri to 'res' folder (within .jar or development hierarchy)
-     */
-    public static void initialize (Path CONFIG_FOLDER,
-                                   URI RES_URI)
-    {
-        // 1/ Check if system property is set and points to a real file
-        final String loggingProp = System.getProperty(LOGBACK_LOGGING_KEY);
-
-        if (loggingProp != null) {
-            Path configPath = Paths.get(loggingProp).toAbsolutePath();
-
-            if (Files.exists(configPath)) {
-                // Everything seems OK, let LogBack use the config file
-                initMessage("LogUtil. Configuration found " + configPath);
-
-                return;
-            } else {
-                initMessage("LogUtil. File " + configPath + " does not exist.");
-            }
-        } else {
-            initMessage("LogUtil. Property " + LOGBACK_LOGGING_KEY + " not defined, skipped.");
-        }
-
-        // 2/ Look for well-known location (user Audiveris config folder)
-        Path configPath = CONFIG_FOLDER.resolve(LOGBACK_FILE_NAME).toAbsolutePath();
-
-        if (Files.exists(configPath)) {
-            initMessage("LogUtil. Configuration found " + configPath);
-            System.setProperty(LOGBACK_LOGGING_KEY, configPath.toString());
-
-            return;
-        } else {
-            initMessage("LogUtil. No " + configPath + ", skipped.");
-        }
-
-        // 3/ Look for suitable file within 'res' folder or resource
-        try {
-            final URI configUri = UriUtil.toURI(RES_URI, LOGBACK_FILE_NAME);
-            final Path localPath;
-
-            if (configUri.toString().startsWith("jar:")) {
-                // Make a temporary copy off .jar archive
-                File tmpFile = File.createTempFile("logback-", ".xml");
-                tmpFile.deleteOnExit();
-
-                try (InputStream is = configUri.toURL().openStream()) {
-                    FileUtils.copyInputStreamToFile(is, tmpFile);
-                }
-
-                localPath = tmpFile.toPath();
-            } else {
-                localPath = Paths.get(configUri);
-            }
-
-            if (Files.exists(localPath)) {
-                initMessage("LogUtil. Configuration found " + configUri);
-                System.setProperty(LOGBACK_LOGGING_KEY, localPath.toString());
-
-                return;
-            } else {
-                initMessage("LogUtil. No " + localPath + ", skipped.");
-            }
-        } catch (IOException ex) {
-            ex.printStackTrace();
-        }
-
-        // 4/ We need a default configuration
-        initMessage("LogUtil. Building a minimal Logging configuration");
-
-        LoggerContext loggerContext = (LoggerContext) LoggerFactory.getILoggerFactory();
-        Logger root = (ch.qos.logback.classic.Logger) LoggerFactory.getLogger(
-                Logger.ROOT_LOGGER_NAME);
-
-        // CONSOLE
-        ConsoleAppender consoleAppender = new ConsoleAppender();
-        PatternLayoutEncoder consoleEncoder = new PatternLayoutEncoder();
-        consoleAppender.setName("CONSOLE");
-        consoleAppender.setContext(loggerContext);
-        consoleEncoder.setContext(loggerContext);
-        consoleEncoder.setPattern("%-5level %caller{1} [%X{BOOK}%X{SHEET}] %msg%n%ex");
-        consoleEncoder.start();
-        consoleAppender.setEncoder(consoleEncoder);
-        consoleAppender.start();
-        root.addAppender(consoleAppender);
-
-        // Levels
-        root.setLevel(Level.INFO);
-
-        // OPTIONAL: print logback internal status messages
-        StatusPrinter.print(loggerContext);
-    }
-
-    //----------------//
-    // removeAppender //
-    //----------------//
-    /**
-     * Terminate the specific file logging.
-     *
-     * @param name appender name (typically the book radix)
-     */
-    public static void removeAppender (String name)
-    {
-        Logger root = (ch.qos.logback.classic.Logger) LoggerFactory.getLogger(
-                Logger.ROOT_LOGGER_NAME);
-        root.detachAppender(name);
-    }
-
-    //-------//
-    // start //
-    //-------//
-    /**
-     * In the calling thread, start log annotation with stub ID.
-     *
-     * @param stub the sheet/stub related to processing
-     */
-    public static void start (SheetStub stub)
-    {
-        start(stub.getBook());
-
-        if (!SwingUtilities.isEventDispatchThread()) {
-            MDC.put(SHEET, stub.getNum());
-        }
-    }
-
-    //-------//
-    // start //
-    //-------//
-    /**
-     * In the calling thread, start log annotation with book ID.
-     *
-     * @param book the book related to processing
-     */
-    public static void start (Book book)
-    {
-        if (!SwingUtilities.isEventDispatchThread()) {
-            String str = book.getAlias();
-
-            if (str == null) {
-                str = book.getRadix();
-            }
-
-            MDC.put(BOOK, str);
-        }
-    }
-
-    //----------//
-    // stopBook //
-    //----------//
-    /**
-     * In the calling thread, stop book log annotation.
-     */
-    public static void stopBook ()
-    {
-        stopStub();
-
-        if (!SwingUtilities.isEventDispatchThread()) {
-            MDC.remove(BOOK);
-        }
-    }
-
-    //----------//
-    // stopStub //
-    //----------//
-    /**
-     * In the calling thread, stop sheet stub log annotation.
-     */
-    public static void stopStub ()
-    {
-        if (!SwingUtilities.isEventDispatchThread()) {
-            MDC.remove(SHEET);
-        }
-    }
-
-    //---------//
-    // toLevel //
-    //---------//
-    /**
-     * Decode a string as a Level value.
-     *
-     * @param str the input string
-     * @return the decoded Level value
-     */
-    public static Level toLevel (final String str)
-    {
-        switch (str.toUpperCase()) {
-        case "ALL":
-            return Level.ALL;
-
-        case "TRACE":
-            return Level.TRACE;
-
-        case "DEBUG":
-            return Level.DEBUG;
-
-        case "INFO":
-            return Level.INFO;
-
-        case "WARN":
-            return Level.WARN;
-
-        case "ERROR":
-            return Level.ERROR;
-
-        default:
-        case "OFF":
-            return Level.OFF;
-        }
-    }
-
-    //-------------//
-    // initMessage //
-    //-------------//
-    /**
-     * Record a message before logging is fully set.
-     *
-     * @param str the message to record
-     */
-    private static void initMessage (String str)
-    {
-        initialMessages.add(str);
-    }
-<<<<<<< HEAD
-=======
-
-    private LogUtil ()
-    {
-    }
->>>>>>> 8e2b0fd5
-}
+//------------------------------------------------------------------------------------------------//
+//                                                                                                //
+//                                          L o g U t i l                                         //
+//                                                                                                //
+//------------------------------------------------------------------------------------------------//
+// <editor-fold defaultstate="collapsed" desc="hdr">
+//
+//  Copyright © Audiveris 2018. All rights reserved.
+//
+//  This program is free software: you can redistribute it and/or modify it under the terms of the
+//  GNU Affero General Public License as published by the Free Software Foundation, either version
+//  3 of the License, or (at your option) any later version.
+//
+//  This program is distributed in the hope that it will be useful, but WITHOUT ANY WARRANTY;
+//  without even the implied warranty of MERCHANTABILITY or FITNESS FOR A PARTICULAR PURPOSE.
+//  See the GNU Affero General Public License for more details.
+//
+//  You should have received a copy of the GNU Affero General Public License along with this
+//  program.  If not, see <http://www.gnu.org/licenses/>.
+//------------------------------------------------------------------------------------------------//
+// </editor-fold>
+package org.audiveris.omr.log;
+
+import ch.qos.logback.classic.Level;
+import ch.qos.logback.classic.Logger;
+import ch.qos.logback.classic.LoggerContext;
+import ch.qos.logback.classic.encoder.PatternLayoutEncoder;
+import ch.qos.logback.core.Appender;
+import ch.qos.logback.core.ConsoleAppender;
+import ch.qos.logback.core.FileAppender;
+import ch.qos.logback.core.util.StatusPrinter;
+
+import org.apache.commons.io.FileUtils;
+
+import org.audiveris.omr.WellKnowns;
+import org.audiveris.omr.sheet.Book;
+import org.audiveris.omr.sheet.SheetStub;
+import org.audiveris.omr.util.UriUtil;
+
+import org.slf4j.LoggerFactory;
+import org.slf4j.MDC;
+
+import java.io.File;
+import java.io.IOException;
+import java.io.InputStream;
+import java.net.URI;
+import java.nio.file.Files;
+import java.nio.file.Path;
+import java.nio.file.Paths;
+import java.text.SimpleDateFormat;
+import java.util.ArrayList;
+import java.util.Date;
+import java.util.List;
+
+import javax.swing.SwingUtilities;
+
+/**
+ * Class {@code LogUtil} handles logging features based on underlying LogBack binding.
+ *
+ * @author Hervé Bitteur
+ */
+public abstract class LogUtil
+{
+
+    /** MDC key for book context. */
+    public static final String BOOK = "BOOK";
+
+    /** MDC key for sheet/stub context. */
+    public static final String SHEET = "SHEET";
+
+    /** System property for LogBack configuration. */
+    private static final String LOGBACK_LOGGING_KEY = "logback.configurationFile";
+
+    /** File name for LogBack configuration. */
+    private static final String LOGBACK_FILE_NAME = "logback.xml";
+
+    /** Initial messages before logging is fully set. */
+    private static final List<String> initialMessages = new ArrayList<>();
+
+    //-------------//
+    // addAppender //
+    //-------------//
+    /**
+     * Start a specific file logging, typically for the processing of a given book.
+     *
+     * @param name      appender name (typically the book radix)
+     * @param logFolder target folder where the log file is to be written
+     */
+    public static void addAppender (String name,
+                                    Path logFolder)
+    {
+        LoggerContext loggerContext = (LoggerContext) LoggerFactory.getILoggerFactory();
+        Logger root = (ch.qos.logback.classic.Logger) LoggerFactory.getLogger(
+                Logger.ROOT_LOGGER_NAME);
+        FileAppender fileAppender = new FileAppender();
+        PatternLayoutEncoder fileEncoder = new PatternLayoutEncoder();
+        fileAppender.setName(name);
+        fileAppender.setContext(loggerContext);
+        fileAppender.setAppend(false);
+
+        String now = new SimpleDateFormat("yyyyMMdd'T'HHmm").format(new Date());
+        Path logFile = logFolder.resolve(name + "-" + now + ".log");
+        fileAppender.setFile(logFile.toAbsolutePath().toString());
+        fileEncoder.setContext(loggerContext);
+        fileEncoder.setPattern("%date %level [%X{BOOK}%X{SHEET}] %25file:%-4line | %msg%n%ex");
+        fileEncoder.start();
+        fileAppender.setEncoder(fileEncoder);
+        fileAppender.start();
+        root.addAppender(fileAppender);
+    }
+
+    //-----------------//
+    // addFileAppender //
+    //-----------------//
+    /**
+     * Add a specific appender meant for FILE.
+     */
+    public static void addFileAppender ()
+    {
+        LoggerContext loggerContext = (LoggerContext) LoggerFactory.getILoggerFactory();
+        Logger root = (ch.qos.logback.classic.Logger) LoggerFactory.getLogger(
+                Logger.ROOT_LOGGER_NAME);
+        FileAppender fileAppender = new FileAppender();
+        PatternLayoutEncoder fileEncoder = new PatternLayoutEncoder();
+        fileAppender.setName("FILE");
+        fileAppender.setContext(loggerContext);
+        fileAppender.setAppend(false);
+
+        String now = new SimpleDateFormat("yyyyMMdd'T'HHmmss").format(new Date());
+        Path logPath = WellKnowns.LOG_FOLDER.resolve(now + ".log").toAbsolutePath();
+        fileAppender.setFile(logPath.toString());
+        fileEncoder.setContext(loggerContext);
+        fileEncoder.setPattern(
+                "%date %-5level [%X{BOOK}%X{SHEET}] %25replace(%file){'\\.java$',''} %-4line | %msg%n%ex");
+        fileEncoder.start();
+        fileAppender.setEncoder(fileEncoder);
+        fileAppender.start();
+        root.addAppender(fileAppender);
+
+        initMessage("LogUtil. Logging to " + logPath);
+    }
+
+    //----------------//
+    // addGuiAppender //
+    //----------------//
+    /**
+     * Add a specific appender meant for GUI log pane.
+     * To be called only when running with a GUI.
+     */
+    public static void addGuiAppender ()
+    {
+        // GUI (filtered in LogGuiAppender)
+        LoggerContext loggerContext = (LoggerContext) LoggerFactory.getILoggerFactory();
+        Logger root = (ch.qos.logback.classic.Logger) LoggerFactory.getLogger(
+                Logger.ROOT_LOGGER_NAME);
+        Appender guiAppender = new LogGuiAppender();
+        guiAppender.setName("GUI");
+        guiAppender.setContext(loggerContext);
+        guiAppender.start();
+        root.addAppender(guiAppender);
+    }
+
+    //--------------------//
+    // allInitialMessages //
+    //--------------------//
+    /**
+     * Report messages recorded before logging was fully set.
+     *
+     * @return initial messages concatenated into one string
+     */
+    public static String allInitialMessages ()
+    {
+        StringBuilder sb = new StringBuilder();
+
+        for (String str : initialMessages) {
+            sb.append(str).append("\n");
+        }
+
+        return sb.toString();
+    }
+
+    //------------//
+    // initialize //
+    //------------//
+    /**
+     * Check for (BackLog) logging configuration, and if not found,
+     * define a minimal configuration.
+     * This method should be called at the very beginning of the program before
+     * any logging request is sent.
+     *
+     * @param CONFIG_FOLDER Config folder which may contain a logback.xml file
+     * @param RES_URI       uri to 'res' folder (within .jar or development hierarchy)
+     */
+    public static void initialize (Path CONFIG_FOLDER,
+                                   URI RES_URI)
+    {
+        // 1/ Check if system property is set and points to a real file
+        final String loggingProp = System.getProperty(LOGBACK_LOGGING_KEY);
+
+        if (loggingProp != null) {
+            Path configPath = Paths.get(loggingProp).toAbsolutePath();
+
+            if (Files.exists(configPath)) {
+                // Everything seems OK, let LogBack use the config file
+                initMessage("LogUtil. Configuration found " + configPath);
+
+                return;
+            } else {
+                initMessage("LogUtil. File " + configPath + " does not exist.");
+            }
+        } else {
+            initMessage("LogUtil. Property " + LOGBACK_LOGGING_KEY + " not defined, skipped.");
+        }
+
+        // 2/ Look for well-known location (user Audiveris config folder)
+        Path configPath = CONFIG_FOLDER.resolve(LOGBACK_FILE_NAME).toAbsolutePath();
+
+        if (Files.exists(configPath)) {
+            initMessage("LogUtil. Configuration found " + configPath);
+            System.setProperty(LOGBACK_LOGGING_KEY, configPath.toString());
+
+            return;
+        } else {
+            initMessage("LogUtil. No " + configPath + ", skipped.");
+        }
+
+        // 3/ Look for suitable file within 'res' folder or resource
+        try {
+            final URI configUri = UriUtil.toURI(RES_URI, LOGBACK_FILE_NAME);
+            final Path localPath;
+
+            if (configUri.toString().startsWith("jar:")) {
+                // Make a temporary copy off .jar archive
+                File tmpFile = File.createTempFile("logback-", ".xml");
+                tmpFile.deleteOnExit();
+
+                try (InputStream is = configUri.toURL().openStream()) {
+                    FileUtils.copyInputStreamToFile(is, tmpFile);
+                }
+
+                localPath = tmpFile.toPath();
+            } else {
+                localPath = Paths.get(configUri);
+            }
+
+            if (Files.exists(localPath)) {
+                initMessage("LogUtil. Configuration found " + configUri);
+                System.setProperty(LOGBACK_LOGGING_KEY, localPath.toString());
+
+                return;
+            } else {
+                initMessage("LogUtil. No " + localPath + ", skipped.");
+            }
+        } catch (IOException ex) {
+            ex.printStackTrace();
+        }
+
+        // 4/ We need a default configuration
+        initMessage("LogUtil. Building a minimal Logging configuration");
+
+        LoggerContext loggerContext = (LoggerContext) LoggerFactory.getILoggerFactory();
+        Logger root = (ch.qos.logback.classic.Logger) LoggerFactory.getLogger(
+                Logger.ROOT_LOGGER_NAME);
+
+        // CONSOLE
+        ConsoleAppender consoleAppender = new ConsoleAppender();
+        PatternLayoutEncoder consoleEncoder = new PatternLayoutEncoder();
+        consoleAppender.setName("CONSOLE");
+        consoleAppender.setContext(loggerContext);
+        consoleEncoder.setContext(loggerContext);
+        consoleEncoder.setPattern("%-5level %caller{1} [%X{BOOK}%X{SHEET}] %msg%n%ex");
+        consoleEncoder.start();
+        consoleAppender.setEncoder(consoleEncoder);
+        consoleAppender.start();
+        root.addAppender(consoleAppender);
+
+        // Levels
+        root.setLevel(Level.INFO);
+
+        // OPTIONAL: print logback internal status messages
+        StatusPrinter.print(loggerContext);
+    }
+
+    //----------------//
+    // removeAppender //
+    //----------------//
+    /**
+     * Terminate the specific file logging.
+     *
+     * @param name appender name (typically the book radix)
+     */
+    public static void removeAppender (String name)
+    {
+        Logger root = (ch.qos.logback.classic.Logger) LoggerFactory.getLogger(
+                Logger.ROOT_LOGGER_NAME);
+        root.detachAppender(name);
+    }
+
+    //-------//
+    // start //
+    //-------//
+    /**
+     * In the calling thread, start log annotation with stub ID.
+     *
+     * @param stub the sheet/stub related to processing
+     */
+    public static void start (SheetStub stub)
+    {
+        start(stub.getBook());
+
+        if (!SwingUtilities.isEventDispatchThread()) {
+            MDC.put(SHEET, stub.getNum());
+        }
+    }
+
+    //-------//
+    // start //
+    //-------//
+    /**
+     * In the calling thread, start log annotation with book ID.
+     *
+     * @param book the book related to processing
+     */
+    public static void start (Book book)
+    {
+        if (!SwingUtilities.isEventDispatchThread()) {
+            String str = book.getAlias();
+
+            if (str == null) {
+                str = book.getRadix();
+            }
+
+            MDC.put(BOOK, str);
+        }
+    }
+
+    //----------//
+    // stopBook //
+    //----------//
+    /**
+     * In the calling thread, stop book log annotation.
+     */
+    public static void stopBook ()
+    {
+        stopStub();
+
+        if (!SwingUtilities.isEventDispatchThread()) {
+            MDC.remove(BOOK);
+        }
+    }
+
+    //----------//
+    // stopStub //
+    //----------//
+    /**
+     * In the calling thread, stop sheet stub log annotation.
+     */
+    public static void stopStub ()
+    {
+        if (!SwingUtilities.isEventDispatchThread()) {
+            MDC.remove(SHEET);
+        }
+    }
+
+    //---------//
+    // toLevel //
+    //---------//
+    /**
+     * Decode a string as a Level value.
+     *
+     * @param str the input string
+     * @return the decoded Level value
+     */
+    public static Level toLevel (final String str)
+    {
+        switch (str.toUpperCase()) {
+        case "ALL":
+            return Level.ALL;
+
+        case "TRACE":
+            return Level.TRACE;
+
+        case "DEBUG":
+            return Level.DEBUG;
+
+        case "INFO":
+            return Level.INFO;
+
+        case "WARN":
+            return Level.WARN;
+
+        case "ERROR":
+            return Level.ERROR;
+
+        default:
+        case "OFF":
+            return Level.OFF;
+        }
+    }
+
+    //-------------//
+    // initMessage //
+    //-------------//
+    /**
+     * Record a message before logging is fully set.
+     *
+     * @param str the message to record
+     */
+    private static void initMessage (String str)
+    {
+        initialMessages.add(str);
+    }
+
+    private LogUtil ()
+    {
+    }
+}