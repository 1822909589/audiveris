--- conflicted
+++ resolved
@@ -1,514 +1,500 @@
-//------------------------------------------------------------------------------------------------//
-//                                                                                                //
-//                                      W e l l K n o w n s                                       //
-//                                                                                                //
-//------------------------------------------------------------------------------------------------//
-// <editor-fold defaultstate="collapsed" desc="hdr">
-//
-//  Copyright © Audiveris 2018. All rights reserved.
-//
-//  This program is free software: you can redistribute it and/or modify it under the terms of the
-//  GNU Affero General Public License as published by the Free Software Foundation, either version
-//  3 of the License, or (at your option) any later version.
-//
-//  This program is distributed in the hope that it will be useful, but WITHOUT ANY WARRANTY;
-//  without even the implied warranty of MERCHANTABILITY or FITNESS FOR A PARTICULAR PURPOSE.
-//  See the GNU Affero General Public License for more details.
-//
-//  You should have received a copy of the GNU Affero General Public License along with this
-//  program.  If not, see <http://www.gnu.org/licenses/>.
-//------------------------------------------------------------------------------------------------//
-// </editor-fold>
-package org.audiveris.omr;
-
-import org.audiveris.omr.log.LogUtil;
-import static org.audiveris.omr.util.UriUtil.toURI;
-
-import org.slf4j.Logger;
-import org.slf4j.LoggerFactory;
-
-import java.io.IOException;
-import java.lang.reflect.Field;
-import java.net.JarURLConnection;
-import java.net.URI;
-import java.net.URL;
-import java.nio.file.Files;
-import java.nio.file.Path;
-import java.nio.file.Paths;
-import java.util.Enumeration;
-import java.util.Locale;
-import java.util.jar.JarFile;
-
-import javax.swing.filechooser.FileSystemView;
-
-/**
- * Class {@code WellKnowns} gathers top public static final data to be shared within
- * Audiveris application.
- * <p>
- * Note that a few initial operations are performed here, because they need to take place before any
- * other class is loaded.
- *
- * @author Hervé Bitteur
- */
-public abstract class WellKnowns
-{
-
-    //----------//
-    // IDENTITY //
-    //----------//
-    //
-    /** Application company name: {@value}. */
-    public static final String COMPANY_NAME = ProgramId.COMPANY_NAME;
-
-    /** Application company id: {@value}. */
-    public static final String COMPANY_ID = ProgramId.COMPANY_ID;
-
-    /** Application name: {@value}. */
-    public static final String TOOL_NAME = ProgramId.PROGRAM_NAME;
-
-    /** Application id: {@value}. */
-    public static final String TOOL_ID = ProgramId.PROGRAM_ID;
-
-    /** Application reference: {@value}. */
-    public static final String TOOL_REF = ProgramId.PROGRAM_VERSION;
-
-    /** Application build: {@value}. */
-    public static final String TOOL_BUILD = ProgramId.PROGRAM_BUILD;
-
-    /** Specific prefix for application folders: {@value}. */
-    private static final String TOOL_PREFIX = "/" + COMPANY_ID + "/" + TOOL_ID;
-
-    //----------//
-    // PLATFORM //
-    //----------//
-    //
-    /** Name of operating system. */
-    private static final String OS_NAME = System.getProperty("os.name").toLowerCase(Locale.ENGLISH);
-
-    /** Are we using a Linux OS?. */
-    public static final boolean LINUX = OS_NAME.startsWith("linux");
-
-    /** Are we using a Mac OS?. */
-    public static final boolean MAC_OS_X = OS_NAME.startsWith("mac os x");
-
-    /** Are we using a Windows OS?. */
-    public static final boolean WINDOWS = OS_NAME.startsWith("windows");
-
-    /** Precise OS architecture. */
-    public static final String OS_ARCH = System.getProperty("os.arch");
-
-    /** Are we using Windows on 64 bit architecture?. */
-    public static final boolean WINDOWS_64 = WINDOWS && (System.getenv(
-            "ProgramFiles(x86)") != null);
-
-    /** File character encoding. */
-    public static final String FILE_ENCODING = getFileEncoding();
-
-    /** File separator for the current platform. */
-    public static final String FILE_SEPARATOR = System.getProperty("file.separator");
-
-    /** Line separator for the current platform. */
-    public static final String LINE_SEPARATOR = System.getProperty("line.separator");
-
-    /** Redirection, if any, of standard out and err streams. */
-    public static final String STD_OUT_ERR = System.getProperty("stdouterr");
-
-    //---------//
-    // PROGRAM // This is a read-only area
-    //---------//
-    //
-    /** The container from which the application classes were loaded. */
-    public static final URI CLASS_CONTAINER = getClassContainer();
-
-    /**
-     * Running from normal jar archive rather than class files? .
-     * When running directly from .class files, we are in development mode and
-     * want to have very short cycles, data is retrieved from local files.
-     * When running from .jar archive, we are in standard mode whereby most data
-     * is meant to be retrieved from the .jar archive itself.
-     */
-    public static final boolean RUNNING_FROM_JAR = runningFromJar();
-
-    /** The uri where read-only resources are stored. */
-<<<<<<< HEAD
-    public static final URI RES_URI = RUNNING_FROM_JAR
-            ? toURI(WellKnowns.class.getClassLoader().getResource("res"))
-            : Paths.get("res").toUri();
-=======
-    public static final URI RES_URI = RUNNING_FROM_JAR ? toURI(
-            WellKnowns.class.getClassLoader().getResource("res")) : Paths.get("res").toUri();
->>>>>>> 8e2b0fd5
-
-    //-------------// read-write area
-    // USER CONFIG // Configuration files the user can edit on his own
-    //-------------//
-    //
-    /** The folder where global configuration data is stored. */
-    public static final Path CONFIG_FOLDER = getFolder(FolderKind.CONFIG);
-
-    //-----------// read-write area
-    // USER DATA // User-specific data, except configuration stuff
-    //-----------//
-    //
-    /** Base folder for data. */
-    public static final Path DATA_FOLDER = getFolder(FolderKind.DATA);
-
-    /**
-     * The folder where documentations files are installed.
-     * Installation takes place when .jar is run for the first time
-     */
-    public static final Path DOC_FOLDER = DATA_FOLDER.resolve("www");
-
-    /**
-     * The folder where examples files are installed.
-     * Installation takes place when .jar is run for the first time
-     */
-    public static final Path EXAMPLES_FOLDER = DATA_FOLDER.resolve("examples");
-
-    /** The folder where training material is stored. */
-    public static final Path TRAIN_FOLDER = CONFIG_FOLDER.resolve("train");
-
-    /** The default base for output folders. */
-    public static final Path DEFAULT_BASE_FOLDER = DATA_FOLDER; // BHT: skip "output"
-
-    //----------//
-    // USER LOG //
-    //----------//
-    //
-    /** The folder where log files are stored. */
-    public static final Path LOG_FOLDER = getFolder(FolderKind.LOG);
-
-    /** The folder where temporary data can be stored. */
-    public static final Path TEMP_FOLDER = LOG_FOLDER.resolve("temp");
-
-    static {
-        /** Logging configuration. */
-        LogUtil.initialize(CONFIG_FOLDER, RES_URI);
-
-        /** Make sure LOG_FOLDER exists. */
-        createFolder(LOG_FOLDER);
-
-        /** Log declared data (debug). */
-        logDeclaredData();
-
-        /** Make sure TEMP_FOLDER exists. */
-        createFolder(TEMP_FOLDER);
-    }
-
-    static {
-        /** Disable DirectDraw by default. */
-        disableDirectDraw();
-    }
-
-    static {
-        /** Disable use of JAI native MediaLib, by default. */
-        disableMediaLib();
-    }
-
-<<<<<<< HEAD
-    //~ Enumerations -------------------------------------------------------------------------------
-    private static enum FolderKind
-    {
-        //~ Enumeration constant initializers ------------------------------------------------------
-
-=======
-    private static enum FolderKind
-    {
->>>>>>> 8e2b0fd5
-        DATA,
-        CONFIG,
-        LOG;
-    }
-
-    /** Not meant to be instantiated. */
-    private WellKnowns ()
-    {
-    }
-
-    //--------------//
-    // ensureLoaded //
-    //--------------//
-    /**
-     * Make sure this class is loaded.
-     */
-    public static void ensureLoaded ()
-    {
-    }
-
-    //--------------//
-    // createFolder //
-    //--------------//
-    /**
-     * Make sure the provided folder exists.
-     *
-     * @param folder the folder to create if needed
-     */
-    private static void createFolder (Path folder)
-    {
-        if (!Files.exists(folder)) {
-            try {
-                Files.createDirectories(folder);
-            } catch (IOException ex) {
-                final Logger logger = LoggerFactory.getLogger(WellKnowns.class);
-                logger.warn("Error creating " + folder, ex);
-            }
-        }
-    }
-
-    //-------------------//
-    // disableDirectDraw //
-    //-------------------//
-    private static void disableDirectDraw ()
-    {
-        // See http://performance.netbeans.org/howto/jvmswitches/
-        // -Dsun.java2d.d3d=false
-        // this switch disables DirectDraw and may solve performance problems
-        // with some HW configurations.
-        final String KEY = "sun.java2d.d3d";
-
-        // Respect user setting if any
-        if (System.getProperty(KEY) == null) {
-            System.setProperty(KEY, "false");
-        }
-    }
-
-    //-----------------//
-    // disableMediaLib //
-    //-----------------//
-    private static void disableMediaLib ()
-    {
-        // Avoid "Could not find mediaLib accelerator wrapper classes. Continuing in pure Java mode"
-        final String KEY = "com.sun.media.jai.disableMediaLib";
-
-        // Respect user setting if any
-        if (System.getProperty(KEY) == null) {
-            System.setProperty(KEY, "true");
-        }
-    }
-
-    //-------------------//
-    // getClassContainer //
-    //-------------------//
-    private static URI getClassContainer ()
-    {
-        return toURI(WellKnowns.class.getProtectionDomain().getCodeSource().getLocation());
-    }
-
-    //-----------------//
-    // getFileEncoding //
-    //-----------------//
-    private static String getFileEncoding ()
-    {
-        final String ENCODING_KEY = "file.encoding";
-        final String ENCODING_VALUE = "UTF-8";
-
-        System.setProperty(ENCODING_KEY, ENCODING_VALUE);
-
-        return ENCODING_VALUE;
-    }
-
-    //-----------//
-    // getFolder //
-    //-----------//
-    private static Path getFolder (FolderKind kind)
-    {
-        if (WINDOWS) {
-            return getFolderForWindows(kind);
-        } else if (MAC_OS_X) {
-            return getFolderForMac(kind);
-        } else if (LINUX) {
-            return getFolderForLinux(kind);
-        } else {
-            printError("Platform unknown: " + kind);
-
-            return null;
-        }
-    }
-
-    //-------------------//
-    // getFolderForLinux //
-    //-------------------//
-    private static Path getFolderForLinux (FolderKind kind)
-    {
-        // First try XDG specification
-        final String xdg = System.getenv(xdgProperty(kind));
-
-        if (xdg != null) {
-            final Path audiverisPath = Paths.get(xdg + TOOL_PREFIX);
-
-            switch (kind) {
-            case DATA:
-                return audiverisPath;
-
-            case CONFIG:
-                return audiverisPath;
-
-            default:
-            case LOG:
-                return audiverisPath.resolve("log");
-            }
-        }
-
-        // Fall back using home
-        final String home = System.getenv("HOME");
-
-        if (home == null) {
-            printError("HOME environment variable is not set");
-
-            return null;
-        }
-
-        switch (kind) {
-        case DATA:
-            return Paths.get(home + "/.local/share" + TOOL_PREFIX);
-
-        case CONFIG:
-            return Paths.get(home + "/.config" + TOOL_PREFIX);
-
-        default:
-        case LOG:
-            return Paths.get(home + "/.cache" + TOOL_PREFIX + "/log");
-        }
-    }
-
-    //-----------------//
-    // getFolderForMac //
-    //-----------------//
-    private static Path getFolderForMac (FolderKind kind)
-    {
-        final String home = System.getenv("HOME");
-
-        if (home == null) {
-            printError("HOME environment variable is not set");
-
-            return null;
-        }
-
-        switch (kind) {
-        case DATA:
-            return Paths.get(home + "/Library/" + TOOL_PREFIX + "/data");
-
-        case CONFIG:
-            return Paths.get(home + "/Library/Application Support/" + TOOL_PREFIX);
-
-        default:
-        case LOG:
-            return Paths.get(home + "/Library/" + TOOL_PREFIX + "/log");
-        }
-    }
-
-    //---------------------//
-    // getFolderForWindows //
-    //---------------------//
-    private static Path getFolderForWindows (FolderKind kind)
-    {
-        // User Application Data
-        final String appdata = System.getenv("APPDATA");
-
-        if (appdata == null) {
-            printError("APPDATA environment variable is not set");
-
-            return null;
-        }
-
-        final Path audiverisPath = Paths.get(appdata + TOOL_PREFIX);
-
-        // User Documents
-        final String userDocs = FileSystemView.getFileSystemView().getDefaultDirectory().getPath();
-
-        switch (kind) {
-        case DATA:
-            return Paths.get(userDocs + "/" + TOOL_NAME);
-
-        case CONFIG:
-            return audiverisPath.resolve("config");
-
-        default:
-        case LOG:
-            return audiverisPath.resolve("log");
-        }
-    }
-
-    //------------//
-    // getJarFile //
-    //------------//
-    private static JarFile getJarFile ()
-    {
-        try {
-            String rn = WellKnowns.class.getName().replace('.', '/') + ".class";
-            Enumeration<URL> en = WellKnowns.class.getClassLoader().getResources(rn);
-
-            if (en.hasMoreElements()) {
-                URL url = en.nextElement();
-
-                // url = jar:http://audiveris.kenai.com/jnlp/audiveris.jar!/omr/WellKnowns.class
-                JarURLConnection urlcon = (JarURLConnection) (url.openConnection());
-                JarFile jarFile = urlcon.getJarFile();
-
-                return jarFile;
-            }
-        } catch (IOException ex) {
-            System.out.print("Error getting jar file " + ex);
-        }
-
-        return null;
-    }
-
-    //-----------------//
-    // logDeclaredData //
-    //-----------------//
-    private static void logDeclaredData ()
-    {
-        // Note: Logger initialization has been differed until now
-        final Logger logger = LoggerFactory.getLogger(WellKnowns.class);
-
-        if (logger.isTraceEnabled()) {
-            for (Field field : WellKnowns.class.getDeclaredFields()) {
-                try {
-                    logger.trace("{}= {}", field.getName(), field.get(null));
-                } catch (IllegalAccessException ex) {
-                    ex.printStackTrace();
-                }
-            }
-        }
-    }
-
-    //------------//
-    // printError //
-    //------------//
-    /**
-     * Fallback solution, since we cannot reliably use exception in static initializer.
-     *
-     * @param msg the error message
-     */
-    private static void printError (String msg)
-    {
-        System.err.println("*** INIT_ERROR occurred in class WellKnowns: " + msg);
-    }
-
-    //----------------//
-    // runningFromJar //
-    //----------------//
-    private static boolean runningFromJar ()
-    {
-        return CLASS_CONTAINER.toString().toLowerCase().endsWith(".jar");
-    }
-
-    //-------------//
-    // xdgProperty //
-    //-------------//
-    private static String xdgProperty (FolderKind kind)
-    {
-        switch (kind) {
-        case DATA:
-            return "XDG_DATA_HOME";
-
-        case CONFIG:
-            return "XDG_CONFIG_HOME";
-
-        default:
-        case LOG:
-            return "XDG_CACHE_HOME";
-        }
-    }
-}
+//------------------------------------------------------------------------------------------------//
+//                                                                                                //
+//                                      W e l l K n o w n s                                       //
+//                                                                                                //
+//------------------------------------------------------------------------------------------------//
+// <editor-fold defaultstate="collapsed" desc="hdr">
+//
+//  Copyright © Audiveris 2018. All rights reserved.
+//
+//  This program is free software: you can redistribute it and/or modify it under the terms of the
+//  GNU Affero General Public License as published by the Free Software Foundation, either version
+//  3 of the License, or (at your option) any later version.
+//
+//  This program is distributed in the hope that it will be useful, but WITHOUT ANY WARRANTY;
+//  without even the implied warranty of MERCHANTABILITY or FITNESS FOR A PARTICULAR PURPOSE.
+//  See the GNU Affero General Public License for more details.
+//
+//  You should have received a copy of the GNU Affero General Public License along with this
+//  program.  If not, see <http://www.gnu.org/licenses/>.
+//------------------------------------------------------------------------------------------------//
+// </editor-fold>
+package org.audiveris.omr;
+
+import org.audiveris.omr.log.LogUtil;
+import static org.audiveris.omr.util.UriUtil.toURI;
+
+import org.slf4j.Logger;
+import org.slf4j.LoggerFactory;
+
+import java.io.IOException;
+import java.lang.reflect.Field;
+import java.net.JarURLConnection;
+import java.net.URI;
+import java.net.URL;
+import java.nio.file.Files;
+import java.nio.file.Path;
+import java.nio.file.Paths;
+import java.util.Enumeration;
+import java.util.Locale;
+import java.util.jar.JarFile;
+
+import javax.swing.filechooser.FileSystemView;
+
+/**
+ * Class {@code WellKnowns} gathers top public static final data to be shared within
+ * Audiveris application.
+ * <p>
+ * Note that a few initial operations are performed here, because they need to take place before any
+ * other class is loaded.
+ *
+ * @author Hervé Bitteur
+ */
+public abstract class WellKnowns
+{
+
+    //----------//
+    // IDENTITY //
+    //----------//
+    //
+    /** Application company name: {@value}. */
+    public static final String COMPANY_NAME = ProgramId.COMPANY_NAME;
+
+    /** Application company id: {@value}. */
+    public static final String COMPANY_ID = ProgramId.COMPANY_ID;
+
+    /** Application name: {@value}. */
+    public static final String TOOL_NAME = ProgramId.PROGRAM_NAME;
+
+    /** Application id: {@value}. */
+    public static final String TOOL_ID = ProgramId.PROGRAM_ID;
+
+    /** Application reference: {@value}. */
+    public static final String TOOL_REF = ProgramId.PROGRAM_VERSION;
+
+    /** Application build: {@value}. */
+    public static final String TOOL_BUILD = ProgramId.PROGRAM_BUILD;
+
+    /** Specific prefix for application folders: {@value}. */
+    private static final String TOOL_PREFIX = "/" + COMPANY_ID + "/" + TOOL_ID;
+
+    //----------//
+    // PLATFORM //
+    //----------//
+    //
+    /** Name of operating system. */
+    private static final String OS_NAME = System.getProperty("os.name").toLowerCase(Locale.ENGLISH);
+
+    /** Are we using a Linux OS?. */
+    public static final boolean LINUX = OS_NAME.startsWith("linux");
+
+    /** Are we using a Mac OS?. */
+    public static final boolean MAC_OS_X = OS_NAME.startsWith("mac os x");
+
+    /** Are we using a Windows OS?. */
+    public static final boolean WINDOWS = OS_NAME.startsWith("windows");
+
+    /** Precise OS architecture. */
+    public static final String OS_ARCH = System.getProperty("os.arch");
+
+    /** Are we using Windows on 64 bit architecture?. */
+    public static final boolean WINDOWS_64 = WINDOWS && (System.getenv(
+            "ProgramFiles(x86)") != null);
+
+    /** File character encoding. */
+    public static final String FILE_ENCODING = getFileEncoding();
+
+    /** File separator for the current platform. */
+    public static final String FILE_SEPARATOR = System.getProperty("file.separator");
+
+    /** Line separator for the current platform. */
+    public static final String LINE_SEPARATOR = System.getProperty("line.separator");
+
+    /** Redirection, if any, of standard out and err streams. */
+    public static final String STD_OUT_ERR = System.getProperty("stdouterr");
+
+    //---------//
+    // PROGRAM // This is a read-only area
+    //---------//
+    //
+    /** The container from which the application classes were loaded. */
+    public static final URI CLASS_CONTAINER = getClassContainer();
+
+    /**
+     * Running from normal jar archive rather than class files? .
+     * When running directly from .class files, we are in development mode and
+     * want to have very short cycles, data is retrieved from local files.
+     * When running from .jar archive, we are in standard mode whereby most data
+     * is meant to be retrieved from the .jar archive itself.
+     */
+    public static final boolean RUNNING_FROM_JAR = runningFromJar();
+
+    /** The uri where read-only resources are stored. */
+    public static final URI RES_URI = RUNNING_FROM_JAR ? toURI(
+            WellKnowns.class.getClassLoader().getResource("res")) : Paths.get("res").toUri();
+
+    //-------------// read-write area
+    // USER CONFIG // Configuration files the user can edit on his own
+    //-------------//
+    //
+    /** The folder where global configuration data is stored. */
+    public static final Path CONFIG_FOLDER = getFolder(FolderKind.CONFIG);
+
+    //-----------// read-write area
+    // USER DATA // User-specific data, except configuration stuff
+    //-----------//
+    //
+    /** Base folder for data. */
+    public static final Path DATA_FOLDER = getFolder(FolderKind.DATA);
+
+    /**
+     * The folder where documentations files are installed.
+     * Installation takes place when .jar is run for the first time
+     */
+    public static final Path DOC_FOLDER = DATA_FOLDER.resolve("www");
+
+    /**
+     * The folder where examples files are installed.
+     * Installation takes place when .jar is run for the first time
+     */
+    public static final Path EXAMPLES_FOLDER = DATA_FOLDER.resolve("examples");
+
+    /** The folder where training material is stored. */
+    public static final Path TRAIN_FOLDER = CONFIG_FOLDER.resolve("train");
+
+    /** The default base for output folders. */
+    public static final Path DEFAULT_BASE_FOLDER = DATA_FOLDER; // BHT: skip "output"
+
+    //----------//
+    // USER LOG //
+    //----------//
+    //
+    /** The folder where log files are stored. */
+    public static final Path LOG_FOLDER = getFolder(FolderKind.LOG);
+
+    /** The folder where temporary data can be stored. */
+    public static final Path TEMP_FOLDER = LOG_FOLDER.resolve("temp");
+
+    static {
+        /** Logging configuration. */
+        LogUtil.initialize(CONFIG_FOLDER, RES_URI);
+
+        /** Make sure LOG_FOLDER exists. */
+        createFolder(LOG_FOLDER);
+
+        /** Log declared data (debug). */
+        logDeclaredData();
+
+        /** Make sure TEMP_FOLDER exists. */
+        createFolder(TEMP_FOLDER);
+    }
+
+    static {
+        /** Disable DirectDraw by default. */
+        disableDirectDraw();
+    }
+
+    static {
+        /** Disable use of JAI native MediaLib, by default. */
+        disableMediaLib();
+    }
+
+    private static enum FolderKind
+    {
+        DATA,
+        CONFIG,
+        LOG;
+    }
+
+    /** Not meant to be instantiated. */
+    private WellKnowns ()
+    {
+    }
+
+    //--------------//
+    // ensureLoaded //
+    //--------------//
+    /**
+     * Make sure this class is loaded.
+     */
+    public static void ensureLoaded ()
+    {
+    }
+
+    //--------------//
+    // createFolder //
+    //--------------//
+    /**
+     * Make sure the provided folder exists.
+     *
+     * @param folder the folder to create if needed
+     */
+    private static void createFolder (Path folder)
+    {
+        if (!Files.exists(folder)) {
+            try {
+                Files.createDirectories(folder);
+            } catch (IOException ex) {
+                final Logger logger = LoggerFactory.getLogger(WellKnowns.class);
+                logger.warn("Error creating " + folder, ex);
+            }
+        }
+    }
+
+    //-------------------//
+    // disableDirectDraw //
+    //-------------------//
+    private static void disableDirectDraw ()
+    {
+        // See http://performance.netbeans.org/howto/jvmswitches/
+        // -Dsun.java2d.d3d=false
+        // this switch disables DirectDraw and may solve performance problems
+        // with some HW configurations.
+        final String KEY = "sun.java2d.d3d";
+
+        // Respect user setting if any
+        if (System.getProperty(KEY) == null) {
+            System.setProperty(KEY, "false");
+        }
+    }
+
+    //-----------------//
+    // disableMediaLib //
+    //-----------------//
+    private static void disableMediaLib ()
+    {
+        // Avoid "Could not find mediaLib accelerator wrapper classes. Continuing in pure Java mode"
+        final String KEY = "com.sun.media.jai.disableMediaLib";
+
+        // Respect user setting if any
+        if (System.getProperty(KEY) == null) {
+            System.setProperty(KEY, "true");
+        }
+    }
+
+    //-------------------//
+    // getClassContainer //
+    //-------------------//
+    private static URI getClassContainer ()
+    {
+        return toURI(WellKnowns.class.getProtectionDomain().getCodeSource().getLocation());
+    }
+
+    //-----------------//
+    // getFileEncoding //
+    //-----------------//
+    private static String getFileEncoding ()
+    {
+        final String ENCODING_KEY = "file.encoding";
+        final String ENCODING_VALUE = "UTF-8";
+
+        System.setProperty(ENCODING_KEY, ENCODING_VALUE);
+
+        return ENCODING_VALUE;
+    }
+
+    //-----------//
+    // getFolder //
+    //-----------//
+    private static Path getFolder (FolderKind kind)
+    {
+        if (WINDOWS) {
+            return getFolderForWindows(kind);
+        } else if (MAC_OS_X) {
+            return getFolderForMac(kind);
+        } else if (LINUX) {
+            return getFolderForLinux(kind);
+        } else {
+            printError("Platform unknown: " + kind);
+
+            return null;
+        }
+    }
+
+    //-------------------//
+    // getFolderForLinux //
+    //-------------------//
+    private static Path getFolderForLinux (FolderKind kind)
+    {
+        // First try XDG specification
+        final String xdg = System.getenv(xdgProperty(kind));
+
+        if (xdg != null) {
+            final Path audiverisPath = Paths.get(xdg + TOOL_PREFIX);
+
+            switch (kind) {
+            case DATA:
+                return audiverisPath;
+
+            case CONFIG:
+                return audiverisPath;
+
+            default:
+            case LOG:
+                return audiverisPath.resolve("log");
+            }
+        }
+
+        // Fall back using home
+        final String home = System.getenv("HOME");
+
+        if (home == null) {
+            printError("HOME environment variable is not set");
+
+            return null;
+        }
+
+        switch (kind) {
+        case DATA:
+            return Paths.get(home + "/.local/share" + TOOL_PREFIX);
+
+        case CONFIG:
+            return Paths.get(home + "/.config" + TOOL_PREFIX);
+
+        default:
+        case LOG:
+            return Paths.get(home + "/.cache" + TOOL_PREFIX + "/log");
+        }
+    }
+
+    //-----------------//
+    // getFolderForMac //
+    //-----------------//
+    private static Path getFolderForMac (FolderKind kind)
+    {
+        final String home = System.getenv("HOME");
+
+        if (home == null) {
+            printError("HOME environment variable is not set");
+
+            return null;
+        }
+
+        switch (kind) {
+        case DATA:
+            return Paths.get(home + "/Library/" + TOOL_PREFIX + "/data");
+
+        case CONFIG:
+            return Paths.get(home + "/Library/Application Support/" + TOOL_PREFIX);
+
+        default:
+        case LOG:
+            return Paths.get(home + "/Library/" + TOOL_PREFIX + "/log");
+        }
+    }
+
+    //---------------------//
+    // getFolderForWindows //
+    //---------------------//
+    private static Path getFolderForWindows (FolderKind kind)
+    {
+        // User Application Data
+        final String appdata = System.getenv("APPDATA");
+
+        if (appdata == null) {
+            printError("APPDATA environment variable is not set");
+
+            return null;
+        }
+
+        final Path audiverisPath = Paths.get(appdata + TOOL_PREFIX);
+
+        // User Documents
+        final String userDocs = FileSystemView.getFileSystemView().getDefaultDirectory().getPath();
+
+        switch (kind) {
+        case DATA:
+            return Paths.get(userDocs + "/" + TOOL_NAME);
+
+        case CONFIG:
+            return audiverisPath.resolve("config");
+
+        default:
+        case LOG:
+            return audiverisPath.resolve("log");
+        }
+    }
+
+    //------------//
+    // getJarFile //
+    //------------//
+    private static JarFile getJarFile ()
+    {
+        try {
+            String rn = WellKnowns.class.getName().replace('.', '/') + ".class";
+            Enumeration<URL> en = WellKnowns.class.getClassLoader().getResources(rn);
+
+            if (en.hasMoreElements()) {
+                URL url = en.nextElement();
+
+                // url = jar:http://audiveris.kenai.com/jnlp/audiveris.jar!/omr/WellKnowns.class
+                JarURLConnection urlcon = (JarURLConnection) (url.openConnection());
+                JarFile jarFile = urlcon.getJarFile();
+
+                return jarFile;
+            }
+        } catch (IOException ex) {
+            System.out.print("Error getting jar file " + ex);
+        }
+
+        return null;
+    }
+
+    //-----------------//
+    // logDeclaredData //
+    //-----------------//
+    private static void logDeclaredData ()
+    {
+        // Note: Logger initialization has been differed until now
+        final Logger logger = LoggerFactory.getLogger(WellKnowns.class);
+
+        if (logger.isTraceEnabled()) {
+            for (Field field : WellKnowns.class.getDeclaredFields()) {
+                try {
+                    logger.trace("{}= {}", field.getName(), field.get(null));
+                } catch (IllegalAccessException ex) {
+                    ex.printStackTrace();
+                }
+            }
+        }
+    }
+
+    //------------//
+    // printError //
+    //------------//
+    /**
+     * Fallback solution, since we cannot reliably use exception in static initializer.
+     *
+     * @param msg the error message
+     */
+    private static void printError (String msg)
+    {
+        System.err.println("*** INIT_ERROR occurred in class WellKnowns: " + msg);
+    }
+
+    //----------------//
+    // runningFromJar //
+    //----------------//
+    private static boolean runningFromJar ()
+    {
+        return CLASS_CONTAINER.toString().toLowerCase().endsWith(".jar");
+    }
+
+    //-------------//
+    // xdgProperty //
+    //-------------//
+    private static String xdgProperty (FolderKind kind)
+    {
+        switch (kind) {
+        case DATA:
+            return "XDG_DATA_HOME";
+
+        case CONFIG:
+            return "XDG_CONFIG_HOME";
+
+        default:
+        case LOG:
+            return "XDG_CACHE_HOME";
+        }
+    }
+}