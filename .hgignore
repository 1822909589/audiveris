<<<<<<< HEAD
=======
\.hgignore$
>>>>>>> ae7f45c4
\.chg\..*$
\.conflict\~$
\.orig$
\.orig\..*$
\.rej$
build
dist
manifest.mf
nbproject
project
scores
<<<<<<< HEAD
scores-ref
=======
>>>>>>> ae7f45c4
scripts
tesseract.log<|MERGE_RESOLUTION|>--- conflicted
+++ resolved
@@ -1,7 +1,4 @@
-<<<<<<< HEAD
-=======
 \.hgignore$
->>>>>>> ae7f45c4
 \.chg\..*$
 \.conflict\~$
 \.orig$
@@ -13,9 +10,6 @@
 nbproject
 project
 scores
-<<<<<<< HEAD
 scores-ref
-=======
->>>>>>> ae7f45c4
 scripts
 tesseract.log